package files

import (
	"crypto/md5"
	"crypto/sha1"
	"crypto/sha256"
	"crypto/sha512"
	"encoding/hex"
	"fmt"
	"hash"
	"io"
	"unicode"
	"unicode/utf8"

	"os"
	"path/filepath"
	"strconv"
	"strings"
	"time"

	"github.com/gtsteffaniak/filebrowser/backend/adapters/fs/fileutils"
	"github.com/gtsteffaniak/filebrowser/backend/common/errors"
	"github.com/gtsteffaniak/filebrowser/backend/common/settings"
	"github.com/gtsteffaniak/filebrowser/backend/common/utils"
	"github.com/gtsteffaniak/filebrowser/backend/indexing"
	"github.com/gtsteffaniak/filebrowser/backend/indexing/iteminfo"
	"github.com/gtsteffaniak/go-logger/logger"
)

func FileInfoFaster(opts iteminfo.FileOptions) (iteminfo.ExtendedFileInfo, error) {
	response := iteminfo.ExtendedFileInfo{}
	index := indexing.GetIndex(opts.Source)
	if index == nil {
		return response, fmt.Errorf("could not get index: %v ", opts.Source)
	}
	if opts.Access != nil && !opts.Access.Permitted(index.Path, opts.Path, opts.Username) {
		return response, errors.ErrPermissionDenied
	}
	realPath, isDir, err := index.GetRealPath(opts.Path)
	if err != nil {
		return response, err
	}
	opts.IsDir = isDir
	var info *iteminfo.FileInfo
	var exists bool
	err = index.RefreshFileInfo(opts)
	if err != nil {
		if err == errors.ErrNotIndexed && index.Config.DisableIndexing {
			info, err = index.GetFsDirInfo(opts.Path)
			if err != nil {
				return response, err
			}
		} else if err == errors.ErrNotIndexed {
			return response, fmt.Errorf("could not refresh file info: %v", err)
		}
	} else {
		info, exists = index.GetReducedMetadata(opts.Path, opts.IsDir)
		if !exists {
			return response, fmt.Errorf("could not get metadata for path: %v", opts.Path)
		}
	}
	if opts.Content {
		if info.Size < 20*1024*1024 { // 20 megabytes in bytes
			content, err := getContent(realPath)
			if err != nil {
				logger.Debugf("could not get content for file: "+info.Path, info.Name, err)
				return response, err
			}
			response.Content = content
		} else {
			logger.Debug("skipping large text file contents (20MB limit): "+info.Path, info.Name)
		}
	}
	response.FileInfo = *info
	response.RealPath = realPath
	response.Source = opts.Source
	if settings.Config.Integrations.OnlyOffice.Secret != "" && info.Type != "directory" && iteminfo.IsOnlyOffice(info.Name) {
		response.OnlyOfficeId = generateOfficeId(realPath)
	}
	if strings.HasPrefix(info.Type, "video") {
		parentInfo, exists := index.GetReducedMetadata(filepath.Dir(info.Path), true)
		if exists {
			response.DetectSubtitles(parentInfo)
		}
	}
	return response, nil
}

func generateOfficeId(realPath string) string {
	key, ok := utils.OnlyOfficeCache.Get(realPath).(string)
	if !ok {
		timestamp := strconv.FormatInt(time.Now().UnixMilli(), 10)
		documentKey := utils.HashSHA256(realPath + timestamp)
		utils.OnlyOfficeCache.Set(realPath, documentKey)
		return documentKey
	}
	return key
}

// Checksum checksums a given File for a given User, using a specific
// algorithm. The checksums data is saved on File object.
func GetChecksum(fullPath, algo string) (map[string]string, error) {
	subs := map[string]string{}
	reader, err := os.Open(fullPath)
	if err != nil {
		return subs, err
	}
	defer reader.Close()

	hashFuncs := map[string]hash.Hash{
		"md5":    md5.New(),
		"sha1":   sha1.New(),
		"sha256": sha256.New(),
		"sha512": sha512.New(),
	}

	h, ok := hashFuncs[algo]
	if !ok {
		return subs, errors.ErrInvalidOption
	}

	_, err = io.Copy(h, reader)
	if err != nil {
		return subs, err
	}
	subs[algo] = hex.EncodeToString(h.Sum(nil))
	return subs, nil
}

func DeleteFiles(source, absPath string, absDirPath string) error {
	err := os.RemoveAll(absPath)
	if err != nil {
		return err
	}
	index := indexing.GetIndex(source)
	if index == nil {
		return fmt.Errorf("could not get index: %v ", source)
	}
	if index.Config.DisableIndexing {
		return nil
	}
	refreshConfig := iteminfo.FileOptions{Path: index.MakeIndexPath(absDirPath), IsDir: true}
	err = index.RefreshFileInfo(refreshConfig)
	if err != nil {
		return err
	}
	return nil
}

func RefreshIndex(source string, path string, isDir bool) error {
	idx := indexing.GetIndex(source)
	if idx == nil {
		return fmt.Errorf("could not get index: %v ", source)
	}
	if idx.Config.DisableIndexing {
		return nil
	}
	path = idx.MakeIndexPath(path)
	return idx.RefreshFileInfo(iteminfo.FileOptions{Path: path, IsDir: isDir})
}

<<<<<<< HEAD
func MoveResource(isSrcDir, isDestDir bool, sourceIndex, destIndex, realsrc, realdst string) error {
	err := fileutils.MoveFile(realsrc, realdst)
	if err != nil {
		return err
	}
=======
// validateMoveDestination checks if a move/rename operation is valid
// It prevents moving a directory into itself or its subdirectories
func validateMoveDestination(src, dst string, isSrcDir bool) error {
	// Clean and normalize paths
	src = filepath.Clean(src)
	dst = filepath.Clean(dst)

	// If source is a directory, check if destination is within source
	if isSrcDir {
		// Get the parent directory of the destination
		dstParent := filepath.Dir(dst)

		// Check if destination parent is the source directory or a subdirectory of it
		if strings.HasPrefix(dstParent+string(filepath.Separator), src+string(filepath.Separator)) || dstParent == src {
			return fmt.Errorf("cannot move directory '%s' to a location within itself: '%s'", src, dst)
		}
	}

	// Check if destination parent directory exists
	dstParent := filepath.Dir(dst)
	if dstParent != "." && dstParent != "/" {
		if _, err := os.Stat(dstParent); os.IsNotExist(err) {
			return fmt.Errorf("destination directory does not exist: '%s'", dstParent)
		}
	}

	return nil
}

func MoveResource(isSrcDir, isDestDir bool, sourceIndex, destIndex, realsrc, realdst string) error {
	// Validate the move operation before executing
	if err := validateMoveDestination(realsrc, realdst, isSrcDir); err != nil {
		return err
	}

	err := fileutils.MoveFile(realsrc, realdst)
	if err != nil {
		return err
	}
>>>>>>> ec43926d
	go RefreshIndex(sourceIndex, realsrc, isSrcDir)  //nolint:errcheck
	go RefreshIndex(sourceIndex, realdst, isDestDir) //nolint:errcheck
	return nil
}

func CopyResource(isSrcDir, isDestDir bool, sourceIndex, destIndex, realsrc, realdst string) error {
<<<<<<< HEAD
	err := fileutils.CopyFile(realsrc, realdst)
	if err != nil {
		return err
	}
=======
	// Validate the copy operation before executing
	if err := validateMoveDestination(realsrc, realdst, isSrcDir); err != nil {
		return err
	}

	err := fileutils.CopyFile(realsrc, realdst)
	if err != nil {
		return err
	}
>>>>>>> ec43926d
	go RefreshIndex(sourceIndex, realsrc, isSrcDir)  //nolint:errcheck
	go RefreshIndex(sourceIndex, realdst, isDestDir) //nolint:errcheck
	return nil
}

func WriteDirectory(opts iteminfo.FileOptions) error {
	idx := indexing.GetIndex(opts.Source)
	if idx == nil {
		return fmt.Errorf("could not get index: %v ", opts.Source)
	}
	realPath, _, _ := idx.GetRealPath(opts.Path)
	// Ensure the parent directories exist
	err := os.MkdirAll(realPath, fileutils.PermDir)
	if err != nil {
		return err
	}
	return RefreshIndex(idx.Name, opts.Path, true)
}

func WriteFile(opts iteminfo.FileOptions, in io.Reader) error {
	idx := indexing.GetIndex(opts.Source)
	if idx == nil {
		return fmt.Errorf("could not get index: %v ", opts.Source)
	}
	dst, _, _ := idx.GetRealPath(opts.Path)
	// Ensure the parent directories exist
	err := os.MkdirAll(filepath.Dir(dst), fileutils.PermDir)
	if err != nil {
		return err
	}
	// Open the file for writing (create if it doesn't exist, truncate if it does)
	file, err := os.OpenFile(dst, os.O_RDWR|os.O_CREATE|os.O_TRUNC, fileutils.PermFile)
	if err != nil {
		return err
	}
	defer file.Close()

	// Copy the contents from the reader to the file
	_, err = io.Copy(file, in)
	if err != nil {
		return err
	}
	return RefreshIndex(opts.Source, opts.Path, false)
}

// getContent reads and returns the file content if it's considered an editable text file.
func getContent(realPath string) (string, error) {
	const headerSize = 4096
	// Thresholds for detecting binary-like content (these can be tuned)
	const maxNullBytesInHeaderAbs = 10    // Max absolute null bytes in header
	const maxNullByteRatioInHeader = 0.1  // Max 10% null bytes in header
	const maxNullByteRatioInFile = 0.05   // Max 5% null bytes in the entire file
	const maxNonPrintableRuneRatio = 0.05 // Max 5% non-printable runes in the entire file

	// Open file
	f, err := os.Open(realPath)
	if err != nil {
		return "", err
	}
	defer f.Close()

	// Read header
	headerBytes := make([]byte, headerSize)
	n, err := f.Read(headerBytes)
	if err != nil && err != io.EOF {
		return "", err
	}
	actualHeader := headerBytes[:n]

	// --- Start of new heuristic checks ---

	if n > 0 {
		// 1. Basic Check: Is the header valid UTF-8?
		// If not, it's unlikely an editable UTF-8 text file.
		if !utf8.Valid(actualHeader) {
			return "", nil // Not an error, just not the text file we want
		}

		// 2. Check for excessive null bytes in the header
		nullCountInHeader := 0
		for _, b := range actualHeader {
			if b == 0x00 {
				nullCountInHeader++
			}
		}
		// Reject if too many nulls absolutely or relatively in the header
		if nullCountInHeader > 0 { // Only perform check if there are any nulls
			if nullCountInHeader > maxNullBytesInHeaderAbs ||
				(float64(nullCountInHeader)/float64(n) > maxNullByteRatioInHeader) {
				return "", nil // Too many nulls in header
			}
		}

		// 3. Check for other non-text ASCII control characters in the header
		// (C0 controls excluding \t, \n, \r)
		for _, b := range actualHeader {
			if b < 0x20 && b != '\t' && b != '\n' && b != '\r' {
				return "", nil // Found problematic control character
			}
			// C1 control characters (0x80-0x9F) would be caught by utf8.Valid if part of invalid sequences,
			// or by the non-printable rune check later if they form valid (but undesirable) codepoints.
		}

		// Optional: Use http.DetectContentType for an additional check on the header
		// contentType := http.DetectContentType(actualHeader)
		// if !strings.HasPrefix(contentType, "text/") && contentType != "application/octet-stream" {
		//     // If it's clearly a non-text MIME type (e.g., "image/jpeg"), reject it.
		//     // "application/octet-stream" is ambiguous, so we rely on other heuristics.
		//     return "", nil
		// }
	}
	// --- End of new heuristic checks for header ---

	// Now read the full file (original logic)
	content, err := os.ReadFile(realPath)
	if err != nil {
		return "", err
	}

	// Handle empty file (original logic - returns specific string)
	if len(content) == 0 {
		return "empty-file-x6OlSil", nil
	}

	stringContent := string(content)

	// 4. Final UTF-8 validation for the entire file
	// (This is crucial as the header might be fine, but the rest of the file isn't)
	if !utf8.ValidString(stringContent) {
		return "", nil
	}

	// 5. Check for excessive null bytes in the entire file content
	if len(content) > 0 { // Check only for non-empty files
		totalNullCount := 0
		for _, b := range content {
			if b == 0x00 {
				totalNullCount++
			}
		}
		if float64(totalNullCount)/float64(len(content)) > maxNullByteRatioInFile {
			return "", nil // Too many nulls in the entire file
		}
	}

	// 6. Check for excessive non-printable runes in the entire file content
	// (Excluding tab, newline, carriage return, which are common in text files)
	if len(stringContent) > 0 { // Check only for non-empty strings
		nonPrintableRuneCount := 0
		totalRuneCount := 0
		for _, r := range stringContent {
			totalRuneCount++
			// unicode.IsPrint includes letters, numbers, punctuation, symbols, and spaces.
			// It excludes control characters. We explicitly allow \t, \n, \r.
			if !unicode.IsPrint(r) && r != '\t' && r != '\n' && r != '\r' {
				nonPrintableRuneCount++
			}
		}

		if totalRuneCount > 0 { // Avoid division by zero
			if float64(nonPrintableRuneCount)/float64(totalRuneCount) > maxNonPrintableRuneRatio {
				return "", nil // Too many non-printable runes
			}
		}
	}

	// The file has passed all checks and is considered editable text.
	return stringContent, nil
}

func IsNamedPipe(mode os.FileMode) bool {
	return mode&os.ModeNamedPipe != 0
}

func IsSymlink(mode os.FileMode) bool {
	return mode&os.ModeSymlink != 0
}

func Exists(path string) bool {
	_, err := os.Stat(path)
	if err == nil {
		return true
	}
	if os.IsNotExist(err) {
		return false
	}
	return false
}<|MERGE_RESOLUTION|>--- conflicted
+++ resolved
@@ -159,13 +159,6 @@
 	return idx.RefreshFileInfo(iteminfo.FileOptions{Path: path, IsDir: isDir})
 }
 
-<<<<<<< HEAD
-func MoveResource(isSrcDir, isDestDir bool, sourceIndex, destIndex, realsrc, realdst string) error {
-	err := fileutils.MoveFile(realsrc, realdst)
-	if err != nil {
-		return err
-	}
-=======
 // validateMoveDestination checks if a move/rename operation is valid
 // It prevents moving a directory into itself or its subdirectories
 func validateMoveDestination(src, dst string, isSrcDir bool) error {
@@ -205,19 +198,12 @@
 	if err != nil {
 		return err
 	}
->>>>>>> ec43926d
 	go RefreshIndex(sourceIndex, realsrc, isSrcDir)  //nolint:errcheck
 	go RefreshIndex(sourceIndex, realdst, isDestDir) //nolint:errcheck
 	return nil
 }
 
 func CopyResource(isSrcDir, isDestDir bool, sourceIndex, destIndex, realsrc, realdst string) error {
-<<<<<<< HEAD
-	err := fileutils.CopyFile(realsrc, realdst)
-	if err != nil {
-		return err
-	}
-=======
 	// Validate the copy operation before executing
 	if err := validateMoveDestination(realsrc, realdst, isSrcDir); err != nil {
 		return err
@@ -227,7 +213,6 @@
 	if err != nil {
 		return err
 	}
->>>>>>> ec43926d
 	go RefreshIndex(sourceIndex, realsrc, isSrcDir)  //nolint:errcheck
 	go RefreshIndex(sourceIndex, realdst, isDestDir) //nolint:errcheck
 	return nil
