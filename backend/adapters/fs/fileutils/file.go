--- conflicted
+++ resolved
@@ -29,22 +29,14 @@
 	// fallback
 	err = CopyFile(src, dst)
 	if err != nil {
-<<<<<<< HEAD
-		logger.Errorf("CopyFile failed %v ", err)
-=======
 		logger.Errorf("CopyFile failed %v", err)
->>>>>>> 0d6c70cf
 		return err
 	}
 
 	go func() {
 		err = os.RemoveAll(src)
 		if err != nil {
-<<<<<<< HEAD
-			logger.Errorf("os.Remove failed %v ", err)
-=======
 			logger.Errorf("os.Remove failed %v", err)
->>>>>>> 0d6c70cf
 		}
 	}()
 
