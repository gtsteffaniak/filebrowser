--- conflicted
+++ resolved
@@ -1632,30 +1632,12 @@
                 "adminUsername": {
                     "type": "string"
                 },
-                "authMethods": {
-                    "type": "array",
-                    "items": {
-                        "type": "string"
-                    }
-                },
                 "key": {
-                    "type": "array",
-                    "items": {
-                        "type": "integer"
-                    }
-                },
-                "method": {
                     "type": "string"
                 },
                 "methods": {
                     "$ref": "#/definitions/settings.LoginMethods"
                 },
-                "recaptcha": {
-                    "$ref": "#/definitions/settings.Recaptcha"
-                },
-                "signup": {
-                    "type": "boolean"
-                },
                 "tokenExpirationHours": {
                     "type": "integer"
                 }
@@ -1663,6 +1645,10 @@
         },
         "settings.ExternalLink": {
             "type": "object",
+            "required": [
+                "text",
+                "url"
+            ],
             "properties": {
                 "text": {
                     "type": "string"
@@ -1749,7 +1735,6 @@
                 }
             }
         },
-<<<<<<< HEAD
         "settings.LoginMethods": {
             "type": "object",
             "properties": {
@@ -1777,6 +1762,14 @@
         },
         "settings.OidcConfig": {
             "type": "object",
+            "required": [
+                "authorizationUrl",
+                "clientId",
+                "clientSecret",
+                "scopes",
+                "tokenUrl",
+                "userInfoUrl"
+            ],
             "properties": {
                 "authorizationUrl": {
                     "type": "string"
@@ -1786,9 +1779,6 @@
                 },
                 "clientSecret": {
                     "type": "string"
-                },
-                "createUser": {
-                    "type": "boolean"
                 },
                 "enabled": {
                     "description": "whether to enable OIDC authentication",
@@ -1810,67 +1800,40 @@
                     "type": "string"
                 },
                 "userInfoUrl": {
-=======
-        "http.signupBody": {
-            "type": "object",
-            "properties": {
-                "password": {
-                    "type": "string"
-                },
-                "username": {
->>>>>>> 4283f834
-                    "type": "string"
-                }
-            }
-        },
-<<<<<<< HEAD
+                    "type": "string"
+                }
+            }
+        },
         "settings.OnlyOffice": {
             "type": "object",
-            "properties": {
-                "secret": {
-                    "type": "string"
-                },
-                "url": {
-=======
-        "settings.Auth": {
-            "type": "object",
-            "properties": {
-                "adminPassword": {
-                    "type": "string"
-                },
-                "adminUsername": {
->>>>>>> 4283f834
-                    "type": "string"
-                },
-                "key": {
-                    "type": "array",
-                    "items": {
-                        "type": "integer"
-                    }
-                },
-                "methods": {
-                    "$ref": "#/definitions/settings.LoginMethods"
-                },
-                "signup": {
-                    "type": "boolean"
-                },
-                "tokenExpirationHours": {
-                    "type": "integer"
-                }
-            }
-        },
-        "settings.PasswordAuthConfig": {
-            "type": "object",
             "required": [
-                "text",
+                "secret",
                 "url"
             ],
             "properties": {
+                "secret": {
+                    "type": "string"
+                },
+                "url": {
+                    "type": "string"
+                }
+            }
+        },
+        "settings.PasswordAuthConfig": {
+            "type": "object",
+            "properties": {
                 "enabled": {
                     "type": "boolean"
                 },
                 "minLength": {
-                    "type": "integer"
+                    "type": "integer",
+                    "minimum": 5
+                },
+                "recaptcha": {
+                    "$ref": "#/definitions/settings.Recaptcha"
+                },
+                "signup": {
+                    "type": "boolean"
                 }
             }
         },
@@ -1890,6 +1853,11 @@
         },
         "settings.Recaptcha": {
             "type": "object",
+            "required": [
+                "host",
+                "key",
+                "secret"
+            ],
             "properties": {
                 "host": {
                     "type": "string"
@@ -1908,9 +1876,6 @@
                 "sources"
             ],
             "properties": {
-                "authHook": {
-                    "type": "string"
-                },
                 "baseURL": {
                     "type": "string"
                 },
@@ -1919,9 +1884,6 @@
                 },
                 "database": {
                     "type": "string"
-                },
-                "enableExec": {
-                    "type": "boolean"
                 },
                 "enableThumbnails": {
                     "type": "boolean"
@@ -1996,221 +1958,6 @@
         },
         "settings.Source": {
             "type": "object",
-            "properties": {
-                "config": {
-                    "$ref": "#/definitions/settings.SourceConfig"
-                },
-                "name": {
-                    "description": "display name",
-                    "type": "string"
-                },
-                "path": {
-                    "description": "can be relative, filesystem path",
-                    "type": "string"
-                }
-            }
-        },
-<<<<<<< HEAD
-=======
-        "settings.IndexFilter": {
-            "type": "object",
-            "properties": {
-                "fileEndsWith": {
-                    "type": "array",
-                    "items": {
-                        "type": "string"
-                    }
-                },
-                "files": {
-                    "type": "array",
-                    "items": {
-                        "type": "string"
-                    }
-                },
-                "folders": {
-                    "type": "array",
-                    "items": {
-                        "type": "string"
-                    }
-                }
-            }
-        },
-        "settings.Integrations": {
-            "type": "object",
-            "properties": {
-                "office": {
-                    "$ref": "#/definitions/settings.OnlyOffice"
-                }
-            }
-        },
-        "settings.LogConfig": {
-            "type": "object",
-            "properties": {
-                "apiLevels": {
-                    "type": "string"
-                },
-                "json": {
-                    "type": "boolean"
-                },
-                "levels": {
-                    "type": "string"
-                },
-                "noColors": {
-                    "type": "boolean"
-                },
-                "output": {
-                    "type": "string"
-                }
-            }
-        },
-        "settings.LoginMethods": {
-            "type": "object",
-            "properties": {
-                "noauth": {
-                    "type": "boolean"
-                },
-                "password": {
-                    "$ref": "#/definitions/settings.PasswordAuthConfig"
-                },
-                "proxy": {
-                    "$ref": "#/definitions/settings.ProxyAuthConfig"
-                }
-            }
-        },
-        "settings.OnlyOffice": {
-            "type": "object",
-            "required": [
-                "secret",
-                "url"
-            ],
-            "properties": {
-                "secret": {
-                    "type": "string"
-                },
-                "url": {
-                    "type": "string"
-                }
-            }
-        },
-        "settings.PasswordAuthConfig": {
-            "type": "object",
-            "required": [
-                "enabled"
-            ],
-            "properties": {
-                "enabled": {
-                    "type": "boolean"
-                },
-                "minLength": {
-                    "type": "integer"
-                }
-            }
-        },
-        "settings.ProxyAuthConfig": {
-            "type": "object",
-            "required": [
-                "enabled"
-            ],
-            "properties": {
-                "createUser": {
-                    "type": "boolean"
-                },
-                "enabled": {
-                    "type": "boolean"
-                },
-                "header": {
-                    "type": "string"
-                }
-            }
-        },
-        "settings.Server": {
-            "type": "object",
-            "required": [
-                "sources"
-            ],
-            "properties": {
-                "baseURL": {
-                    "type": "string"
-                },
-                "cacheDir": {
-                    "type": "string"
-                },
-                "database": {
-                    "type": "string"
-                },
-                "enableThumbnails": {
-                    "type": "boolean"
-                },
-                "externalUrl": {
-                    "type": "string"
-                },
-                "internalUrl": {
-                    "description": "used by integrations",
-                    "type": "string"
-                },
-                "logging": {
-                    "type": "array",
-                    "items": {
-                        "$ref": "#/definitions/settings.LogConfig"
-                    }
-                },
-                "maxArchiveSize": {
-                    "type": "integer"
-                },
-                "numImageProcessors": {
-                    "type": "integer"
-                },
-                "port": {
-                    "type": "integer"
-                },
-                "resizePreview": {
-                    "type": "boolean"
-                },
-                "socket": {
-                    "type": "string"
-                },
-                "sources": {
-                    "type": "array",
-                    "items": {
-                        "$ref": "#/definitions/settings.Source"
-                    }
-                },
-                "tlsCert": {
-                    "type": "string"
-                },
-                "tlsKey": {
-                    "type": "string"
-                }
-            }
-        },
-        "settings.Settings": {
-            "type": "object",
-            "properties": {
-                "auth": {
-                    "$ref": "#/definitions/settings.Auth"
-                },
-                "frontend": {
-                    "$ref": "#/definitions/settings.Frontend"
-                },
-                "integrations": {
-                    "$ref": "#/definitions/settings.Integrations"
-                },
-                "server": {
-                    "$ref": "#/definitions/settings.Server"
-                },
-                "userDefaults": {
-                    "$ref": "#/definitions/settings.UserDefaults"
-                },
-                "users": {
-                    "type": "array",
-                    "items": {
-                        "$ref": "#/definitions/settings.UserDefaults"
-                    }
-                }
-            }
-        },
-        "settings.Source": {
-            "type": "object",
             "required": [
                 "path"
             ],
@@ -2228,7 +1975,6 @@
                 }
             }
         },
->>>>>>> 4283f834
         "settings.SourceConfig": {
             "type": "object",
             "properties": {
