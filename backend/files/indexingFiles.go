package files

import (
	"fmt"
	"log"
	"os"
	"path/filepath"
	"slices"
	"strings"
	"sync"
	"time"

	"github.com/gtsteffaniak/filebrowser/backend/settings"
	"github.com/gtsteffaniak/filebrowser/backend/utils"
	"golang.org/x/sys/windows"
)

type Index struct {
	settings.Source
	Directories                map[string]*FileInfo
	NumDirs                    uint64
	NumFiles                   uint64
	NumDeleted                 uint64
	FilesChangedDuringIndexing bool
	currentSchedule            int
	assessment                 string
	indexingTime               int
	LastIndexed                time.Time
	SmartModifier              time.Duration
	mu                         sync.RWMutex
	scannerMu                  sync.Mutex
}

var (
	indexes      map[string]*Index
	indexesMutex sync.RWMutex
)

func Initialize(source settings.Source) {
	indexesMutex.RLock()
	defer indexesMutex.RUnlock()

	if len(settings.Config.Server.Sources) == 0 {
		panic("no sources configured") // Handle this appropriately in production
	}
	newIndex := Index{
		Source:      settings.Config.Server.Sources[0], // Use the first source as an example
		Directories: make(map[string]*FileInfo),
	}
	indexes = make(map[string]*Index)
	indexes[newIndex.Source.Name] = &newIndex
	if !newIndex.Source.Config.Disabled {
		time.Sleep(time.Second)
		log.Println("Initializing index and assessing file system complexity")
		newIndex.RunIndexing("/", false)
		go newIndex.setupIndexingScanners()
	} else {
		log.Println("Indexing disabled for source: ", newIndex.Source.Name)
	}
}

// Define a function to recursively index files and directories
func (idx *Index) indexDirectory(adjustedPath string, quick, recursive bool) error {
	if len(idx.Source.Config.Include) > 0 {
		if !slices.Contains(idx.Source.Config.Include, adjustedPath) {
			return nil
		}
	}
	if len(idx.Source.Config.Exclude) > 0 {
		if slices.Contains(idx.Source.Config.Exclude, adjustedPath) {
			return nil
		}
	}
	realPath := strings.TrimRight(idx.Source.Path, "/") + adjustedPath

	// Open the directory
	dir, err := os.Open(realPath)
	if err != nil {
		idx.RemoveDirectory(adjustedPath) // Remove, must have been deleted
		return err
	}
	defer dir.Close()

	dirInfo, err := dir.Stat()
	if err != nil {
		return err
	}
	combinedPath := adjustedPath + "/"
	if adjustedPath == "/" {
		combinedPath = "/"
	}
	// get whats currently in cache
	idx.mu.RLock()
	cacheDirItems := []ItemInfo{}
	modChange := true // default to true
	cachedDir, exists := idx.Directories[adjustedPath]
	if exists && quick {
		modChange = dirInfo.ModTime() != cachedDir.ModTime
		cacheDirItems = cachedDir.Folders
	}
	idx.mu.RUnlock()

	// If the directory has not been modified since the last index, skip expensive readdir
	// recursively check cached dirs for mod time changes as well
	if !modChange && recursive {
		for _, item := range cacheDirItems {
			err = idx.indexDirectory(combinedPath+item.Name, quick, true)
			if err != nil {
				fmt.Printf("error indexing directory %v : %v", combinedPath+item.Name, err)
			}
		}
		return nil
	}

	if quick {
		idx.mu.Lock()
		idx.FilesChangedDuringIndexing = true
		idx.mu.Unlock()
	}

	// Read directory contents
	files, err := dir.Readdir(-1)
	if err != nil {
		return err
	}

	var totalSize int64
	fileInfos := []ItemInfo{}
	dirInfos := []ItemInfo{}

	// Process each file and directory in the current directory
	for _, file := range files {
		if idx.Source.Config.IgnoreHidden {
			hidden, err := isHidden(file, realPath)
			if err != nil {
				fmt.Println("Error checking if file is hidden:", err)
				continue
			}
			if hidden {
				continue
			}
		}
		itemInfo := &ItemInfo{
			Name:    file.Name(),
			ModTime: file.ModTime(),
		}
		if file.IsDir() {
			dirPath := combinedPath + file.Name()
			if recursive {
				// Recursively index the subdirectory
				err = idx.indexDirectory(dirPath, quick, recursive)
				if err != nil {
					log.Printf("Failed to index directory %s: %v", dirPath, err)
					continue
				}
			}
			realDirInfo, exists := idx.GetMetadataInfo(dirPath, true)
			if exists {
				itemInfo.Size = realDirInfo.Size
			}
			totalSize += itemInfo.Size
			itemInfo.Type = "directory"
			dirInfos = append(dirInfos, *itemInfo)
			idx.NumDirs++
		} else {
			itemInfo.DetectType(combinedPath+file.Name(), false)
			itemInfo.Size = file.Size()
			fileInfos = append(fileInfos, *itemInfo)
			totalSize += itemInfo.Size
			idx.NumFiles++
		}
	}
	// Create FileInfo for the current directory
	dirFileInfo := &FileInfo{
		Path:    adjustedPath,
		Files:   fileInfos,
		Folders: dirInfos,
	}
	dirFileInfo.ItemInfo = ItemInfo{
		Name:    dirInfo.Name(),
		Type:    "directory",
		Size:    totalSize,
		ModTime: dirInfo.ModTime(),
	}

	dirFileInfo.SortItems()

	// Update the current directory metadata in the index
	idx.UpdateMetadata(dirFileInfo)

	return nil
}

<<<<<<< HEAD
func (si *Index) makeIndexPath(subPath string) string {
=======
func (idx *Index) makeIndexPath(subPath string) string {
>>>>>>> f1b86040
	subPath = strings.ReplaceAll(subPath, "\\", "/")
	if strings.HasPrefix(subPath, "./") {
		subPath = strings.TrimPrefix(subPath, ".")
	}
	if idx.Source.Path == subPath || subPath == "." {
		return "/"
	}
	// clean path
	subPath = strings.TrimSuffix(subPath, "/")
	// remove index prefix
	adjustedPath := strings.TrimPrefix(subPath, idx.Source.Path)
	// remove trailing slash
	adjustedPath = strings.TrimSuffix(adjustedPath, "/")
	if !strings.HasPrefix(adjustedPath, "/") {
		adjustedPath = "/" + adjustedPath
	}
	return adjustedPath
}

func (si *Index) recursiveUpdateDirSizes(childInfo *FileInfo, previousSize int64) {
	parentDir := utils.GetParentDirectoryPath(childInfo.Path)
	parentInfo, exists := si.GetMetadataInfo(parentDir, true)
	if !exists || parentDir == "" {
		return
	}
	newSize := parentInfo.Size - previousSize + childInfo.Size
	parentInfo.Size += newSize
	si.UpdateMetadata(parentInfo)
	si.recursiveUpdateDirSizes(parentInfo, newSize)
}

func (idx *Index) RefreshFileInfo(opts FileOptions) error {
	refreshOptions := FileOptions{
		Path:  opts.Path,
		IsDir: opts.IsDir,
	}

	if !refreshOptions.IsDir {
		refreshOptions.Path = idx.makeIndexPath(filepath.Dir(refreshOptions.Path))
		refreshOptions.IsDir = true
	} else {
		refreshOptions.Path = idx.makeIndexPath(refreshOptions.Path)
	}
	err := idx.indexDirectory(refreshOptions.Path, false, false)
	if err != nil {
		return fmt.Errorf("file/folder does not exist to refresh data: %s", refreshOptions.Path)
	}
	file, exists := idx.GetMetadataInfo(refreshOptions.Path, true)
	if !exists {
		return fmt.Errorf("file/folder does not exist in metadata: %s", refreshOptions.Path)
	}

	current, firstExisted := idx.GetMetadataInfo(refreshOptions.Path, true)
	refreshParentInfo := firstExisted && current.Size != file.Size
	//utils.PrintStructFields(*file)
	result := idx.UpdateMetadata(file)
	if !result {
		return fmt.Errorf("file/folder does not exist in metadata: %s", refreshOptions.Path)
	}
	if !exists {
		return nil
	}
	if refreshParentInfo {
		idx.recursiveUpdateDirSizes(file, current.Size)
	}
	return nil
}

func isHidden(file os.FileInfo, realpath string) (bool, error) {
	// Linux/macOS: Check if the name starts with a dot
	if file.Name()[0] == '.' {
		return true, nil
	}

	utf16Path, err := windows.UTF16PtrFromString(realpath + "/" + file.Name())
	if err != nil {
		return false, err
	}

	attrs, err := windows.GetFileAttributes(utf16Path)
	if err != nil {
		return false, err
	}

	return attrs&windows.FILE_ATTRIBUTE_HIDDEN != 0, nil
}<|MERGE_RESOLUTION|>--- conflicted
+++ resolved
@@ -191,11 +191,7 @@
 	return nil
 }
 
-<<<<<<< HEAD
-func (si *Index) makeIndexPath(subPath string) string {
-=======
 func (idx *Index) makeIndexPath(subPath string) string {
->>>>>>> f1b86040
 	subPath = strings.ReplaceAll(subPath, "\\", "/")
 	if strings.HasPrefix(subPath, "./") {
 		subPath = strings.TrimPrefix(subPath, ".")
