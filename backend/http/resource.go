package http

import (
	"context"
	"fmt"
	"net/http"
	"net/url"
	"os"
	"path"
	"path/filepath"
	"strings"

	"github.com/shirou/gopsutil/v3/disk"

	"github.com/gtsteffaniak/filebrowser/errors"
	"github.com/gtsteffaniak/filebrowser/files"
	"github.com/gtsteffaniak/filebrowser/fileutils"
)

var resourceGetHandler = withUser(func(w http.ResponseWriter, r *http.Request, d *data) (int, error) {
	realPath, err := files.GetRealPath(d.user.Scope, r.URL.Path)
	if err != nil {
		fmt.Println("unable to get real path", d.user.Scope, r.URL.Path)
		return http.StatusNotFound, err
	}
	file, err := files.FileInfoFaster(files.FileOptions{
		Path:       realPath,
		Modify:     d.user.Perm.Modify,
		Expand:     true,
		ReadHeader: d.server.TypeDetectionByHeader,
		Checker:    d,
		Content:    r.URL.Query().Get("content") == "true",
	})
	if err != nil {
		return errToStatus(err), err
	}
	if file.IsDir {
		file.Listing.Sorting = d.user.Sorting
		return renderJSON(w, r, file)
	}
	if checksum := r.URL.Query().Get("checksum"); checksum != "" {
		err := file.Checksum(checksum)
		if err == errors.ErrInvalidOption {
			return http.StatusBadRequest, nil
		} else if err != nil {
			return http.StatusInternalServerError, err
		}
	}

	return renderJSON(w, r, file)
})

func resourceDeleteHandler(fileCache FileCache) handleFunc {
	return withUser(func(w http.ResponseWriter, r *http.Request, d *data) (int, error) {
		if r.URL.Path == "/" || !d.user.Perm.Delete {
			return http.StatusForbidden, nil
		}
		realPath, err := files.GetRealPath(d.user.Scope, r.URL.Path)
		if err != nil {
			return http.StatusNotFound, err
		}
		fileOpts := files.FileOptions{
			Path:       realPath,
			Modify:     d.user.Perm.Modify,
			Expand:     false,
			ReadHeader: d.server.TypeDetectionByHeader,
			Checker:    d,
		}
		file, err := files.FileInfoFaster(fileOpts)
		if err != nil {
			return errToStatus(err), err
		}

		// delete thumbnails
		err = delThumbs(r.Context(), fileCache, file)
		if err != nil {
			return errToStatus(err), err
		}

		err = files.DeleteFiles(realPath, fileOpts)
		if err != nil {
			return errToStatus(err), err
		}
		return http.StatusOK, nil
	})
}

func resourcePostHandler(fileCache FileCache) handleFunc {
	return withUser(func(w http.ResponseWriter, r *http.Request, d *data) (int, error) {
		if !d.user.Perm.Create || !d.Check(r.URL.Path) {
			return http.StatusForbidden, nil
		}
		realPath, err := files.GetRealPath(d.user.Scope, r.URL.Path)
		if err != nil {
			return http.StatusNotFound, err
		}
		fileOpts := files.FileOptions{
			Path:       realPath,
			Modify:     d.user.Perm.Modify,
			Expand:     false,
			ReadHeader: d.server.TypeDetectionByHeader,
			Checker:    d,
		}
		// Directories creation on POST.
		if strings.HasSuffix(r.URL.Path, "/") {
			err := files.WriteDirectory(fileOpts)
			return errToStatus(err), err
		}

		file, err := files.FileInfoFaster(fileOpts)
		if err == nil {
			if r.URL.Query().Get("override") != "true" {
				return http.StatusConflict, nil
			}

			// Permission for overwriting the file
			if !d.user.Perm.Modify {
				return http.StatusForbidden, nil
			}

			err = delThumbs(r.Context(), fileCache, file)
			if err != nil {
				return errToStatus(err), err
			}
		}
		err = files.WriteFile(fileOpts, r.Body)
		return errToStatus(err), err
	})
}

var resourcePutHandler = withUser(func(w http.ResponseWriter, r *http.Request, d *data) (int, error) {
	if !d.user.Perm.Modify || !d.Check(r.URL.Path) {
		return http.StatusForbidden, nil
	}

	// Only allow PUT for files.
	if strings.HasSuffix(r.URL.Path, "/") {
		return http.StatusMethodNotAllowed, nil
	}

	realPath, err := files.GetRealPath(d.user.Scope, r.URL.Path)
	if err != nil {
<<<<<<< HEAD
		return errToStatus(err), err
=======
		return http.StatusNotFound, err
>>>>>>> 2f6c8b0b
	}
	fileOpts := files.FileOptions{
		Path:       realPath,
		Modify:     d.user.Perm.Modify,
		Expand:     false,
		ReadHeader: d.server.TypeDetectionByHeader,
		Checker:    d,
	}
	fmt.Println("realPath", realPath)
	err = files.WriteFile(fileOpts, r.Body)
	return errToStatus(err), err
})

// TODO fix and verify this function still works in tests
func resourcePatchHandler(fileCache FileCache) handleFunc {
	return withUser(func(w http.ResponseWriter, r *http.Request, d *data) (int, error) {
		src := r.URL.Path
		dst := r.URL.Query().Get("destination")
		action := r.URL.Query().Get("action")
		dst, err := url.QueryUnescape(dst)
		if !d.Check(src) || !d.Check(dst) {
			return http.StatusForbidden, nil
		}
		if err != nil {
			return errToStatus(err), err
		}
		if dst == "/" || src == "/" {
			return http.StatusForbidden, nil
		}
		override := r.URL.Query().Get("override") == "true"
		rename := r.URL.Query().Get("rename") == "true"
		if !override && !rename {
			if _, err = os.Stat(dst); err == nil {
				return http.StatusConflict, nil
			}
		}
		if rename {
			dst = addVersionSuffix(dst)
		}
		// Permission for overwriting the file
		if override && !d.user.Perm.Modify {
			return http.StatusForbidden, nil
		}
		err = d.RunHook(func() error {
			return patchAction(r.Context(), action, src, dst, d, fileCache)
		}, action, src, dst, d.user)

		return errToStatus(err), err
	})
}

func addVersionSuffix(source string) string {
	counter := 1
	dir, name := path.Split(source)
	ext := filepath.Ext(name)
	base := strings.TrimSuffix(name, ext)
	for {
		if _, err := os.Stat(source); err != nil {
			break
		}
		renamed := fmt.Sprintf("%s(%d)%s", base, counter, ext)
		source = path.Join(dir, renamed)
		counter++
	}
	return source
}

func delThumbs(ctx context.Context, fileCache FileCache, file *files.FileInfo) error {
	for _, previewSizeName := range PreviewSizeNames() {
		size, _ := ParsePreviewSize(previewSizeName)
		if err := fileCache.Delete(ctx, previewCacheKey(file, size)); err != nil {
			return err
		}
	}

	return nil
}

func patchAction(ctx context.Context, action, src, dst string, d *data, fileCache FileCache) error {
	switch action {
	// TODO: use enum
	case "copy":
		if !d.user.Perm.Create {
			return errors.ErrPermissionDenied
		}

		return fileutils.Copy(src, dst)
	case "rename":
		if !d.user.Perm.Rename {
			return errors.ErrPermissionDenied
		}
		src = path.Clean("/" + src)
		dst = path.Clean("/" + dst)
		realPath, err := files.GetRealPath(d.user.Scope, src)
		if err != nil {
			return err
		}
		file, err := files.FileInfoFaster(files.FileOptions{
			Path:       realPath,
			Modify:     d.user.Perm.Modify,
			Expand:     false,
			ReadHeader: false,
			Checker:    d,
		})
		if err != nil {
			return err
		}

		// delete thumbnails
		err = delThumbs(ctx, fileCache, file)
		if err != nil {
			return err
		}

		return fileutils.MoveFile(src, dst)
	default:
		return fmt.Errorf("unsupported action %s: %w", action, errors.ErrInvalidRequestParams)
	}
}

type DiskUsageResponse struct {
	Total uint64 `json:"total"`
	Used  uint64 `json:"used"`
}

var diskUsage = withUser(func(w http.ResponseWriter, r *http.Request, d *data) (int, error) {
	realPath, err := files.GetRealPath(d.user.Scope, r.URL.Path)
	if err != nil {
		return http.StatusNotFound, err
	}
	file, err := files.FileInfoFaster(files.FileOptions{
		Path:       realPath,
		Modify:     d.user.Perm.Modify,
		Expand:     false,
		ReadHeader: false,
		Checker:    d,
	})
	if err != nil {
		return errToStatus(err), err
	}
	fPath := file.RealPath()
	if !file.IsDir {
		return renderJSON(w, r, &DiskUsageResponse{
			Total: 0,
			Used:  0,
		})
	}
	usage, err := disk.UsageWithContext(r.Context(), fPath)
	if err != nil {
		return errToStatus(err), err
	}
	return renderJSON(w, r, &DiskUsageResponse{
		Total: usage.Total,
		Used:  usage.Used,
	})
})<|MERGE_RESOLUTION|>--- conflicted
+++ resolved
@@ -140,11 +140,7 @@
 
 	realPath, err := files.GetRealPath(d.user.Scope, r.URL.Path)
 	if err != nil {
-<<<<<<< HEAD
-		return errToStatus(err), err
-=======
 		return http.StatusNotFound, err
->>>>>>> 2f6c8b0b
 	}
 	fileOpts := files.FileOptions{
 		Path:       realPath,
