package http

import (
	"context"
	"crypto/md5"
	"encoding/hex"
	"fmt"
	"io"
	"net/http"
	"net/url"
	"os"
	"path"
	"path/filepath"
	"strconv"
	"strings"

	"github.com/gtsteffaniak/filebrowser/backend/adapters/fs/files"
	"github.com/gtsteffaniak/filebrowser/backend/adapters/fs/fileutils"
	"github.com/gtsteffaniak/filebrowser/backend/common/errors"
	"github.com/gtsteffaniak/filebrowser/backend/common/settings"
	"github.com/gtsteffaniak/filebrowser/backend/common/utils"
	"github.com/gtsteffaniak/filebrowser/backend/indexing"
	"github.com/gtsteffaniak/filebrowser/backend/indexing/iteminfo"
	"github.com/gtsteffaniak/filebrowser/backend/preview"
	"github.com/gtsteffaniak/go-logger/logger"
)

// validateMoveOperation checks if a move/rename operation is valid at the HTTP level
// It prevents moving a directory into itself or its subdirectories
func validateMoveOperation(src, dst string, isSrcDir bool) error {
	// Clean and normalize paths
	src = filepath.Clean(src)
	dst = filepath.Clean(dst)

	// If source is a directory, check if destination is within source
	if isSrcDir {
		// Get the parent directory of the destination
		dstParent := filepath.Dir(dst)

		// Check if destination parent is the source directory or a subdirectory of it
		if strings.HasPrefix(dstParent+string(filepath.Separator), src+string(filepath.Separator)) || dstParent == src {
			return fmt.Errorf("cannot move directory '%s' to a location within itself: '%s'", src, dst)
		}
	}

	// Check if destination parent directory exists
	dstParent := filepath.Dir(dst)
	if dstParent != "." && dstParent != "/" {
		if _, err := os.Stat(dstParent); os.IsNotExist(err) {
			return fmt.Errorf("destination directory does not exist: '%s'", dstParent)
		}
	}

	return nil
}

// resourceGetHandler retrieves information about a resource.
// @Summary Get resource information
// @Description Returns metadata and optionally file contents for a specified resource path.
// @Tags Resources
// @Accept json
// @Produce json
// @Param path query string true "Path to the resource"
// @Param source query string true "Source name for the desired source, default is used if not provided"
// @Param content query string false "Include file content if true"
// @Param checksum query string false "Optional checksum validation"
// @Success 200 {object} iteminfo.FileInfo "Resource metadata"
// @Failure 404 {object} map[string]string "Resource not found"
// @Failure 500 {object} map[string]string "Internal server error"
// @Router /api/resources [get]
func resourceGetHandler(w http.ResponseWriter, r *http.Request, d *requestContext) (int, error) {
	encodedPath := r.URL.Query().Get("path")
	source := r.URL.Query().Get("source")
	// Decode the URL-encoded path
	path, err := url.QueryUnescape(encodedPath)
	if err != nil {
		return http.StatusBadRequest, fmt.Errorf("invalid path encoding: %v", err)
	}
	source, err = url.QueryUnescape(source)
	if err != nil {
		return http.StatusBadRequest, fmt.Errorf("invalid source encoding: %v", err)
	}
	userscope, err := settings.GetScopeFromSourceName(d.user.Scopes, source)
	if err != nil {
		return http.StatusForbidden, err
	}
	userscope = strings.TrimRight(userscope, "/")
	scopePath := utils.JoinPathAsUnix(userscope, path)
	getContent := r.URL.Query().Get("content") == "true"
	fileInfo, err := files.FileInfoFaster(utils.FileOptions{
		Username:                 d.user.Username,
		Path:                     scopePath,
		Source:                   source,
		Expand:                   true,
		Content:                  getContent,
		ExtractEmbeddedSubtitles: settings.Config.Integrations.Media.ExtractEmbeddedSubtitles,
	}, store.Access)
	if err != nil {
		return errToStatus(err), err
	}
	if !d.user.Permissions.Download && fileInfo.Content != "" {
		return http.StatusForbidden, fmt.Errorf("user is not allowed to get content, requires download permission")
	}
	if userscope != "/" {
		fileInfo.Path = strings.TrimPrefix(fileInfo.Path, userscope)
	}
	if fileInfo.Path == "" {
		fileInfo.Path = "/"
	}
	if fileInfo.Type == "directory" {
		return renderJSON(w, r, fileInfo)
	}
	if algo := r.URL.Query().Get("checksum"); algo != "" {
		idx := indexing.GetIndex(source)
		if idx == nil {
			return http.StatusNotFound, fmt.Errorf("source %s not found", source)
		}
		realPath, _, _ := idx.GetRealPath(userscope, path)
		checksum, err := utils.GetChecksum(realPath, algo)
		if err == errors.ErrInvalidOption {
			return http.StatusBadRequest, nil
		} else if err != nil {
			return http.StatusInternalServerError, err
		}
		fileInfo.Checksums = make(map[string]string)
		fileInfo.Checksums[algo] = checksum
	}
	return renderJSON(w, r, fileInfo)

}

// resourceDeleteHandler deletes a resource at a specified path.
// @Summary Delete a resource
// @Description Deletes a resource located at the specified path.
// @Tags Resources
// @Accept json
// @Produce json
// @Param path query string true "Path to the resource"
// @Param source query string true "Source name for the desired source, default is used if not provided"
// @Success 200 "Resource deleted successfully"
// @Failure 403 {object} map[string]string "Forbidden"
// @Failure 404 {object} map[string]string "Resource not found"
// @Failure 500 {object} map[string]string "Internal server error"
// @Router /api/resources [delete]
func resourceDeleteHandler(w http.ResponseWriter, r *http.Request, d *requestContext) (int, error) {

	if !d.user.Permissions.Delete {
		return http.StatusForbidden, fmt.Errorf("user is not allowed to delete")
	}

	// TODO source := r.URL.Query().Get("source")
	encodedPath := r.URL.Query().Get("path")
	source := r.URL.Query().Get("source")
	var err error
	// decode url encoded source name
	source, err = url.QueryUnescape(source)
	if err != nil {
		return http.StatusBadRequest, fmt.Errorf("invalid source encoding: %v", err)
	}
	// Decode the URL-encoded path
	path, err := url.QueryUnescape(encodedPath)
	if err != nil {
		return http.StatusBadRequest, fmt.Errorf("invalid path encoding: %v", err)
	}
	if path == "/" {
		return http.StatusForbidden, nil
	}
	userscope, err := settings.GetScopeFromSourceName(d.user.Scopes, source)
	if err != nil {
		return http.StatusForbidden, err
	}
	userscope = strings.TrimRight(userscope, "/")
	fileInfo, err := files.FileInfoFaster(utils.FileOptions{
		Username: d.user.Username,
		Path:     utils.JoinPathAsUnix(userscope, path),
		Source:   source,
		Expand:   false,
	}, store.Access)
	if err != nil {
		return errToStatus(err), err
	}

	// delete thumbnails
	preview.DelThumbs(r.Context(), *fileInfo)

	err = files.DeleteFiles(source, fileInfo.RealPath, filepath.Dir(fileInfo.RealPath))
	if err != nil {
		return errToStatus(err), err
	}
	return http.StatusOK, nil

}

// resourcePostHandler creates or uploads a new resource.
// @Summary Create or upload a resource
// @Description Creates a new resource or uploads a file at the specified path. Supports file uploads and directory creation.
// @Tags Resources
// @Accept json
// @Produce json
// @Param path query string true "url encoded destination path where to place the files inside the destination source, a directory must end in / to create a directory"
// @Param source query string true "Name for the desired filebrowser destination source name, default is used if not provided"
// @Param override query bool false "Override existing file if true"
// @Success 200 "Resource created successfully"
// @Failure 403 {object} map[string]string "Forbidden"
// @Failure 404 {object} map[string]string "Resource not found"
// @Failure 409 {object} map[string]string "Conflict - Resource already exists"
// @Failure 500 {object} map[string]string "Internal server error"
// @Router /api/resources [post]
func resourcePostHandler(w http.ResponseWriter, r *http.Request, d *requestContext) (int, error) {
	path := r.URL.Query().Get("path")
	unescapedPath := path
	source := r.URL.Query().Get("source")
	var err error
<<<<<<< HEAD
	// decode url encoded source name
	source, err = url.QueryUnescape(source)
	if err != nil {
		logger.Debugf("invalid source encoding: %v", err)
		return http.StatusBadRequest, fmt.Errorf("invalid source encoding: %v", err)
	}
	path, err = url.QueryUnescape(path)
	if err != nil {
		logger.Debugf("invalid path encoding: %v", err)
		return http.StatusBadRequest, fmt.Errorf("invalid path encoding: %v", err)
	}
	if !d.user.Permissions.Create && d.share == nil {
		return http.StatusForbidden, fmt.Errorf("user is not allowed to create or modify")
	}
	// Determine if this is a directory or file based on trailing slash
	isDir := strings.HasSuffix(path, "/")
	// Strip trailing slash from userscope to prevent double slashes
	userscope, err := settings.GetScopeFromSourceName(d.user.Scopes, source)
	if err != nil {
		logger.Debugf("error getting scope from source name: %v", err)
		return http.StatusForbidden, err
=======
	accessStore := store.Access
	// if share is not nil, then set accessStore to nil
	if d.share != nil {
		accessStore = nil
	} else {
		// decode url encoded source name
		source, err = url.QueryUnescape(source)
		if err != nil {
			logger.Debugf("invalid source encoding: %v", err)
			return http.StatusBadRequest, fmt.Errorf("invalid source encoding: %v", err)
		}
		unescapedPath, err = url.QueryUnescape(path)
		if err != nil {
			logger.Debugf("invalid path encoding: %v", err)
			return http.StatusBadRequest, fmt.Errorf("invalid path encoding: %v", err)
		}
		if !d.user.Permissions.Create {
			return http.StatusForbidden, fmt.Errorf("user is not allowed to create or modify")
		}
		userscope := ""
		// Determine if this is a directory or file based on trailing slash
		// Strip trailing slash from userscope to prevent double slashes
		userscope, err = settings.GetScopeFromSourceName(d.user.Scopes, source)
		if err != nil {
			logger.Debugf("error getting scope from source name: %v", err)
			return http.StatusForbidden, err
		}
		userscope = strings.TrimRight(userscope, "/")
		path = utils.JoinPathAsUnix(userscope, unescapedPath)
>>>>>>> 6d11e010
	}

	isDir := strings.HasSuffix(unescapedPath, "/")
	fileOpts := utils.FileOptions{
		Username: d.user.Username,
		Path:     path,
		Source:   source,
		Expand:   false,
	}
	idx := indexing.GetIndex(source)
	if idx == nil {
		logger.Debugf("source %s not found", source)
		return http.StatusNotFound, fmt.Errorf("source %s not found", source)
	}
	realPath, _, _ := idx.GetRealPath(path)

	// Check access control for the target path
	if accessStore != nil && !accessStore.Permitted(idx.Path, path, d.user.Username) {
		return http.StatusForbidden, fmt.Errorf("access denied to path %s", path)
	}

	// Check for file/folder conflicts before creation
	if stat, statErr := os.Stat(realPath); statErr == nil {
		// Path exists, check for type conflicts
		existingIsDir := stat.IsDir()
		requestingDir := isDir

		// If type mismatch (file vs folder or folder vs file) and not overriding
		if existingIsDir != requestingDir && r.URL.Query().Get("override") != "true" {
			logger.Debugf("Type conflict detected in chunked: existing is dir=%v, requesting dir=%v at path=%v", existingIsDir, requestingDir, realPath)
			return http.StatusConflict, nil
		}
	}

	// Directories creation on POST.
	if isDir {
		err = files.WriteDirectory(fileOpts)
		if err != nil {
			logger.Debugf("error writing directory: %v", err)
			return errToStatus(err), err
		}
		return http.StatusOK, nil
	}

	// Handle Chunked Uploads
	chunkOffsetStr := r.Header.Get("X-File-Chunk-Offset")
	if chunkOffsetStr != "" {
		var offset int64
		offset, err = strconv.ParseInt(chunkOffsetStr, 10, 64)
		if err != nil {
			logger.Debugf("invalid chunk offset: %v", err)
			return http.StatusBadRequest, fmt.Errorf("invalid chunk offset: %v", err)
		}

		var totalSize int64
		totalSizeStr := r.Header.Get("X-File-Total-Size")
		totalSize, err = strconv.ParseInt(totalSizeStr, 10, 64)
		if err != nil {
			logger.Debugf("invalid total size: %v", err)
			return http.StatusBadRequest, fmt.Errorf("invalid total size: %v", err)
		}
		// On the first chunk, check for conflicts or handle override
		if offset == 0 {
			// Check for file/folder conflicts for chunked uploads
			if stat, statErr := os.Stat(realPath); statErr == nil {
				existingIsDir := stat.IsDir()
				requestingDir := false // Files are never directories

				// If type mismatch (existing dir vs requesting file) and not overriding
				if existingIsDir != requestingDir && r.URL.Query().Get("override") != "true" {
					logger.Debugf("Type conflict detected in chunked: existing is dir=%v, requesting dir=%v at path=%v", existingIsDir, requestingDir, realPath)
					return http.StatusConflict, nil
				}
			}

			var fileInfo *iteminfo.ExtendedFileInfo
			fileInfo, err = files.FileInfoFaster(fileOpts, accessStore)
			if err == nil { // File exists
				if r.URL.Query().Get("override") != "true" {
					logger.Debugf("resource already exists: %v", fileInfo.RealPath)
					return http.StatusConflict, nil
				}
				// If overriding, delete existing thumbnails
				preview.DelThumbs(r.Context(), *fileInfo)
			}
		}

		// Use a temporary file in the cache directory for chunks.
		// Create a unique name for the temporary file to avoid collisions.
		hasher := md5.New()
		hasher.Write([]byte(realPath))
		uploadID := hex.EncodeToString(hasher.Sum(nil))
		tempFilePath := filepath.Join(settings.Config.Server.CacheDir, "uploads", uploadID)

		if err = os.MkdirAll(filepath.Dir(tempFilePath), fileutils.PermDir); err != nil {
			logger.Debugf("could not create temp dir: %v", err)
			return http.StatusInternalServerError, fmt.Errorf("could not create temp dir: %v", err)
		}
		// Create or open the temporary file
		var outFile *os.File
		outFile, err = os.OpenFile(tempFilePath, os.O_CREATE|os.O_WRONLY, fileutils.PermFile)
		if err != nil {
			logger.Debugf("could not open temp file: %v", err)
			return http.StatusInternalServerError, fmt.Errorf("could not open temp file: %v", err)
		}
		defer outFile.Close()

		// Seek to the correct offset to write the chunk
		_, err = outFile.Seek(offset, 0)
		if err != nil {
			logger.Debugf("could not seek in temp file: %v", err)
			return http.StatusInternalServerError, fmt.Errorf("could not seek in temp file: %v", err)
		}

		// Write the request body (the chunk) to the file
		var chunkSize int64
		chunkSize, err = io.Copy(outFile, r.Body)
		if err != nil {
			logger.Debugf("could not write chunk to temp file: %v", err)
			return http.StatusInternalServerError, fmt.Errorf("could not write chunk to temp file: %v", err)
		}
		// check if the file is complete
		if (offset + chunkSize) >= totalSize {
			// close file before moving
			outFile.Close()
			// Move the completed file from the temp location to the final destination
			err = fileutils.MoveFile(tempFilePath, realPath)
			if err != nil {
				logger.Debugf("could not move temp file to destination: %v", err)
				return http.StatusInternalServerError, fmt.Errorf("could not move temp file to destination: %v", err)
			}
			go files.RefreshIndex(source, realPath, false, false) //nolint:errcheck
		}

		return http.StatusOK, nil
	}

	fileInfo, err := files.FileInfoFaster(fileOpts, accessStore)
	if err != nil {
		preview.DelThumbs(r.Context(), *fileInfo)
	}
	err = files.WriteFile(fileOpts, r.Body)
	if err != nil {
		logger.Debugf("error writing file: %v", err)
		return errToStatus(err), err
	}
	return http.StatusOK, nil
}

// resourcePutHandler updates an existing file resource.
// @Summary Update a file resource
// @Description Updates an existing file at the specified path.
// @Tags Resources
// @Accept json
// @Produce json
// @Param path query string true "Destination path where to place the files inside the destination source"
// @Param source query string true "Source name for the desired source, default is used if not provided"
// @Success 200 "Resource updated successfully"
// @Failure 403 {object} map[string]string "Forbidden"
// @Failure 404 {object} map[string]string "Resource not found"
// @Failure 405 {object} map[string]string "Method not allowed"
// @Failure 500 {object} map[string]string "Internal server error"
// @Router /api/resources [put]
func resourcePutHandler(w http.ResponseWriter, r *http.Request, d *requestContext) (int, error) {
	source := r.URL.Query().Get("source")
	var err error
	// decode url encoded source name
	source, err = url.QueryUnescape(source)
	if err != nil {
		return http.StatusBadRequest, fmt.Errorf("invalid source encoding: %v", err)
	}

	encodedPath := r.URL.Query().Get("path")

	// Decode the URL-encoded path
	path, err := url.QueryUnescape(encodedPath)
	if err != nil {
		return http.StatusBadRequest, fmt.Errorf("invalid path encoding: %v", err)
	}
	// Only allow PUT for files.
	if strings.HasSuffix(path, "/") {
		return http.StatusMethodNotAllowed, nil
	}
	// Strip trailing slash from userscope to prevent double slashes
	userscope, err := settings.GetScopeFromSourceName(d.user.Scopes, source)
	if err != nil {
		return http.StatusForbidden, err
	}
	userscope = strings.TrimRight(userscope, "/")

	fileOpts := utils.FileOptions{
		Username: d.user.Username,
		Path:     utils.JoinPathAsUnix(userscope, path),
		Source:   source,
		Expand:   false,
	}

	// Check access control for the target path
	idx := indexing.GetIndex(source)
	if idx == nil {
		return http.StatusNotFound, fmt.Errorf("source %s not found", source)
	}
	if store.Access != nil && !store.Access.Permitted(idx.Path, path, d.user.Username) {
		logger.Debugf("user %s denied access to path %s", d.user.Username, path)
		return http.StatusForbidden, fmt.Errorf("access denied to path %s", path)
	}

	err = files.WriteFile(fileOpts, r.Body)
	return errToStatus(err), err
}

// resourcePatchHandler performs a patch operation (e.g., move, rename) on a resource.
// @Summary Patch resource (move/rename)
// @Description Moves or renames a resource to a new destination.
// @Tags Resources
// @Accept json
// @Produce json
// @Param from query string true "Path from resource in <source_name>::<index_path> format"
// @Param destination query string true "Destination path for the resource"
// @Param action query string true "Action to perform (copy, rename)"
// @Param overwrite query bool false "Overwrite if destination exists"
// @Param rename query bool false "Rename if destination exists"
// @Success 200 "Resource moved/renamed successfully"
// @Failure 403 {object} map[string]string "Forbidden"
// @Failure 404 {object} map[string]string "Resource not found"
// @Failure 409 {object} map[string]string "Conflict - Destination exists"
// @Failure 500 {object} map[string]string "Internal server error"
// @Router /api/resources [patch]
func resourcePatchHandler(w http.ResponseWriter, r *http.Request, d *requestContext) (int, error) {
	action := r.URL.Query().Get("action")
	if !d.user.Permissions.Modify && d.share == nil {
		return http.StatusForbidden, fmt.Errorf("user is not allowed to create or modify")
	}

	encodedFrom := r.URL.Query().Get("from")
	// Decode the URL-encoded path
	src, err := url.QueryUnescape(encodedFrom)
	if err != nil {
		return http.StatusBadRequest, fmt.Errorf("invalid path encoding: %v", err)
	}
	dst := r.URL.Query().Get("destination")
	dst, err = url.QueryUnescape(dst)
	if err != nil {
		return errToStatus(err), err
	}

	splitSrc := strings.Split(src, "::")
	if len(splitSrc) <= 1 {
		return http.StatusBadRequest, fmt.Errorf("invalid source path: %v", src)
	}
	srcIndex := splitSrc[0]
	src = splitSrc[1]

	splitDst := strings.Split(dst, "::")
	if len(splitDst) <= 1 {
		return http.StatusBadRequest, fmt.Errorf("invalid destination path: %v", dst)
	}
	dstIndex := splitDst[0]
	dst = splitDst[1]

	if dst == "/" || src == "/" {
		return http.StatusForbidden, fmt.Errorf("forbidden: source or destination is attempting to modify root")
	}

	userscopeDst, err := settings.GetScopeFromSourceName(d.user.Scopes, dstIndex)
	if err != nil {
		return http.StatusForbidden, err
	}
	userscopeDst = strings.TrimRight(userscopeDst, "/")

	userscopeSrc, err := settings.GetScopeFromSourceName(d.user.Scopes, srcIndex)
	if err != nil {
		return http.StatusForbidden, err
	}
	userscopeSrc = strings.TrimRight(userscopeSrc, "/")

	idx := indexing.GetIndex(dstIndex)
	if idx == nil {
		return http.StatusNotFound, fmt.Errorf("source %s not found", dstIndex)
	}
	// check target dir exists
	parentDir, _, err := idx.GetRealPath(userscopeDst, filepath.Dir(dst))
	if err != nil {
		logger.Debugf("Could not get real path for parent dir: %v %v %v", userscopeDst, filepath.Dir(dst), err)
		return http.StatusNotFound, err
	}
	realDest := parentDir + "/" + filepath.Base(dst)

	idx2 := indexing.GetIndex(srcIndex)
	if idx2 == nil {
		return http.StatusNotFound, fmt.Errorf("source %s not found", srcIndex)
	}

	realSrc, isSrcDir, err := idx2.GetRealPath(userscopeSrc, src)
	if err != nil {
		return http.StatusNotFound, err
	}

	// Check access control for both source and destination paths
	if store.Access != nil {
		if !store.Access.Permitted(idx2.Path, src, d.user.Username) {
			logger.Debugf("user %s denied access to source path %s", d.user.Username, src)
			return http.StatusForbidden, fmt.Errorf("access denied to source path %s", src)
		}
		if !store.Access.Permitted(idx.Path, dst, d.user.Username) {
			logger.Debugf("user %s denied access to destination path %s", d.user.Username, dst)
			return http.StatusForbidden, fmt.Errorf("access denied to destination path %s", dst)
		}
	}
	rename := r.URL.Query().Get("rename") == "true"
	if rename {
		realDest = addVersionSuffix(realDest)
	}

	// Validate move/rename operation to prevent circular references
	if action == "rename" || action == "move" {
		if err = validateMoveOperation(realSrc, realDest, isSrcDir); err != nil {
			return http.StatusBadRequest, err
		}
	}

	err = patchAction(r.Context(), patchActionParams{
		action:   action,
		srcIndex: srcIndex,
		dstIndex: dstIndex,
		src:      realSrc,
		dst:      realDest,
		d:        d,
		isSrcDir: isSrcDir,
	})
	if err != nil {
		logger.Debugf("Could not run patch action. src=%v dst=%v err=%v", realSrc, realDest, err)
	}
	return errToStatus(err), err
}

func addVersionSuffix(source string) string {
	counter := 1
	dir, name := path.Split(source)
	ext := filepath.Ext(name)
	base := strings.TrimSuffix(name, ext)
	for {
		if _, err := os.Stat(source); err != nil {
			break
		}
		renamed := fmt.Sprintf("%s(%d)%s", base, counter, ext)
		source = path.Join(dir, renamed)
		counter++
	}
	return source
}

type patchActionParams struct {
	action   string
	srcIndex string
	dstIndex string
	src      string
	dst      string
	d        *requestContext
	isSrcDir bool
}

func patchAction(ctx context.Context, params patchActionParams) error {
	switch params.action {
	case "copy":
		err := files.CopyResource(params.isSrcDir, params.srcIndex, params.dstIndex, params.src, params.dst)
		return err
	case "rename", "move":
		idx := indexing.GetIndex(params.srcIndex)
		srcPath := idx.MakeIndexPath(params.src)
		if !params.isSrcDir {
			srcPath = strings.TrimSuffix(srcPath, "/")
		}
		fileInfo, err := files.FileInfoFaster(utils.FileOptions{
			Username: params.d.user.Username,
			Path:     srcPath,
			Source:   params.srcIndex,
			IsDir:    params.isSrcDir,
		}, store.Access)

		if err != nil {
			return err
		}

		// delete thumbnails
		preview.DelThumbs(ctx, *fileInfo)
		return files.MoveResource(params.isSrcDir, params.srcIndex, params.dstIndex, params.src, params.dst, store.Share)
	default:
		return fmt.Errorf("unsupported action %s: %w", params.action, errors.ErrInvalidRequestParams)
	}
}

func inspectIndex(w http.ResponseWriter, r *http.Request) {
	encodedPath := r.URL.Query().Get("path")
	source := r.URL.Query().Get("source")
	// Decode the URL-encoded path
	path, _ := url.QueryUnescape(encodedPath)
	isNotDir := r.URL.Query().Get("isDir") == "false" // default to isDir true
	index := indexing.GetIndex(source)
	if index == nil {
		http.Error(w, "source not found", http.StatusNotFound)
		return
	}
	info, _ := index.GetReducedMetadata(path, !isNotDir)
	renderJSON(w, r, info) // nolint:errcheck
}

func mockData(w http.ResponseWriter, r *http.Request) {
	d := r.URL.Query().Get("numDirs")
	f := r.URL.Query().Get("numFiles")
	NumDirs, err := strconv.Atoi(d)
	numFiles, err2 := strconv.Atoi(f)
	if err != nil || err2 != nil {
		return
	}
	mockDir := indexing.CreateMockData(NumDirs, numFiles)
	renderJSON(w, r, mockDir) // nolint:errcheck
}<|MERGE_RESOLUTION|>--- conflicted
+++ resolved
@@ -211,29 +211,6 @@
 	unescapedPath := path
 	source := r.URL.Query().Get("source")
 	var err error
-<<<<<<< HEAD
-	// decode url encoded source name
-	source, err = url.QueryUnescape(source)
-	if err != nil {
-		logger.Debugf("invalid source encoding: %v", err)
-		return http.StatusBadRequest, fmt.Errorf("invalid source encoding: %v", err)
-	}
-	path, err = url.QueryUnescape(path)
-	if err != nil {
-		logger.Debugf("invalid path encoding: %v", err)
-		return http.StatusBadRequest, fmt.Errorf("invalid path encoding: %v", err)
-	}
-	if !d.user.Permissions.Create && d.share == nil {
-		return http.StatusForbidden, fmt.Errorf("user is not allowed to create or modify")
-	}
-	// Determine if this is a directory or file based on trailing slash
-	isDir := strings.HasSuffix(path, "/")
-	// Strip trailing slash from userscope to prevent double slashes
-	userscope, err := settings.GetScopeFromSourceName(d.user.Scopes, source)
-	if err != nil {
-		logger.Debugf("error getting scope from source name: %v", err)
-		return http.StatusForbidden, err
-=======
 	accessStore := store.Access
 	// if share is not nil, then set accessStore to nil
 	if d.share != nil {
@@ -263,7 +240,6 @@
 		}
 		userscope = strings.TrimRight(userscope, "/")
 		path = utils.JoinPathAsUnix(userscope, unescapedPath)
->>>>>>> 6d11e010
 	}
 
 	isDir := strings.HasSuffix(unescapedPath, "/")
