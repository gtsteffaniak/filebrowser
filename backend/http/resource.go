package http

import (
	"context"
	"crypto/md5"
	"encoding/hex"
	"fmt"
	"io"
	"net/http"
	"net/url"
	"os"
	"path"
	"path/filepath"
	"strconv"
	"strings"

	"github.com/gtsteffaniak/filebrowser/backend/adapters/fs/files"
	"github.com/gtsteffaniak/filebrowser/backend/adapters/fs/fileutils"
	"github.com/gtsteffaniak/filebrowser/backend/common/errors"
	"github.com/gtsteffaniak/filebrowser/backend/common/settings"
	"github.com/gtsteffaniak/filebrowser/backend/common/utils"
	"github.com/gtsteffaniak/filebrowser/backend/indexing"
	"github.com/gtsteffaniak/filebrowser/backend/indexing/iteminfo"
	"github.com/gtsteffaniak/filebrowser/backend/preview"
	"github.com/gtsteffaniak/go-logger/logger"
)

// validateMoveOperation checks if a move/rename operation is valid at the HTTP level
// It prevents moving a directory into itself or its subdirectories
func validateMoveOperation(src, dst string, isSrcDir bool) error {
	// Clean and normalize paths
	src = filepath.Clean(src)
	dst = filepath.Clean(dst)

	// If source is a directory, check if destination is within source
	if isSrcDir {
		// Get the parent directory of the destination
		dstParent := filepath.Dir(dst)

		// Check if destination parent is the source directory or a subdirectory of it
		if strings.HasPrefix(dstParent+string(filepath.Separator), src+string(filepath.Separator)) || dstParent == src {
			return fmt.Errorf("cannot move directory '%s' to a location within itself: '%s'", src, dst)
		}
	}

	// Check if destination parent directory exists
	dstParent := filepath.Dir(dst)
	if dstParent != "." && dstParent != "/" {
		if _, err := os.Stat(dstParent); os.IsNotExist(err) {
			return fmt.Errorf("destination directory does not exist: '%s'", dstParent)
		}
	}

	return nil
}

// resourceGetHandler retrieves information about a resource.
// @Summary Get resource information
// @Description Returns metadata and optionally file contents for a specified resource path.
// @Tags Resources
// @Accept json
// @Produce json
// @Param path query string true "Path to the resource"
// @Param source query string true "Source name for the desired source, default is used if not provided"
// @Param content query string false "Include file content if true"
// @Param checksum query string false "Optional checksum validation"
// @Success 200 {object} iteminfo.FileInfo "Resource metadata"
// @Failure 404 {object} map[string]string "Resource not found"
// @Failure 500 {object} map[string]string "Internal server error"
// @Router /api/resources [get]
func resourceGetHandler(w http.ResponseWriter, r *http.Request, d *requestContext) (int, error) {
	encodedPath := r.URL.Query().Get("path")
	source := r.URL.Query().Get("source")
	// Decode the URL-encoded path
	path, err := url.QueryUnescape(encodedPath)
	if err != nil {
		return http.StatusBadRequest, fmt.Errorf("invalid path encoding: %v", err)
	}
	source, err = url.QueryUnescape(source)
	if err != nil {
		return http.StatusBadRequest, fmt.Errorf("invalid source encoding: %v", err)
	}
	userscope, err := settings.GetScopeFromSourceName(d.user.Scopes, source)
	if err != nil {
		return http.StatusForbidden, err
	}
	scopePath := utils.JoinPathAsUnix(userscope, path)
	getContent := r.URL.Query().Get("content") == "true"
	if d.share != nil && d.share.DisableFileViewer {
		getContent = false
	}
	fileInfo, err := files.FileInfoFaster(iteminfo.FileOptions{
		Access:   store.Access,
		Username: d.user.Username,
		Path:     scopePath,
		Modify:   d.user.Permissions.Modify,
		Source:   source,
		Expand:   true,
		Content:  getContent,
	})
	if err != nil {
		return errToStatus(err), err
	}
	if userscope != "/" {
		fileInfo.Path = strings.TrimPrefix(fileInfo.Path, userscope)
	}
	if fileInfo.Path == "" {
		fileInfo.Path = "/"
	}
	if fileInfo.Type == "directory" {
		return renderJSON(w, r, fileInfo)
	}
	if algo := r.URL.Query().Get("checksum"); algo != "" {
		idx := indexing.GetIndex(source)
		if idx == nil {
			return http.StatusNotFound, fmt.Errorf("source %s not found", source)
		}
		realPath, _, _ := idx.GetRealPath(userscope, path)
		checksums, err := files.GetChecksum(realPath, algo)
		if err == errors.ErrInvalidOption {
			return http.StatusBadRequest, nil
		} else if err != nil {
			return http.StatusInternalServerError, err
		}
		fileInfo.Checksums = checksums
	}
	return renderJSON(w, r, fileInfo)

}

// resourceDeleteHandler deletes a resource at a specified path.
// @Summary Delete a resource
// @Description Deletes a resource located at the specified path.
// @Tags Resources
// @Accept json
// @Produce json
// @Param path query string true "Path to the resource"
// @Param source query string true "Source name for the desired source, default is used if not provided"
// @Success 200 "Resource deleted successfully"
// @Failure 403 {object} map[string]string "Forbidden"
// @Failure 404 {object} map[string]string "Resource not found"
// @Failure 500 {object} map[string]string "Internal server error"
// @Router /api/resources [delete]
func resourceDeleteHandler(w http.ResponseWriter, r *http.Request, d *requestContext) (int, error) {
	// TODO source := r.URL.Query().Get("source")
	encodedPath := r.URL.Query().Get("path")
	source := r.URL.Query().Get("source")
	var err error
	// decode url encoded source name
	source, err = url.QueryUnescape(source)
	if err != nil {
		return http.StatusBadRequest, fmt.Errorf("invalid source encoding: %v", err)
	}
	// Decode the URL-encoded path
	path, err := url.QueryUnescape(encodedPath)
	if err != nil {
		return http.StatusBadRequest, fmt.Errorf("invalid path encoding: %v", err)
	}
	if path == "/" {
		return http.StatusForbidden, nil
	}
	userscope, err := settings.GetScopeFromSourceName(d.user.Scopes, source)
	if err != nil {
		return http.StatusForbidden, err
	}
	fileInfo, err := files.FileInfoFaster(iteminfo.FileOptions{
		Access:   store.Access,
		Username: d.user.Username,
		Path:     utils.JoinPathAsUnix(userscope, path),
		Source:   source,
		Modify:   d.user.Permissions.Modify,
		Expand:   false,
	})
	if err != nil {
		return errToStatus(err), err
	}

	// delete thumbnails
	preview.DelThumbs(r.Context(), *fileInfo)

	err = files.DeleteFiles(source, fileInfo.RealPath, filepath.Dir(fileInfo.RealPath))
	if err != nil {
		return errToStatus(err), err
	}
	return http.StatusOK, nil

}

// resourcePostHandler creates or uploads a new resource.
// @Summary Create or upload a resource
// @Description Creates a new resource or uploads a file at the specified path. Supports file uploads and directory creation.
// @Tags Resources
// @Accept json
// @Produce json
// @Param path query string true "url encoded destination path where to place the files inside the destination source, a directory must end in / to create a directory"
// @Param source query string true "Name for the desired filebrowser destination source name, default is used if not provided"
// @Param override query bool false "Override existing file if true"
// @Success 200 "Resource created successfully"
// @Failure 403 {object} map[string]string "Forbidden"
// @Failure 404 {object} map[string]string "Resource not found"
// @Failure 409 {object} map[string]string "Conflict - Resource already exists"
// @Failure 500 {object} map[string]string "Internal server error"
// @Router /api/resources [post]
func resourcePostHandler(w http.ResponseWriter, r *http.Request, d *requestContext) (int, error) {
	path := r.URL.Query().Get("path")
	source := r.URL.Query().Get("source")
	var err error
	// decode url encoded source name
	source, err = url.QueryUnescape(source)
	if err != nil {
		logger.Debugf("invalid source encoding: %v", err)
		return http.StatusBadRequest, fmt.Errorf("invalid source encoding: %v", err)
	}
	path, err = url.QueryUnescape(path)
	if err != nil {
		logger.Debugf("invalid path encoding: %v", err)
		return http.StatusBadRequest, fmt.Errorf("invalid path encoding: %v", err)
	}
	if !d.user.Permissions.Modify {
		logger.Debugf("user is not allowed to create or modify")
		return http.StatusForbidden, fmt.Errorf("user is not allowed to create or modify")
	}
	userscope, err := settings.GetScopeFromSourceName(d.user.Scopes, source)
	if err != nil {
		logger.Debugf("error getting scope from source name: %v", err)
		return http.StatusForbidden, err
	}
	fileOpts := iteminfo.FileOptions{
		Access:   store.Access,
		Username: d.user.Username,
		Path:     utils.JoinPathAsUnix(userscope, path),
		Source:   source,
		Modify:   d.user.Permissions.Modify,
		Expand:   false,
	}
	idx := indexing.GetIndex(source)
	if idx == nil {
		logger.Debugf("source %s not found", source)
		return http.StatusNotFound, fmt.Errorf("source %s not found", source)
	}
	realPath, _, _ := idx.GetRealPath(userscope, path)
	isDir := strings.HasSuffix(path, "/")
	// Directories creation on POST.
	if isDir {
		err = files.WriteDirectory(fileOpts)
		if err != nil {
			logger.Debugf("error writing directory: %v", err)
			return errToStatus(err), err
		}
		return http.StatusOK, nil
	}

	// Handle Chunked Uploads
	chunkOffsetStr := r.Header.Get("X-File-Chunk-Offset")
	if chunkOffsetStr != "" {
		var offset int64
		offset, err = strconv.ParseInt(chunkOffsetStr, 10, 64)
		if err != nil {
			logger.Debugf("invalid chunk offset: %v", err)
			return http.StatusBadRequest, fmt.Errorf("invalid chunk offset: %v", err)
		}

		var totalSize int64
		totalSizeStr := r.Header.Get("X-File-Total-Size")
		totalSize, err = strconv.ParseInt(totalSizeStr, 10, 64)
		if err != nil {
			logger.Debugf("invalid total size: %v", err)
			return http.StatusBadRequest, fmt.Errorf("invalid total size: %v", err)
		}
		// On the first chunk, check for conflicts or handle override
		if offset == 0 {
			var fileInfo *iteminfo.ExtendedFileInfo
			fileInfo, err = files.FileInfoFaster(fileOpts)
			if err == nil { // File exists
				if r.URL.Query().Get("override") != "true" {
					logger.Debugf("resource already exists: %v", fileInfo.RealPath)
					logger.Debugf("Resource already exists: %v", fileInfo.RealPath)
					return http.StatusConflict, nil
				}
				// If overriding, delete existing thumbnails
				preview.DelThumbs(r.Context(), *fileInfo)
			}
		}

		// Use a temporary file in the cache directory for chunks.
		// Create a unique name for the temporary file to avoid collisions.
		hasher := md5.New() //nolint:gosec
		hasher.Write([]byte(realPath))
		uploadID := hex.EncodeToString(hasher.Sum(nil))
		tempFilePath := filepath.Join(settings.Config.Server.CacheDir, "uploads", uploadID)

		if err = os.MkdirAll(filepath.Dir(tempFilePath), 0755); err != nil {
			logger.Debugf("could not create temp dir: %v", err)
			return http.StatusInternalServerError, fmt.Errorf("could not create temp dir: %v", err)
		}
		// Create or open the temporary file
		var outFile *os.File
		outFile, err = os.OpenFile(tempFilePath, os.O_CREATE|os.O_WRONLY, 0644)
		if err != nil {
			logger.Debugf("could not open temp file: %v", err)
			return http.StatusInternalServerError, fmt.Errorf("could not open temp file: %v", err)
		}
		defer outFile.Close()

		// Seek to the correct offset to write the chunk
		_, err = outFile.Seek(offset, 0)
		if err != nil {
			logger.Debugf("could not seek in temp file: %v", err)
			return http.StatusInternalServerError, fmt.Errorf("could not seek in temp file: %v", err)
		}

		// Write the request body (the chunk) to the file
		var chunkSize int64
		chunkSize, err = io.Copy(outFile, r.Body)
		if err != nil {
			logger.Debugf("could not write chunk to temp file: %v", err)
			return http.StatusInternalServerError, fmt.Errorf("could not write chunk to temp file: %v", err)
		}
		// check if the file is complete
		if (offset + chunkSize) >= totalSize {
			// close file before moving
			outFile.Close()
			// Move the completed file from the temp location to the final destination
			err = fileutils.MoveFile(tempFilePath, realPath)
			if err != nil {
				logger.Debugf("could not move temp file to destination: %v", err)
				return http.StatusInternalServerError, fmt.Errorf("could not move temp file to destination: %v", err)
			}
			go files.RefreshIndex(source, realPath, false) //nolint:errcheck
		}

		return http.StatusOK, nil
	}

	logger.Debugf("non-chunked upload logic for %s", realPath)
	// Non-chunked upload logic (original code)
	fileInfo, err := files.FileInfoFaster(fileOpts)
	if err == nil {
		if r.URL.Query().Get("override") != "true" {
			logger.Debugf("Resource already exists: %v", fileInfo.RealPath)
			return http.StatusConflict, nil
		}

		preview.DelThumbs(r.Context(), *fileInfo)
	}
	err = files.WriteFile(fileOpts, r.Body)
	if err != nil {
		logger.Debugf("error writing file: %v", err)
		return errToStatus(err), err

	}
	return http.StatusOK, nil
}

// resourcePutHandler updates an existing file resource.
// @Summary Update a file resource
// @Description Updates an existing file at the specified path.
// @Tags Resources
// @Accept json
// @Produce json
// @Param path query string true "Destination path where to place the files inside the destination source"
// @Param source query string true "Source name for the desired source, default is used if not provided"
// @Success 200 "Resource updated successfully"
// @Failure 403 {object} map[string]string "Forbidden"
// @Failure 404 {object} map[string]string "Resource not found"
// @Failure 405 {object} map[string]string "Method not allowed"
// @Failure 500 {object} map[string]string "Internal server error"
// @Router /api/resources [put]
func resourcePutHandler(w http.ResponseWriter, r *http.Request, d *requestContext) (int, error) {
	source := r.URL.Query().Get("source")
	var err error
	// decode url encoded source name
	source, err = url.QueryUnescape(source)
	if err != nil {
		return http.StatusBadRequest, fmt.Errorf("invalid source encoding: %v", err)
	}
	if !d.user.Permissions.Modify {
		return http.StatusForbidden, fmt.Errorf("user is not allowed to create or modify")
	}
	encodedPath := r.URL.Query().Get("path")

	// Decode the URL-encoded path
	path, err := url.QueryUnescape(encodedPath)
	if err != nil {
		return http.StatusBadRequest, fmt.Errorf("invalid path encoding: %v", err)
	}
	// Only allow PUT for files.
	if strings.HasSuffix(path, "/") {
		return http.StatusMethodNotAllowed, nil
	}
	userscope, err := settings.GetScopeFromSourceName(d.user.Scopes, source)
	if err != nil {
		return http.StatusForbidden, err
	}
	fileOpts := iteminfo.FileOptions{
		Access:   store.Access,
		Username: d.user.Username,
		Path:     utils.JoinPathAsUnix(userscope, path),
		Source:   source,
		Modify:   d.user.Permissions.Modify,
		Expand:   false,
	}
	err = files.WriteFile(fileOpts, r.Body)
	return errToStatus(err), err
}

// resourcePatchHandler performs a patch operation (e.g., move, rename) on a resource.
// @Summary Patch resource (move/rename)
// @Description Moves or renames a resource to a new destination.
// @Tags Resources
// @Accept json
// @Produce json
// @Param from query string true "Path from resource in <source_name>::<index_path> format"
// @Param destination query string true "Destination path for the resource"
// @Param action query string true "Action to perform (copy, rename)"
// @Param overwrite query bool false "Overwrite if destination exists"
// @Param rename query bool false "Rename if destination exists"
// @Success 200 "Resource moved/renamed successfully"
// @Failure 403 {object} map[string]string "Forbidden"
// @Failure 404 {object} map[string]string "Resource not found"
// @Failure 409 {object} map[string]string "Conflict - Destination exists"
// @Failure 500 {object} map[string]string "Internal server error"
// @Router /api/resources [patch]
func resourcePatchHandler(w http.ResponseWriter, r *http.Request, d *requestContext) (int, error) {
	action := r.URL.Query().Get("action")
	if !d.user.Permissions.Modify {
		return http.StatusForbidden, fmt.Errorf("user is not allowed to create or modify")
	}

	encodedFrom := r.URL.Query().Get("from")
	// Decode the URL-encoded path
	src, err := url.QueryUnescape(encodedFrom)
	if err != nil {
		return http.StatusBadRequest, fmt.Errorf("invalid path encoding: %v", err)
	}
	dst := r.URL.Query().Get("destination")
	dst, err = url.QueryUnescape(dst)
	if err != nil {
		return errToStatus(err), err
	}

	splitSrc := strings.Split(src, "::")
	if len(splitSrc) <= 1 {
		return http.StatusBadRequest, fmt.Errorf("invalid source path: %v", src)
	}
	srcIndex := splitSrc[0]
	src = splitSrc[1]

	splitDst := strings.Split(dst, "::")
	if len(splitDst) <= 1 {
		return http.StatusBadRequest, fmt.Errorf("invalid destination path: %v", dst)
	}
	dstIndex := splitDst[0]
	dst = splitDst[1]

	if dst == "/" || src == "/" {
		return http.StatusForbidden, fmt.Errorf("forbidden: source or destination is attempting to modify root")
	}

	userscopeDst, err := settings.GetScopeFromSourceName(d.user.Scopes, dstIndex)
	if err != nil {
		return http.StatusForbidden, err
	}
	userscopeSrc, err := settings.GetScopeFromSourceName(d.user.Scopes, srcIndex)
	if err != nil {
		return http.StatusForbidden, err
	}

	idx := indexing.GetIndex(dstIndex)
	if idx == nil {
		return http.StatusNotFound, fmt.Errorf("source %s not found", dstIndex)
	}
	// check target dir exists
	parentDir, isDstDir, err := idx.GetRealPath(userscopeDst, filepath.Dir(dst))
	if err != nil {
		logger.Debugf("Could not get real path for parent dir: %v %v %v", userscopeDst, filepath.Dir(dst), err)
		return http.StatusNotFound, err
	}
	realDest := parentDir + "/" + filepath.Base(dst)

	idx2 := indexing.GetIndex(srcIndex)
	if idx2 == nil {
		return http.StatusNotFound, fmt.Errorf("source %s not found", srcIndex)
	}

	realSrc, isSrcDir, err := idx2.GetRealPath(userscopeSrc, src)
	if err != nil {
		return http.StatusNotFound, err
	}
	overwrite := r.URL.Query().Get("overwrite") == "true"
	rename := r.URL.Query().Get("rename") == "true"
	if rename {
		realDest = addVersionSuffix(realDest)
	}
	// Permission for overwriting the file
	if overwrite && !d.user.Permissions.Modify {
		return http.StatusForbidden, fmt.Errorf("forbidden: user does not have permission to overwrite file")
	}

	// Validate move/rename operation to prevent circular references
	if action == "rename" || action == "move" {
		if err = validateMoveOperation(realSrc, realDest, isSrcDir); err != nil {
			return http.StatusBadRequest, err
		}
	}

	err = patchAction(r.Context(), patchActionParams{
		action:   action,
		srcIndex: srcIndex,
		dstIndex: dstIndex,
		src:      realSrc,
		dst:      realDest,
		d:        d,
		isSrcDir: isSrcDir,
		isDstDir: isDstDir,
	})
	if err != nil {
		logger.Debugf("Could not run patch action. src=%v dst=%v err=%v", realSrc, realDest, err)
	}
	return errToStatus(err), err
}

func addVersionSuffix(source string) string {
	counter := 1
	dir, name := path.Split(source)
	ext := filepath.Ext(name)
	base := strings.TrimSuffix(name, ext)
	for {
		if _, err := os.Stat(source); err != nil {
			break
		}
		renamed := fmt.Sprintf("%s(%d)%s", base, counter, ext)
		source = path.Join(dir, renamed)
		counter++
	}
	return source
}

type patchActionParams struct {
	action   string
	srcIndex string
	dstIndex string
	src      string
	dst      string
	d        *requestContext
	isSrcDir bool
	isDstDir bool
}

func patchAction(ctx context.Context, params patchActionParams) error {
	switch params.action {
	case "copy":
		err := files.CopyResource(params.isSrcDir, params.isDstDir, params.srcIndex, params.dstIndex, params.src, params.dst)
		return err
	case "rename", "move":
		idx := indexing.GetIndex(params.srcIndex)
		srcPath := idx.MakeIndexPath(params.src)
		fileInfo, err := files.FileInfoFaster(iteminfo.FileOptions{
			Access:     store.Access,
			Username:   params.d.user.Username,
			Path:       srcPath,
			Source:     params.srcIndex,
			IsDir:      params.isSrcDir,
			Modify:     params.d.user.Permissions.Modify,
			Expand:     false,
			ReadHeader: false,
		})

		if err != nil {
			return err
		}

		// delete thumbnails
<<<<<<< HEAD
		preview.DelThumbs(ctx, *fileInfo)
		return files.MoveResource(params.isSrcDir, params.isDstDir, params.srcIndex, params.dstIndex, params.src, params.dst)
=======
		preview.DelThumbs(ctx, fileInfo)
		return files.MoveResource(params.isSrcDir, params.isDstDir, params.srcIndex, params.dstIndex, params.src, params.dst, store.Share)
>>>>>>> 4cfd7e00
	default:
		return fmt.Errorf("unsupported action %s: %w", params.action, errors.ErrInvalidRequestParams)
	}
}

func inspectIndex(w http.ResponseWriter, r *http.Request) {
	encodedPath := r.URL.Query().Get("path")
	source := r.URL.Query().Get("source")
	// Decode the URL-encoded path
	path, _ := url.QueryUnescape(encodedPath)
	isNotDir := r.URL.Query().Get("isDir") == "false" // default to isDir true
	index := indexing.GetIndex(source)
	if index == nil {
		http.Error(w, "source not found", http.StatusNotFound)
		return
	}
	info, _ := index.GetReducedMetadata(path, !isNotDir)
	renderJSON(w, r, info) // nolint:errcheck
}

func mockData(w http.ResponseWriter, r *http.Request) {
	d := r.URL.Query().Get("numDirs")
	f := r.URL.Query().Get("numFiles")
	NumDirs, err := strconv.Atoi(d)
	numFiles, err2 := strconv.Atoi(f)
	if err != nil || err2 != nil {
		return
	}
	mockDir := indexing.CreateMockData(NumDirs, numFiles)
	renderJSON(w, r, mockDir) // nolint:errcheck
}<|MERGE_RESOLUTION|>--- conflicted
+++ resolved
@@ -571,13 +571,8 @@
 		}
 
 		// delete thumbnails
-<<<<<<< HEAD
 		preview.DelThumbs(ctx, *fileInfo)
 		return files.MoveResource(params.isSrcDir, params.isDstDir, params.srcIndex, params.dstIndex, params.src, params.dst)
-=======
-		preview.DelThumbs(ctx, fileInfo)
-		return files.MoveResource(params.isSrcDir, params.isDstDir, params.srcIndex, params.dstIndex, params.src, params.dst, store.Share)
->>>>>>> 4cfd7e00
 	default:
 		return fmt.Errorf("unsupported action %s: %w", params.action, errors.ErrInvalidRequestParams)
 	}
