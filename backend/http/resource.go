--- conflicted
+++ resolved
@@ -492,8 +492,6 @@
 	if overwrite && !d.user.Permissions.Modify {
 		return http.StatusForbidden, fmt.Errorf("forbidden: user does not have permission to overwrite file")
 	}
-<<<<<<< HEAD
-=======
 
 	// Validate move/rename operation to prevent circular references
 	if action == "rename" || action == "move" {
@@ -502,7 +500,6 @@
 		}
 	}
 
->>>>>>> ec43926d
 	err = patchAction(r.Context(), patchActionParams{
 		action:   action,
 		srcIndex: srcIndex,
