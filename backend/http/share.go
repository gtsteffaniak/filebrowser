package http

import (
	"crypto/hmac"
	"crypto/rand"
	"crypto/sha256"
	"encoding/base64"
	"encoding/json"
	"fmt"
	"net/http"
	"net/url"
	"path/filepath"
	"strconv"
	"strings"
	"time"

	"golang.org/x/crypto/bcrypt"

	"github.com/gtsteffaniak/filebrowser/backend/common/errors"
	"github.com/gtsteffaniak/filebrowser/backend/common/settings"
	"github.com/gtsteffaniak/filebrowser/backend/common/utils"
	"github.com/gtsteffaniak/filebrowser/backend/database/share"
	"github.com/gtsteffaniak/filebrowser/backend/database/users"
	"github.com/gtsteffaniak/filebrowser/backend/indexing"
	"github.com/gtsteffaniak/go-logger/logger"
)

// ShareResponse represents a share with computed username field and download URL
type ShareResponse struct {
	*share.Link
	Source     string `json:"source"` // Override embedded field to show source name
	Username   string `json:"username,omitempty"`
	PathExists bool   `json:"pathExists"`
}

// convertToFrontendShareResponse converts shares to response format with usernames
func convertToFrontendShareResponse(r *http.Request, shares []*share.Link) ([]*ShareResponse, error) {
	responses := make([]*ShareResponse, 0, len(shares))
	for _, s := range shares {
		user, err := store.Users.Get(s.UserID)
		username := ""
		if err == nil {
			username = user.Username
		}

		// Get source info to convert path to name for frontend
		sourceInfo, ok := config.Server.SourceMap[s.Source]
		if !ok {
			// Source not found - likely corrupted data. Try to find by name as fallback
			sourceInfo, ok = config.Server.NameToSource[s.Source]
			if !ok {
				// Still not found - this share is invalid, skip it and delete it
				logger.Error("Invalid share - deleting", "hash", s.Hash, "source", s.Source)
				_ = store.Share.Delete(s.Hash) // Best effort delete
				continue
			}
			// Found by name - this is corrupted data, fix it
			logger.Warning("Share has corrupted source - fixing", "hash", s.Hash, "from", s.Source, "to", sourceInfo.Path)
			s.Source = sourceInfo.Path
			_ = store.Share.Save(s) // Best effort fix
		}

		// Check if the path exists on the filesystem
		pathExists := utils.CheckPathExists(filepath.Join(sourceInfo.Path, s.Path))

		s.CommonShare.HasPassword = s.HasPassword()
		s.DownloadURL = getShareURL(r, s.Hash, true, s.Token)
		s.ShareURL = getShareURL(r, s.Hash, false, s.Token)

		// Create response with source name (overrides the embedded Link's source field)
		responses = append(responses, &ShareResponse{
			Link:       s,
			Source:     sourceInfo.Name, // Override to show source name instead of backend path
			Username:   username,
			PathExists: pathExists,
		})
	}
	return responses, nil
}

// shareListHandler returns a list of all share links.
// @Summary List share links
// @Description Returns a list of share links for the current user, or all links if the user is an admin.
// @Tags Shares
// @Accept json
// @Produce json
// @Success 200 {array} share.Link "List of share links"
// @Failure 500 {object} map[string]string "Internal server error"
// @Router /api/shares [get]
func shareListHandler(w http.ResponseWriter, r *http.Request, d *requestContext) (int, error) {
	var err error
	var shares []*share.Link
	if d.user.Permissions.Admin {
		shares, err = store.Share.All()
	} else {
		shares, err = store.Share.FindByUserID(d.user.ID)
	}
	if err != nil && err != errors.ErrNotExist {
		return http.StatusInternalServerError, err
	}
	shares = utils.NonNilSlice(shares)
	sharesWithUsernames, err := convertToFrontendShareResponse(r, shares)
	if err != nil {
		return http.StatusInternalServerError, err
	}
	return renderJSON(w, r, sharesWithUsernames)
}

// shareGetsHandler retrieves share links for a specific resource path.
// @Summary Get share links by path
// @Description Retrieves all share links associated with a specific resource path for the current user.
// @Tags Shares
// @Accept json
// @Produce json
// @Param path query string true "Resource path for which to retrieve share links"
// @Param source query string true "Source name for share links"
// @Success 200 {array} share.Link "List of share links for the specified path"
// @Failure 500 {object} map[string]string "Internal server error"
// @Router /api/share [get]
func shareGetHandler(w http.ResponseWriter, r *http.Request, d *requestContext) (int, error) {
	encodedPath := r.URL.Query().Get("path")
	sourceName := r.URL.Query().Get("source")
	// Decode the URL-encoded path
	path, err := url.PathUnescape(encodedPath)
	if err != nil {
		return http.StatusBadRequest, fmt.Errorf("invalid path encoding: %v", err)
	}
	sourceInfo, ok := config.Server.NameToSource[sourceName] // backend source is path
	if !ok {
		return http.StatusBadRequest, fmt.Errorf("invalid source name: %s", sourceName)
	}
	userscope, err := settings.GetScopeFromSourceName(d.user.Scopes, sourceName)
	if err != nil {
		return http.StatusForbidden, err
	}
	scopePath := utils.JoinPathAsUnix(userscope, path)
	scopePath = utils.AddTrailingSlashIfNotExists(scopePath)
	s, err := store.Share.Gets(scopePath, sourceInfo.Path, d.user.ID)
	if err == errors.ErrNotExist || len(s) == 0 {
		return renderJSON(w, r, []*ShareResponse{})
	}
	// DownloadURL will be set in convertToFrontendShareResponse

	if err != nil {
		return http.StatusInternalServerError, fmt.Errorf("error getting share info from server")
	}
	sharesWithUsernames, err := convertToFrontendShareResponse(r, s)
	if err != nil {
		return http.StatusInternalServerError, err
	}
	return renderJSON(w, r, sharesWithUsernames)
}

// shareDeleteHandler deletes a specific share link by its hash.
// @Summary Delete a share link
// @Description Deletes a share link specified by its hash.
// @Tags Shares
// @Accept json
// @Produce json
// @Param hash query string true "Hash of the share link to delete"
// @Success 200 "Share link deleted successfully"
// @Failure 400 {object} map[string]string "Bad request - missing or invalid hash"
// @Failure 500 {object} map[string]string "Internal server error"
// @Router /api/shares [delete]
func shareDeleteHandler(w http.ResponseWriter, r *http.Request, d *requestContext) (int, error) {
	hash := r.URL.Query().Get("hash")

	if hash == "" {
		return http.StatusBadRequest, nil
	}

	err := store.Share.Delete(hash)
	if err != nil {
		return errToStatus(err), err
	}

	return errToStatus(err), err
}

// sharePatchHandler updates a share link's path.
// @Summary Update share link path
// @Description Updates the path for a specific share link identified by hash
// @Tags Shares
// @Accept json
// @Produce json
// @Param body body object{hash=string,path=string} true "Hash and new path"
// @Success 200 {object} ShareResponse "Updated share link"
// @Failure 400 {object} map[string]string "Bad request - missing or invalid parameters"
// @Failure 500 {object} map[string]string "Internal server error"
// @Router /api/share [patch]
func sharePatchHandler(w http.ResponseWriter, r *http.Request, d *requestContext) (int, error) {
	var body struct {
		Hash string `json:"hash"`
		Path string `json:"path"`
	}

	if err := json.NewDecoder(r.Body).Decode(&body); err != nil {
		return http.StatusBadRequest, fmt.Errorf("failed to decode body: %w", err)
	}
	defer r.Body.Close()

	if body.Hash == "" || body.Path == "" {
		return http.StatusBadRequest, fmt.Errorf("hash and path are required")
	}

	// Update the share path
	err := store.Share.UpdateSharePath(body.Hash, body.Path)
	if err != nil {
		return http.StatusInternalServerError, err
	}

	// Get the updated share
	updatedShare, err := store.Share.GetByHash(body.Hash)
	if err != nil {
		return http.StatusInternalServerError, err
	}

	// Convert to response format
	sharesWithUsernames, err := convertToFrontendShareResponse(r, []*share.Link{updatedShare})
	if err != nil {
		return http.StatusInternalServerError, err
	}

	return renderJSON(w, r, sharesWithUsernames[0])
}

// sharePostHandler creates a new share link.
// @Summary Create a share link
// @Description Creates a new share link with an optional expiration time and password protection.
// @Tags Shares
// @Accept json
// @Produce json
// @Param body body share.CreateBody true "Share creation parameters"
// @Success 200 {object} share.Link "Created share link"
// @Failure 400 {object} map[string]string "Bad request - failed to decode body"
// @Failure 500 {object} map[string]string "Internal server error"
// @Router /api/share [post]
func sharePostHandler(w http.ResponseWriter, r *http.Request, d *requestContext) (int, error) {
	var s *share.Link
	var err error
	var body share.CreateBody
	if r.Body != nil {
		if err = json.NewDecoder(r.Body).Decode(&body); err != nil {
			return http.StatusBadRequest, fmt.Errorf("failed to decode body: %w", err)
		}
		defer r.Body.Close()
	}

	// check if body.Hash is a valid hash
	if body.Hash != "" {
		s, err = store.Share.GetByHash(body.Hash)
		if err != nil {
			return http.StatusBadRequest, fmt.Errorf("invalid hash provided")
		}
	}

	var expire int64 = 0

	if body.Expires != "" {
		var num int
		num, err = strconv.Atoi(body.Expires)
		if err != nil {
			return http.StatusInternalServerError, err
		}

		var add time.Duration
		switch body.Unit {
		case "seconds":
			add = time.Second * time.Duration(num)
		case "minutes":
			add = time.Minute * time.Duration(num)
		case "days":
			add = time.Hour * 24 * time.Duration(num)
		default:
			add = time.Hour * time.Duration(num)
		}

		expire = time.Now().Add(add).Unix()
	}

	hash, status, err := getSharePasswordHash(body)
	if err != nil {
		return status, err
	}
	stringHash := ""
	var token string
	if len(hash) > 0 {
		// Generate a cryptographically secure token similar to JWT
		// Create a random payload
		payloadBuffer := make([]byte, 24)
		if _, err = rand.Read(payloadBuffer); err != nil {
			return http.StatusInternalServerError, err
		}
		payload := base64.URLEncoding.EncodeToString(payloadBuffer)

		// Sign the payload with HMAC-SHA256 using the same secret key as JWT tokens
		mac := hmac.New(sha256.New, []byte(config.Auth.Key))
		mac.Write([]byte(payload))
		signature := base64.URLEncoding.EncodeToString(mac.Sum(nil))

		// Combine payload and signature: payload.signature (similar to JWT format)
		token = payload + "." + signature
		stringHash = string(hash)
	}
	if s != nil {
		// Check if downloads limit or per-user limit changed - reset counts if so
		shouldResetCounts := s.DownloadsLimit != body.DownloadsLimit || s.PerUserDownloadLimit != body.PerUserDownloadLimit

		s.Expire = expire
		s.PasswordHash = stringHash
		s.Token = token
		// Preserve immutable fields for updates. Path and Source should not change on edits.
		// If the request attempts to provide empty values (or any values) for these,
		// keep the existing ones from the stored share.
		body.Path = s.Path
		body.Source = s.Source
		s.CommonShare = body.CommonShare
		if s.ShareType == "upload" && !body.AllowCreate {
			s.AllowCreate = true
		}

		// Reset download counts if limit settings changed
		if shouldResetCounts {
			s.ResetDownloadCounts()
		}

		if err = store.Share.Save(s); err != nil {
			return http.StatusInternalServerError, err
		}
		// Convert to ShareResponse format with username
		var user *users.User
		user, err = store.Users.Get(s.UserID)
		username := ""
		if err == nil {
			username = user.Username
		}
		response := &ShareResponse{
			Link:     s,
			Username: username,
		}
		return renderJSON(w, r, response)
	}

	source, ok := config.Server.NameToSource[body.Source]
	if !ok {
		return http.StatusForbidden, fmt.Errorf("source with name not found: %s", body.Source)
	}

	if source.Config.Private {
		return http.StatusForbidden, fmt.Errorf("the target source is private, sharing is not permitted")
	}

	// create a new share link
	secure_hash, err := generateShortUUID()
	if err != nil {
		return http.StatusInternalServerError, err
	}
	// validate source path exists
	idx := indexing.GetIndex(source.Name)
	if idx == nil {
		return http.StatusForbidden, fmt.Errorf("source with name not found: %s", body.Source)
	}
	userscope, err := settings.GetScopeFromSourceName(d.user.Scopes, source.Name)
	if err != nil {
		return http.StatusForbidden, err
	}
	providedPath := body.Path
	body.Path = utils.JoinPathAsUnix(userscope, providedPath)
	body.Path = utils.AddTrailingSlashIfNotExists(body.Path)
	// validate path exists as file or folder
<<<<<<< HEAD
	_, _, err = idx.GetRealPath(scopePath)
	if err != nil {
		return http.StatusForbidden, fmt.Errorf("path not found: %s", body.Path)
=======
	_, _, err = idx.GetRealPath(body.Path)
	if err != nil {
		return http.StatusForbidden, fmt.Errorf("path not found: %s", providedPath)
>>>>>>> 9723799e
	}

	if body.ShareType == "upload" && !body.AllowCreate {
		body.AllowCreate = true
	}
	body.Source = source.Path // backend source is path
	s = &share.Link{
		Expire:       expire,
		UserID:       d.user.ID,
		Hash:         secure_hash,
		PasswordHash: stringHash,
		Token:        token,
		CommonShare:  body.CommonShare,
		Version:      1, // Set version for new shares
	}
	if err = store.Share.Save(s); err != nil {
		return http.StatusInternalServerError, err
	}
	sharesWithUsernames, err := convertToFrontendShareResponse(r, []*share.Link{s})
	if err != nil {
		return http.StatusInternalServerError, err
	}
	return renderJSON(w, r, sharesWithUsernames[0])
}

// DirectDownloadResponse represents the response for direct download endpoint
type DirectDownloadResponse struct {
	Status      string `json:"status"`
	Hash        string `json:"hash"`
	DownloadURL string `json:"url"`
	ShareURL    string `json:"shareUrl"`
}

// shareDirectDownloadHandler creates a direct download link for files only.
// @Summary Create direct download link
// @Description Creates a direct download link for a specific file with configurable duration, download count, and speed limits. If a share already exists with matching parameters, the existing share will be reused.
// @Tags Shares
// @Accept json
// @Produce json
// @Param path query string true "File path to create download link for"
// @Param source query string true "Source name for the file"
// @Param duration query string false "Duration in minutes for link validity (default: 60)"
// @Param count query string false "Maximum number of downloads allowed (default: unlimited)"
// @Param speed query string false "Download speed limit in kbps (default: unlimited)"
// @Success 201 {object} DirectDownloadResponse "Direct download link created"
// @Failure 400 {object} map[string]string "Bad request - invalid parameters or path is not a file"
// @Failure 403 {object} map[string]string "Forbidden - access denied"
// @Failure 500 {object} map[string]string "Internal server error"
// @Router /api/share/direct [get]
func shareDirectDownloadHandler(w http.ResponseWriter, r *http.Request, d *requestContext) (int, error) {
	// Extract query parameters
	encodedPath := r.URL.Query().Get("path")
	source := r.URL.Query().Get("source")
	duration := r.URL.Query().Get("duration")
	downloadCountStr := r.URL.Query().Get("count")
	downloadSpeedStr := r.URL.Query().Get("speed")

	// Validate required parameters
	if encodedPath == "" || source == "" {
		return http.StatusBadRequest, fmt.Errorf("path and source are required")
	}

	// Decode the URL-encoded path
	path, err := url.QueryUnescape(encodedPath)
	if err != nil {
		return http.StatusBadRequest, fmt.Errorf("invalid path encoding: %v", err)
	}

	// Validate source exists
	sourceInfo, ok := config.Server.NameToSource[source]
	if !ok {
		return http.StatusBadRequest, fmt.Errorf("invalid source name: %s", source)
	}

	// Get user scope for this source
	userscope, err := settings.GetScopeFromSourceName(d.user.Scopes, source)
	if err != nil {
		return http.StatusForbidden, err
	}

	// Validate the path exists and is a file (not a folder)
	idx := indexing.GetIndex(source)
	if idx == nil {
		return http.StatusForbidden, fmt.Errorf("source with name not found: %s", source)
	}

	metadata, exists := idx.GetReducedMetadata(path, false)
	if !exists {
		return http.StatusBadRequest, fmt.Errorf("path is either not a file or not found: %s", path)
	}

	// Check if it's a file (not a directory)
	if metadata.Type == "directory" {
		return http.StatusBadRequest, fmt.Errorf("path must be a file, not a directory: %s", path)
	}

	// Set default duration to 60 minutes if not provided
	if duration == "" {
		duration = "60"
	}

	// Parse download count
	var downloadCount int
	if downloadCountStr != "" {
		downloadCount, err = strconv.Atoi(downloadCountStr)
		if err != nil {
			return http.StatusBadRequest, fmt.Errorf("invalid downloadCount: %v", err)
		}
	}

	// Parse download speed (in bytes per second)
	var downloadSpeed int
	if downloadSpeedStr != "" {
		downloadSpeed, err = strconv.Atoi(downloadSpeedStr)
		if err != nil {
			return http.StatusBadRequest, fmt.Errorf("invalid downloadSpeed: %v", err)
		}
	}

	// Calculate expiration time
	durationNum, err := strconv.Atoi(duration)
	if err != nil {
		return http.StatusBadRequest, fmt.Errorf("invalid duration: %v", err)
	}
	expire := time.Now().Add(time.Minute * time.Duration(durationNum)).Unix()

	// Generate secure hash for the share
	secureHash, err := generateShortUUID()
	if err != nil {
		return http.StatusInternalServerError, err
	}

	// Create the scope path
	scopePath := utils.JoinPathAsUnix(userscope, path)

	// Check if an existing share already matches these parameters
	existingShares, err := store.Share.Gets(scopePath, sourceInfo.Path, d.user.ID)
	if err == nil && len(existingShares) > 0 {
		// Look for a share that matches our parameters
		for _, existing := range existingShares {
			if existing.DownloadsLimit == downloadCount &&
				existing.MaxBandwidth == downloadSpeed &&
				existing.QuickDownload &&
				(existing.Expire == 0 || existing.Expire >= expire) { // Existing expires later or never

				response := DirectDownloadResponse{
					Status:      "201",
					Hash:        existing.Hash,
					DownloadURL: getShareURL(r, existing.Hash, true, existing.Token),
					ShareURL:    getShareURL(r, existing.Hash, false, existing.Token),
				}
				return renderJSON(w, r, response)
			}
		}
	}

	// No matching existing share found, create a new one
	shareLink := &share.Link{
		Expire:  expire,
		UserID:  d.user.ID,
		Hash:    secureHash,
		Version: 1, // Set version for new shares
		CommonShare: share.CommonShare{
			Path:           scopePath,
			Source:         idx.Path,
			DownloadsLimit: downloadCount,
			MaxBandwidth:   downloadSpeed,
			QuickDownload:  true, // Enable quick download for direct downloads
		},
	}

	// Save the share
	if err := store.Share.Save(shareLink); err != nil {
		return http.StatusInternalServerError, err
	}

	// Return response
	response := DirectDownloadResponse{
		Status:      "200",
		Hash:        secureHash,
		DownloadURL: getShareURL(r, secureHash, true, shareLink.Token),
		ShareURL:    getShareURL(r, secureHash, false, shareLink.Token),
	}

	return renderJSON(w, r, response)
}

func getShareURL(r *http.Request, hash string, isDirectDownload bool, token string) string {
	var shareURL string
	tokenParam := ""
	if token != "" && isDirectDownload {
		tokenParam = fmt.Sprintf("&token=%s", url.QueryEscape(token))
	}

	if config.Server.ExternalUrl != "" {
		if isDirectDownload {
			shareURL = fmt.Sprintf("%s%spublic/api/raw?hash=%s%s", config.Server.ExternalUrl, config.Server.BaseURL, hash, tokenParam)
		} else {
			shareURL = fmt.Sprintf("%s%spublic/share/%s", config.Server.ExternalUrl, config.Server.BaseURL, hash)
		}

	} else {
		// Prefer X-Forwarded-Host for proxy support
		var host string
		var scheme string
		if forwardedHost := r.Header.Get("X-Forwarded-Host"); forwardedHost != "" {
			host = forwardedHost
			// Use X-Forwarded-Proto if available, otherwise default to https for proxied requests
			if forwardedProto := r.Header.Get("X-Forwarded-Proto"); forwardedProto != "" {
				scheme = forwardedProto
			} else {
				scheme = "https"
			}
		} else {
			// Fallback to simple approach
			host = r.Host
			scheme = getScheme(r)
		}
		if isDirectDownload {
			shareURL = fmt.Sprintf("%s://%s%spublic/api/raw?hash=%s%s", scheme, host, config.Server.BaseURL, hash, tokenParam)
		} else {
			shareURL = fmt.Sprintf("%s://%s%spublic/share/%s", scheme, host, config.Server.BaseURL, hash)
		}
	}
	return shareURL
}

// shareInfoHandler retrieves share information by hash.
// @Summary Get share information by hash
// @Description Returns information about a share link based on its hash. This endpoint is publicly accessible and can be used with or without authentication.
// @Tags Shares
// @Accept json
// @Produce json
// @Param hash query string true "Hash of the share link"
// @Success 200 {object} share.CommonShare "Share information"
// @Failure 404 {object} map[string]string "Share hash not found"
// @Router /public/api/shareinfo [get]
func shareInfoHandler(w http.ResponseWriter, r *http.Request, d *requestContext) (int, error) {
	hash := r.URL.Query().Get("hash")
	// Get the file link by hash (need full Link to get Token)
	shareLink, err := store.Share.GetByHash(hash)
	if err != nil {
		return http.StatusNotFound, fmt.Errorf("share hash not found")
	}
	commonShare := shareLink.CommonShare
	commonShare.DownloadURL = getShareURL(r, hash, true, shareLink.Token)
	commonShare.ShareURL = getShareURL(r, hash, false, shareLink.Token)
	return renderJSON(w, r, commonShare)
}

func getSharePasswordHash(body share.CreateBody) (data []byte, statuscode int, err error) {
	if body.Password == "" {
		return nil, 0, nil
	}

	hash, err := bcrypt.GenerateFromPassword([]byte(body.Password), bcrypt.DefaultCost)
	if err != nil {
		return nil, http.StatusInternalServerError, fmt.Errorf("failed to hash password")
	}

	return hash, 0, nil
}

func generateShortUUID() (string, error) {
	// Generate 16 random bytes (128 bits of entropy)
	bytes := make([]byte, 16)
	_, err := rand.Read(bytes)
	if err != nil {
		return "", err
	}

	// Encode the bytes to a URL-safe base64 string
	uuid := base64.RawURLEncoding.EncodeToString(bytes)

	// Trim the length to 22 characters for a shorter ID
	return uuid[:22], nil
}

func redirectToShare(w http.ResponseWriter, r *http.Request, d *requestContext) (int, error) {
	// Remove the base URL and "/share/" prefix to get the full path after share
	sharePath := strings.TrimPrefix(r.URL.Path, config.Server.BaseURL+"share/")
	newURL := config.Server.BaseURL + "public/share/" + sharePath
	if r.URL.RawQuery != "" {
		newURL += "?" + r.URL.RawQuery
	}
	http.Redirect(w, r, newURL, http.StatusMovedPermanently)
	return http.StatusMovedPermanently, nil
}<|MERGE_RESOLUTION|>--- conflicted
+++ resolved
@@ -368,15 +368,9 @@
 	body.Path = utils.JoinPathAsUnix(userscope, providedPath)
 	body.Path = utils.AddTrailingSlashIfNotExists(body.Path)
 	// validate path exists as file or folder
-<<<<<<< HEAD
-	_, _, err = idx.GetRealPath(scopePath)
-	if err != nil {
-		return http.StatusForbidden, fmt.Errorf("path not found: %s", body.Path)
-=======
 	_, _, err = idx.GetRealPath(body.Path)
 	if err != nil {
 		return http.StatusForbidden, fmt.Errorf("path not found: %s", providedPath)
->>>>>>> 9723799e
 	}
 
 	if body.ShareType == "upload" && !body.AllowCreate {
