package http

import (
	"errors"
	"fmt"
	"log"
	"net/http"
	"net/url"
	"os"
	gopath "path"
	"path/filepath"
	"strings"

	"github.com/mholt/archiver/v3"

	"github.com/gtsteffaniak/filebrowser/files"
	"github.com/gtsteffaniak/filebrowser/fileutils"
	"github.com/gtsteffaniak/filebrowser/users"
)

func slashClean(name string) string {
	if name == "" || name[0] != '/' {
		name = "/" + name
	}
	return gopath.Clean(name)
}

func parseQueryFiles(r *http.Request, f *files.FileInfo, _ *users.User) ([]string, error) {
	var fileSlice []string
	names := strings.Split(r.URL.Query().Get("files"), ",")

	if len(names) == 0 {
		fileSlice = append(fileSlice, f.Path)
	} else {
		for _, name := range names {
			name, err := url.QueryUnescape(strings.Replace(name, "+", "%2B", -1)) //nolint:govet
			if err != nil {
				return nil, err
			}

			name = slashClean(name)
			fileSlice = append(fileSlice, filepath.Join(f.Path, name))
		}
	}

	return fileSlice, nil
}

// nolint: goconst,nolintlint
func parseQueryAlgorithm(r *http.Request) (string, archiver.Writer, error) {
	// TODO: use enum
	switch r.URL.Query().Get("algo") {
	case "zip", "true", "":
		return ".zip", archiver.NewZip(), nil
	case "tar":
		return ".tar", archiver.NewTar(), nil
	case "targz":
		return ".tar.gz", archiver.NewTarGz(), nil
	case "tarbz2":
		return ".tar.bz2", archiver.NewTarBz2(), nil
	case "tarxz":
		return ".tar.xz", archiver.NewTarXz(), nil
	case "tarlz4":
		return ".tar.lz4", archiver.NewTarLz4(), nil
	case "tarsz":
		return ".tar.sz", archiver.NewTarSz(), nil
	default:
		return "", nil, errors.New("format not implemented")
	}
}

func setContentDisposition(w http.ResponseWriter, r *http.Request, file *files.FileInfo) {
	if r.URL.Query().Get("inline") == "true" {
		w.Header().Set("Content-Disposition", "inline")
	} else {
		// As per RFC6266 section 4.3
		w.Header().Set("Content-Disposition", "attachment; filename*=utf-8''"+url.PathEscape(file.Name))
	}
}

var rawHandler = withUser(func(w http.ResponseWriter, r *http.Request, d *data) (int, error) {
	if !d.user.Perm.Download {
		return http.StatusAccepted, nil
	}
	realPath, err := files.GetRealPath(d.user.Scope, r.URL.Path)
	if err != nil {
		return http.StatusInternalServerError, err
	}
<<<<<<< HEAD
=======
	fmt.Println("realpath", realPath, err)
>>>>>>> 5bb316c0
	file, err := files.FileInfoFaster(files.FileOptions{
		Path:       realPath,
		Modify:     d.user.Perm.Modify,
		Expand:     false,
		ReadHeader: d.server.TypeDetectionByHeader,
		Checker:    d,
	})
	if err != nil {
		return errToStatus(err), err
	}
	if files.IsNamedPipe(file.Mode) {
		setContentDisposition(w, r, file)
		return 0, nil
	}

	if !file.IsDir {
		return rawFileHandler(w, r, file)
	}

	return rawDirHandler(w, r, d, file)
})

func addFile(ar archiver.Writer, d *data, path, commonPath string) error {
	if !d.Check(path) {
		return nil
	}
	info, err := os.Stat(path)
	if err != nil {
		return err
	}

	if !info.IsDir() && !info.Mode().IsRegular() {
		return nil
	}

	file, err := os.Open(path)
	if err != nil {
		return err
	}
	defer file.Close()

	if path != commonPath {
		filename := strings.TrimPrefix(path, commonPath)
		filename = strings.TrimPrefix(filename, string(filepath.Separator))
		err = ar.Write(archiver.File{
			FileInfo: archiver.FileInfo{
				FileInfo:   info,
				CustomName: filename,
			},
			ReadCloser: file,
		})
		if err != nil {
			return err
		}
	}

	if info.IsDir() {
		names, err := file.Readdirnames(0)
		if err != nil {
			return err
		}

		for _, name := range names {
			fPath := filepath.Join(path, name)
			err = addFile(ar, d, fPath, commonPath)
			if err != nil {
				log.Printf("Failed to archive %s: %v", fPath, err)
			}
		}
	}

	return nil
}

func rawDirHandler(w http.ResponseWriter, r *http.Request, d *data, file *files.FileInfo) (int, error) {
	filenames, err := parseQueryFiles(r, file, d.user)
	if err != nil {
		return http.StatusInternalServerError, err
	}

	extension, ar, err := parseQueryAlgorithm(r)
	if err != nil {
		return http.StatusInternalServerError, err
	}

	err = ar.Create(w)
	if err != nil {
		return http.StatusInternalServerError, err
	}
	defer ar.Close()

	commonDir := fileutils.CommonPrefix(filepath.Separator, filenames...)

	name := filepath.Base(commonDir)
	if name == "." || name == "" || name == string(filepath.Separator) {
		name = file.Name
	}
	// Prefix used to distinguish a filelist generated
	// archive from the full directory archive
	if len(filenames) > 1 {
		name = "_" + name
	}
	name += extension
	w.Header().Set("Content-Disposition", "attachment; filename*=utf-8''"+url.PathEscape(name))

	for _, fname := range filenames {
		err = addFile(ar, d, fname, commonDir)
		if err != nil {
			log.Printf("Failed to archive %s: %v", fname, err)
		}
	}

	return 0, nil
}

func rawFileHandler(w http.ResponseWriter, r *http.Request, file *files.FileInfo) (int, error) {
	fd, err := os.Open(file.Path)
	if err != nil {
		return http.StatusInternalServerError, err
	}
	defer fd.Close()

	setContentDisposition(w, r, file)

	w.Header().Set("Cache-Control", "private")
	http.ServeContent(w, r, file.Name, file.ModTime, fd)
	return 0, nil
}<|MERGE_RESOLUTION|>--- conflicted
+++ resolved
@@ -86,10 +86,6 @@
 	if err != nil {
 		return http.StatusInternalServerError, err
 	}
-<<<<<<< HEAD
-=======
-	fmt.Println("realpath", realPath, err)
->>>>>>> 5bb316c0
 	file, err := files.FileInfoFaster(files.FileOptions{
 		Path:       realPath,
 		Modify:     d.user.Perm.Modify,
