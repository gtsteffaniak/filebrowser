package http

import (
	"errors"
	"fmt"
	"net/http"
	"net/url"
	"path"
	"strings"

	"golang.org/x/crypto/bcrypt"

	"github.com/gtsteffaniak/filebrowser/files"
	"github.com/gtsteffaniak/filebrowser/settings"
	"github.com/gtsteffaniak/filebrowser/share"
	"github.com/gtsteffaniak/filebrowser/users"
)

var withHashFile = func(fn handleFunc) handleFunc {
	return func(w http.ResponseWriter, r *http.Request, d *data) (int, error) {
		id, _ := ifPathWithName(r)
		link, err := d.store.Share.GetByHash(id)
		if err != nil {
			return errToStatus(err), err
		}
		if link.Hash != "" {
			var status int
			status, err = authenticateShareRequest(r, link)
			if err != nil || status != 0 {
				return status, err
			}
		}
		d.user = &users.PublicUser
<<<<<<< HEAD

		realPath, err := files.GetRealPath(d.user.Scope, link.Path)
=======
		realPath, isDir, err := files.GetRealPath(d.user.Scope, link.Path, path)
>>>>>>> a3f684ff
		if err != nil {
			return http.StatusNotFound, err
		}
		file, err := files.FileInfoFaster(files.FileOptions{
			Path:       realPath,
			IsDir:      isDir,
			Modify:     d.user.Perm.Modify,
			Expand:     true,
			ReadHeader: d.server.TypeDetectionByHeader,
			Checker:    d,
			Token:      link.Token,
		})
		if err != nil {
			return errToStatus(err), err
		}
		d.raw = file
		return fn(w, r, d)
	}
}

func ifPathWithName(r *http.Request) (id, filePath string) {
	pathElements := strings.Split(r.URL.Path, "/")
	id = pathElements[0]
	allButFirst := path.Join(pathElements[1:]...)
	return id, allButFirst
}

var publicShareHandler = withHashFile(func(w http.ResponseWriter, r *http.Request, d *data) (int, error) {
	file, ok := d.raw.(*files.FileInfo)
	if !ok {
		return http.StatusInternalServerError, fmt.Errorf("failed to assert type *files.FileInfo")
	}

	file.Path = strings.TrimPrefix(file.Path, settings.Config.Server.Root)
	if file.IsDir {
		return renderJSON(w, r, file)
	}

	return renderJSON(w, r, file)
})

var publicUserGetHandler = func(w http.ResponseWriter, r *http.Request, d *data) (int, error) {
	// Call the actual handler logic here (e.g., renderJSON, etc.)
	// You may need to replace `fn` with the actual handler logic.
	return renderJSON(w, r, users.PublicUser)
}

var publicDlHandler = withHashFile(func(w http.ResponseWriter, r *http.Request, d *data) (int, error) {
	file, ok := d.raw.(*files.FileInfo)
	if !ok {
		return http.StatusInternalServerError, fmt.Errorf("failed to assert type *files.FileInfo")
	}

	if !file.IsDir {
		return rawFileHandler(w, r, file)
	}

	return rawDirHandler(w, r, d, file)
})

func authenticateShareRequest(r *http.Request, l *share.Link) (int, error) {
	if l.PasswordHash == "" {
		return 0, nil
	}

	if r.URL.Query().Get("token") == l.Token {
		return 0, nil
	}

	password := r.Header.Get("X-SHARE-PASSWORD")
	password, err := url.QueryUnescape(password)
	if err != nil {
		return 0, err
	}
	if password == "" {
		return http.StatusUnauthorized, nil
	}
	if err := bcrypt.CompareHashAndPassword([]byte(l.PasswordHash), []byte(password)); err != nil {
		if errors.Is(err, bcrypt.ErrMismatchedHashAndPassword) {
			return http.StatusUnauthorized, nil
		}
		return 0, err
	}
	return 0, nil
}

func healthHandler(w http.ResponseWriter, _ *http.Request) {
	w.WriteHeader(http.StatusOK)
	_, _ = w.Write([]byte(`{"status":"OK"}`))
}<|MERGE_RESOLUTION|>--- conflicted
+++ resolved
@@ -31,12 +31,7 @@
 			}
 		}
 		d.user = &users.PublicUser
-<<<<<<< HEAD
-
 		realPath, err := files.GetRealPath(d.user.Scope, link.Path)
-=======
-		realPath, isDir, err := files.GetRealPath(d.user.Scope, link.Path, path)
->>>>>>> a3f684ff
 		if err != nil {
 			return http.StatusNotFound, err
 		}
