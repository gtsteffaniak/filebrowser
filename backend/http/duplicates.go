package http

import (
	"crypto/md5"
	"fmt"
	"io"
	"net/http"
	"net/url"
	"os"
	"path/filepath"
	"sort"
	"strings"
	"sync"
	"time"
	"unicode"

	"github.com/gtsteffaniak/filebrowser/backend/common/settings"
	"github.com/gtsteffaniak/filebrowser/backend/database/sql"
	"github.com/gtsteffaniak/filebrowser/backend/indexing"
	"github.com/gtsteffaniak/go-cache/cache"
	"github.com/gtsteffaniak/go-logger/logger"
)

// duplicateSearchMutex serializes duplicate searches to run one at a time
// This is separate from the index's scanMutex to avoid conflicts with indexing
var duplicateSearchMutex sync.Mutex

const maxGroups = 500 // Limit total duplicate groups

// duplicateResultsCache caches duplicate search results for 15 seconds
var duplicateResultsCache = cache.NewCache[[]duplicateGroup](15 * time.Second)

// checksumCache caches file checksums for 1 hour, keyed by source/path/modtime
var checksumCache = cache.NewCache[string](1 * time.Hour)

type duplicateGroup struct {
	Size  int64                    `json:"size"`
	Count int                      `json:"count"`
	Files []*indexing.SearchResult `json:"files"`
}

type duplicatesOptions struct {
	source       string
	searchScope  string
	combinedPath string
	minSize      int64
	useChecksum  bool
}

// duplicatesHandler handles requests to find duplicate files
//
// This endpoint finds files with the same size, uses fuzzy filename matching
// for initial grouping (fast), then verifies all final groups with checksums.
//
// It's optimized to handle large directories efficiently by:
// 1. Filtering by minimum size first
// 2. Grouping by size
// 3. Initial grouping with fuzzy filename similarity (fast)
// 4. Final verification with checksums on all groups (accurate)
//
// @Summary Find Duplicate Files
// @Description Finds duplicate files based on size and fuzzy filename matching
// @Tags Duplicates
// @Accept json
// @Produce json
// @Param source query string true "Source name for the desired source"
// @Param scope query string false "path within user scope to search"
// @Param minSizeMb query int false "Minimum file size in megabytes (default: 1)"
// @Success 200 {array} duplicateGroup "List of duplicate file groups"
// @Failure 400 {object} map[string]string "Bad Request"
// @Router /api/duplicates [get]
func duplicatesHandler(w http.ResponseWriter, r *http.Request, d *requestContext) (int, error) {
	opts, err := prepDuplicatesOptions(r, d)
	if err != nil {
		return http.StatusBadRequest, err
	}

	index := indexing.GetIndex(opts.source)
	if index == nil {
		return http.StatusBadRequest, fmt.Errorf("index not found for source %s", opts.source)
	}

	// Generate cache key from all input parameters that affect results
	// Checksums are always enabled, so cache key doesn't need to include that flag
	cacheKey := fmt.Sprintf("%s:%s:%d", index.Path, opts.combinedPath, opts.minSize)

	// Check cache first (before acquiring mutex)
	if cachedResults, ok := duplicateResultsCache.Get(cacheKey); ok {
		return renderJSON(w, r, cachedResults)
	}

	// Reject concurrent requests
	if !duplicateSearchMutex.TryLock() {
		return http.StatusServiceUnavailable, fmt.Errorf("another duplicate search is currently running, please try again in a moment")
	}
	defer duplicateSearchMutex.Unlock()

	// Check cache again after acquiring lock (another request might have just completed)
	if cachedResults, ok := duplicateResultsCache.Get(cacheKey); ok {
		return renderJSON(w, r, cachedResults)
	}

	// Find duplicates using index-native approach to minimize memory allocation
	// This avoids creating SearchResult objects until we know the final limited set
	duplicateGroups := findDuplicatesInIndex(index, opts)

	// Cache the results before returning
	duplicateResultsCache.Set(cacheKey, duplicateGroups)

	return renderJSON(w, r, duplicateGroups)
}

// findDuplicatesInIndex finds duplicates using SQLite streaming approach
// This minimizes memory allocation by:
// 1. Streaming files into a temporary SQLite database (no in-memory map)
// 2. Querying SQLite for size groups with 2+ files
// 3. Processing each size group sequentially (only one in memory at a time)
// 4. Only creating SearchResult objects for final verified duplicates
func findDuplicatesInIndex(index *indexing.Index, opts *duplicatesOptions) []duplicateGroup {

	// Create temporary SQLite database for streaming in cache directory
	tempDB, err := sql.NewTempDB("duplicates", &sql.TempDBConfig{
		CacheSizeKB:   -2000,     // ~8MB, sufficient for small-medium datasets
		MmapSize:      104857600, // 100MB - reasonable limit
		Synchronous:   "OFF",     // Maximum write performance for temp DB
		EnableLogging: false,
	})
	if err != nil {
		// Return empty results if SQLite fails
		return []duplicateGroup{}
	}
	defer tempDB.Close()

	// Create the duplicates table with indexes
	// Indexes are created before insert so they're immediately available for queries
	tableStart := time.Now()
	if err := tempDB.CreateDuplicatesTable(); err != nil {
		return []duplicateGroup{}
	}
	if time.Since(tableStart) > 10*time.Millisecond {
		logger.Debugf("[Duplicates] Table and index creation took %v", time.Since(tableStart))
	}

	// Step 1: Stream files into SQLite database
	// This avoids building a huge map in memory
	tx, err := tempDB.BeginTransaction()
	if err != nil {
		return []duplicateGroup{}
	}

	// Prepare statement for bulk inserts
	stmt, err := tx.Prepare("INSERT OR IGNORE INTO files (dir_path, file_idx, size, name, normalized_name, extension) VALUES (?, ?, ?, ?, ?, ?)")
	if err != nil {
		tx.Rollback()
		return []duplicateGroup{}
	}
	defer stmt.Close()

	insertErr := error(nil)
	index.ReadOnlyOperation(func() {
		for dirPath, dir := range index.GetDirectories() {
			// Skip directories not in scope
			if opts.combinedPath != "" && !strings.HasPrefix(dirPath, opts.combinedPath) {
				continue
			}

			for i := range dir.Files {
				file := &dir.Files[i]
				if file.Size >= opts.minSize {
					// Normalize filename for efficient matching
					normalizedName := normalizeFilename(file.Name)
					extension := strings.ToLower(filepath.Ext(file.Name))

					// Insert into SQLite (will be committed in batch)
					_, err := stmt.Exec(dirPath, i, file.Size, file.Name, normalizedName, extension)
					if err != nil && insertErr == nil {
						insertErr = err
					}
				}
			}
		}
	})

<<<<<<< HEAD
	// Commit the transaction
	if insertErr != nil || tx.Commit() != nil {
		return []duplicateGroup{}
	}

	// Step 2: Query SQLite for size groups with 2+ files (already sorted by SQL)
	sizes, _, err := tempDB.GetSizeGroupsForDuplicates(opts.minSize)
	if err != nil {
		return []duplicateGroup{}
	}
	// Step 3: Process each size group sequentially to minimize memory
	duplicateGroups := []duplicateGroup{}
	totalFileQueryTime := time.Duration(0)
	fileQueryCount := 0
=======
	// Step 2: Process each size group to find duplicates using filename matching (fast)
	// We'll verify with checksums later on the final groups
	candidateGroups := []struct {
		size      int64
		locations []fileLocation
	}{}
	totalFiles := 0
>>>>>>> d35fb565

	for _, size := range sizes {
		// Stop if we've hit the group limit
		if len(duplicateGroups) >= maxGroups {
			break
		}

<<<<<<< HEAD
		// Get files for this size from SQLite
		fileQueryStart := time.Now()
		locations, err := tempDB.GetFilesBySizeForDuplicates(size)
		fileQueryDuration := time.Since(fileQueryStart)
		totalFileQueryTime += fileQueryDuration
		fileQueryCount++

		if err != nil || len(locations) < 2 {
			continue
		}

		// Use filename matching for initial grouping (fast)
		// Work directly with sql.FileLocation - no conversion needed
		groups := groupLocationsByFilenameWithMetadata(locations, index, size)

		// Process candidate groups up to the limit
=======
		// Use filename matching for initial grouping (fast)
		groups := groupLocationsByFilename(locations, index, size)

		// Collect candidate groups up to the limit
>>>>>>> d35fb565
		for _, locGroup := range groups {
			if len(locGroup) < 2 {
				continue
			}

			// Stop if we've hit the group limit
			if len(duplicateGroups) >= maxGroups {
				break
			}

<<<<<<< HEAD
			// Verify with checksums
			verifiedGroups := groupLocationsByChecksumFromSQL(locGroup, index, size)

			// Create SearchResult objects only for verified duplicates
			for _, verifiedGroup := range verifiedGroups {
				if len(verifiedGroup) < 2 {
					continue
				}

				resultGroup := make([]*indexing.SearchResult, 0, len(verifiedGroup))
				index.ReadOnlyOperation(func() {
					dirs := index.GetDirectories()
					for _, loc := range verifiedGroup {
						dir := dirs[loc.DirPath]
						if dir == nil {
							continue
						}
						if loc.FileIdx >= len(dir.Files) {
							continue
						}
						file := &dir.Files[loc.FileIdx]

						// CRITICAL: Verify size matches the expected size for this group
						if file.Size != size {
							continue
						}
=======
			candidateGroups = append(candidateGroups, struct {
				size      int64
				locations []fileLocation
			}{size, locGroup})
			totalFiles += len(locGroup)
		}

		// Stop processing more size groups if we've hit the limit
		if totalFiles >= maxTotalFiles {
			break
		}
	}

	// Step 3: Verify all final groups with checksums
	duplicateGroups := []duplicateGroup{}
	for _, candidate := range candidateGroups {
		// Verify with checksums
		verifiedGroups := groupLocationsByChecksum(candidate.locations, index, candidate.size)

		// Create SearchResult objects only for verified duplicates
		for _, locGroup := range verifiedGroups {
			if len(locGroup) < 2 {
				continue
			}

			resultGroup := make([]*indexing.SearchResult, 0, len(locGroup))
			index.ReadOnlyOperation(func() {
				dirs := index.GetDirectories()
				for _, loc := range locGroup {
					dir := dirs[loc.dirPath]
					if dir == nil {
						continue
					}
					if loc.fileIdx >= len(dir.Files) {
						continue
					}
					file := &dir.Files[loc.fileIdx]

					// CRITICAL: Verify size matches the expected size for this group
					// Index could have changed between initial grouping and now
					if file.Size != candidate.size {
						continue
					}
>>>>>>> d35fb565

						// Construct full path
						fullPath := filepath.Join(loc.DirPath, file.Name)

						// Remove the user scope from path
						adjustedPath := strings.TrimPrefix(fullPath, opts.combinedPath)
						if adjustedPath == "" {
							adjustedPath = "/"
						}

						resultGroup = append(resultGroup, &indexing.SearchResult{
							Path:       adjustedPath,
							Type:       file.Type,
							Size:       file.Size,
							Modified:   file.ModTime.Format(time.RFC3339),
							HasPreview: file.HasPreview,
						})
					}
				})

				if len(resultGroup) >= 2 {
					duplicateGroups = append(duplicateGroups, duplicateGroup{
						Size:  size,
						Count: len(resultGroup),
						Files: resultGroup,
					})
				}
			}

<<<<<<< HEAD
			// Stop if we've hit the group limit
			if len(duplicateGroups) >= maxGroups {
				break
			}
		}
	}

	// Log aggregate query performance
	if fileQueryCount > 0 {
		avgFileQueryTime := totalFileQueryTime / time.Duration(fileQueryCount)
		logger.Debugf("[Duplicates] File-by-size queries: %d queries, total %v, avg %v per query",
			fileQueryCount, totalFileQueryTime, avgFileQueryTime)
	}

	// Groups are already sorted by size (largest to smallest) from SQL query
=======
			if len(resultGroup) >= 2 {
				duplicateGroups = append(duplicateGroups, duplicateGroup{
					Size:  candidate.size,
					Count: len(resultGroup),
					Files: resultGroup,
				})
			}
		}
	}

	// Sort groups by size (largest to smallest)
	sort.Slice(duplicateGroups, func(i, j int) bool {
		return duplicateGroups[i].Size > duplicateGroups[j].Size
	})

>>>>>>> d35fb565
	return duplicateGroups
}

func prepDuplicatesOptions(r *http.Request, d *requestContext) (*duplicatesOptions, error) {
	source := r.URL.Query().Get("source")
	scope := r.URL.Query().Get("scope")
	minSizeMbStr := r.URL.Query().Get("minSizeMb")
	// Checksums are always enabled by default for final verification
	// First pass uses filename matching for speed, then checksums verify final groups
	useChecksum := true

	// Default minimum size: 1MB
	minSizeMb := int64(1)
	if minSizeMbStr != "" {
		if _, err := fmt.Sscanf(minSizeMbStr, "%d", &minSizeMb); err != nil {
			return nil, fmt.Errorf("invalid minSizeMb parameter: %w", err)
		}
	}
	// Convert MB to bytes
	minSize := minSizeMb * 1024 * 1024

	unencodedScope, err := url.PathUnescape(scope)
	if err != nil {
		return nil, fmt.Errorf("invalid path encoding: %v", err)
	}

	searchScope := strings.TrimPrefix(unencodedScope, ".")

	index := indexing.GetIndex(source)
	if index == nil {
		return nil, fmt.Errorf("index not found for source %s", source)
	}

	userscope, err := settings.GetScopeFromSourceName(d.user.Scopes, source)
	if err != nil {
		return nil, err
	}

	combinedPath := index.MakeIndexPath(filepath.Join(userscope, searchScope))

	return &duplicatesOptions{
		source:       source,
		searchScope:  searchScope,
		combinedPath: combinedPath,
		minSize:      minSize,
		useChecksum:  useChecksum,
	}, nil
}

// groupLocationsByChecksumFromSQL groups SQLite file locations by partial checksum
// Works directly with sql.FileLocation instead of converting to fileLocation
func groupLocationsByChecksumFromSQL(locations []sql.FileLocation, index *indexing.Index, fileSize int64) [][]sql.FileLocation {
	checksumMap := make(map[string][]sql.FileLocation)

	// Build checksum groups
	for _, loc := range locations {
		// Construct filesystem path for checksum computation
		// index.Path is the absolute filesystem root, loc.DirPath is index-relative
		fullPath := filepath.Join(index.Path, loc.DirPath)

		// Get the filename and modtime from the index and verify size still matches
		var fileName string
		var fileModTime time.Time
		var sizeMatches bool
		index.ReadOnlyOperation(func() {
			if dir := index.GetDirectories()[loc.DirPath]; dir != nil {
				if loc.FileIdx < len(dir.Files) {
					file := &dir.Files[loc.FileIdx]
					// CRITICAL: Verify size matches expected size for this group
					if file.Size == fileSize {
						fileName = file.Name
						fileModTime = file.ModTime
						sizeMatches = true
					}
				}
			}
		})

		if fileName == "" || !sizeMatches {
			continue
		}

		filePath := filepath.Join(fullPath, fileName)
		checksum, err := computePartialChecksum(index.Path, filePath, fileSize, fileModTime)
		if err != nil {
			continue
		}
		checksumMap[checksum] = append(checksumMap[checksum], loc)
	}

	// Convert map to slice of groups
	groups := make([][]sql.FileLocation, 0, len(checksumMap))
	for _, group := range checksumMap {
		if len(group) >= 2 {
			groups = append(groups, group)
		}
	}

	return groups
}

// computePartialChecksum calculates MD5 hash by sampling key portions of a file
// This is 10-100x faster than full file checksums while maintaining high accuracy
// Strategy:
// - Always read first 8KB (header/metadata)
// - For files > 24KB: sample middle 8KB and last 8KB
// - Total read: ~24KB max per file regardless of file size
// Checksums are cached for 1 hour based on source/path/modtime
func computePartialChecksum(sourcePath, filePath string, size int64, modTime time.Time) (string, error) {
	// Generate cache key from source path, file path, and modification time
	cacheKey := fmt.Sprintf("%s:%s:%d:%d", sourcePath, filePath, size, modTime.Unix())

	// Check cache first
	if cachedChecksum, ok := checksumCache.Get(cacheKey); ok {
		return cachedChecksum, nil
	}

	file, err := os.Open(filePath)
	if err != nil {
		return "", err
	}
	defer file.Close()

	hash := md5.New()
	buf := make([]byte, 8192) // 8KB buffer

	// Always read first 8KB (or entire file if smaller)
	n, err := io.ReadFull(file, buf)
	if err != nil && err != io.EOF && err != io.ErrUnexpectedEOF {
		return "", err
	}
	hash.Write(buf[:n])

	// For larger files, sample middle and end portions
	if size > 24576 { // 24KB
		// Sample middle 8KB
		middleOffset := size / 2
		if _, err := file.Seek(middleOffset, 0); err == nil {
			n, err := io.ReadFull(file, buf)
			if err != nil && err != io.EOF && err != io.ErrUnexpectedEOF {
				return "", err
			}
			hash.Write(buf[:n])
		}

		// Sample last 8KB
		endOffset := size - 8192
		if endOffset > 8192 { // Don't re-read start
			if _, err := file.Seek(endOffset, 0); err == nil {
				n, err := io.ReadFull(file, buf)
				if err != nil && err != io.EOF && err != io.ErrUnexpectedEOF {
					return "", err
				}
				hash.Write(buf[:n])
			}
		}
	}

	checksum := fmt.Sprintf("%x", hash.Sum(nil))

	// Cache the result
	checksumCache.Set(cacheKey, checksum)

	return checksum, nil
}

// groupLocationsByFilenameWithMetadata uses pre-computed normalized names from SQLite
// Works directly with sql.FileLocation - no conversion needed
func groupLocationsByFilenameWithMetadata(locations []sql.FileLocation, index *indexing.Index, expectedSize int64) [][]sql.FileLocation {
	if len(locations) == 0 {
		return nil
	}

	// Verify sizes from index (still need to check index is up to date)
	type fileMetadata struct {
		name string
		size int64
	}
	metadata := make([]fileMetadata, len(locations))

	index.ReadOnlyOperation(func() {
		dirs := index.GetDirectories()
		for i, loc := range locations {
			if dir := dirs[loc.DirPath]; dir != nil {
				if loc.FileIdx < len(dir.Files) {
					file := &dir.Files[loc.FileIdx]
					if file.Size == expectedSize {
						metadata[i] = fileMetadata{
							name: file.Name,
							size: file.Size,
						}
					}
				}
			}
		}
	})

	groups := [][]sql.FileLocation{}
	used := make(map[int]bool)

	for i := 0; i < len(locations); i++ {
		if used[i] || metadata[i].name == "" {
			continue
		}

		group := []sql.FileLocation{locations[i]}
		used[i] = true
		baseSize := metadata[i].size

		// Use pre-computed normalized name and extension from SQLite
		filename1 := locations[i].NormalizedName
		ext1 := locations[i].Extension

		for j := i + 1; j < len(locations); j++ {
			if used[j] || metadata[j].name == "" {
				continue
			}

			if metadata[j].size != baseSize {
				continue
			}

			ext2 := locations[j].Extension
			if ext1 != ext2 {
				continue
			}

			filename2 := locations[j].NormalizedName

			// Check if filenames are similar enough
			if filenamesSimilar(filename1, filename2) {
				group = append(group, locations[j])
				used[j] = true
			}
		}

		if len(group) >= 2 {
			groups = append(groups, group)
		}
	}

	return groups
}

// normalizeFilename converts filename to lowercase and removes special characters
// to make fuzzy matching more effective
func normalizeFilename(filename string) string {
	// Convert to lowercase
	filename = strings.ToLower(filename)

	// Remove file extension for comparison
	if idx := strings.LastIndex(filename, "."); idx > 0 {
		filename = filename[:idx]
	}

	// Remove non-alphanumeric characters except spaces and hyphens
	var result strings.Builder
	for _, r := range filename {
		if unicode.IsLetter(r) || unicode.IsDigit(r) || r == ' ' || r == '-' {
			result.WriteRune(r)
		}
	}

	return strings.TrimSpace(result.String())
}

// filenamesSimilar checks if two normalized filenames are similar enough to be considered duplicates
func filenamesSimilar(name1, name2 string) bool {
	// Exact match
	if name1 == name2 {
		return true
	}

	// Empty names don't match
	if len(name1) == 0 || len(name2) == 0 {
		return false
	}

	// Calculate Levenshtein distance
	distance := levenshteinDistance(name1, name2)
	maxLen := max(len(name1), len(name2))

	// Require at least 70% similarity
	similarity := 1.0 - float64(distance)/float64(maxLen)
	return similarity >= 0.7
}

// levenshteinDistance calculates the edit distance between two strings
func levenshteinDistance(s1, s2 string) int {
	if len(s1) == 0 {
		return len(s2)
	}
	if len(s2) == 0 {
		return len(s1)
	}

	// Create matrix
	matrix := make([][]int, len(s1)+1)
	for i := range matrix {
		matrix[i] = make([]int, len(s2)+1)
	}

	// Initialize first row and column
	for i := 0; i <= len(s1); i++ {
		matrix[i][0] = i
	}
	for j := 0; j <= len(s2); j++ {
		matrix[0][j] = j
	}

	// Fill matrix
	for i := 1; i <= len(s1); i++ {
		for j := 1; j <= len(s2); j++ {
			cost := 0
			if s1[i-1] != s2[j-1] {
				cost = 1
			}

			matrix[i][j] = min(
				matrix[i-1][j]+1,      // deletion
				matrix[i][j-1]+1,      // insertion
				matrix[i-1][j-1]+cost, // substitution
			)
		}
	}

	return matrix[len(s1)][len(s2)]
}

// min returns the minimum of three integers
func min(a, b, c int) int {
	if a < b {
		if a < c {
			return a
		}
		return c
	}
	if b < c {
		return b
	}
	return c
}

// max returns the maximum of two integers
func max(a, b int) int {
	if a > b {
		return a
	}
	return b
}<|MERGE_RESOLUTION|>--- conflicted
+++ resolved
@@ -181,7 +181,6 @@
 		}
 	})
 
-<<<<<<< HEAD
 	// Commit the transaction
 	if insertErr != nil || tx.Commit() != nil {
 		return []duplicateGroup{}
@@ -196,15 +195,6 @@
 	duplicateGroups := []duplicateGroup{}
 	totalFileQueryTime := time.Duration(0)
 	fileQueryCount := 0
-=======
-	// Step 2: Process each size group to find duplicates using filename matching (fast)
-	// We'll verify with checksums later on the final groups
-	candidateGroups := []struct {
-		size      int64
-		locations []fileLocation
-	}{}
-	totalFiles := 0
->>>>>>> d35fb565
 
 	for _, size := range sizes {
 		// Stop if we've hit the group limit
@@ -212,7 +202,6 @@
 			break
 		}
 
-<<<<<<< HEAD
 		// Get files for this size from SQLite
 		fileQueryStart := time.Now()
 		locations, err := tempDB.GetFilesBySizeForDuplicates(size)
@@ -229,12 +218,6 @@
 		groups := groupLocationsByFilenameWithMetadata(locations, index, size)
 
 		// Process candidate groups up to the limit
-=======
-		// Use filename matching for initial grouping (fast)
-		groups := groupLocationsByFilename(locations, index, size)
-
-		// Collect candidate groups up to the limit
->>>>>>> d35fb565
 		for _, locGroup := range groups {
 			if len(locGroup) < 2 {
 				continue
@@ -245,7 +228,6 @@
 				break
 			}
 
-<<<<<<< HEAD
 			// Verify with checksums
 			verifiedGroups := groupLocationsByChecksumFromSQL(locGroup, index, size)
 
@@ -272,51 +254,6 @@
 						if file.Size != size {
 							continue
 						}
-=======
-			candidateGroups = append(candidateGroups, struct {
-				size      int64
-				locations []fileLocation
-			}{size, locGroup})
-			totalFiles += len(locGroup)
-		}
-
-		// Stop processing more size groups if we've hit the limit
-		if totalFiles >= maxTotalFiles {
-			break
-		}
-	}
-
-	// Step 3: Verify all final groups with checksums
-	duplicateGroups := []duplicateGroup{}
-	for _, candidate := range candidateGroups {
-		// Verify with checksums
-		verifiedGroups := groupLocationsByChecksum(candidate.locations, index, candidate.size)
-
-		// Create SearchResult objects only for verified duplicates
-		for _, locGroup := range verifiedGroups {
-			if len(locGroup) < 2 {
-				continue
-			}
-
-			resultGroup := make([]*indexing.SearchResult, 0, len(locGroup))
-			index.ReadOnlyOperation(func() {
-				dirs := index.GetDirectories()
-				for _, loc := range locGroup {
-					dir := dirs[loc.dirPath]
-					if dir == nil {
-						continue
-					}
-					if loc.fileIdx >= len(dir.Files) {
-						continue
-					}
-					file := &dir.Files[loc.fileIdx]
-
-					// CRITICAL: Verify size matches the expected size for this group
-					// Index could have changed between initial grouping and now
-					if file.Size != candidate.size {
-						continue
-					}
->>>>>>> d35fb565
 
 						// Construct full path
 						fullPath := filepath.Join(loc.DirPath, file.Name)
@@ -346,7 +283,6 @@
 				}
 			}
 
-<<<<<<< HEAD
 			// Stop if we've hit the group limit
 			if len(duplicateGroups) >= maxGroups {
 				break
@@ -362,23 +298,6 @@
 	}
 
 	// Groups are already sorted by size (largest to smallest) from SQL query
-=======
-			if len(resultGroup) >= 2 {
-				duplicateGroups = append(duplicateGroups, duplicateGroup{
-					Size:  candidate.size,
-					Count: len(resultGroup),
-					Files: resultGroup,
-				})
-			}
-		}
-	}
-
-	// Sort groups by size (largest to smallest)
-	sort.Slice(duplicateGroups, func(i, j int) bool {
-		return duplicateGroups[i].Size > duplicateGroups[j].Size
-	})
-
->>>>>>> d35fb565
 	return duplicateGroups
 }
 
