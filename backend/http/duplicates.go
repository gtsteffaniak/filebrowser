--- conflicted
+++ resolved
@@ -14,7 +14,6 @@
 	"unicode"
 
 	"github.com/gtsteffaniak/filebrowser/backend/common/settings"
-	"github.com/gtsteffaniak/filebrowser/backend/database/sql"
 	"github.com/gtsteffaniak/filebrowser/backend/indexing"
 	"github.com/gtsteffaniak/filebrowser/backend/indexing/iteminfo"
 	"github.com/gtsteffaniak/go-cache/cache"
@@ -110,14 +109,7 @@
 	return renderJSON(w, r, duplicateGroups)
 }
 
-<<<<<<< HEAD
 // findDuplicatesInIndex finds duplicates using the main IndexDB
-// This minimizes memory allocation by:
-// 1. Querying IndexDB for size groups with 2+ files
-// 2. Processing each size group sequentially (only one in memory at a time)
-// 3. Fuzzy matching filenames in memory (fast for small groups)
-// 4. Verifying with checksums for accuracy
-// 5. Only creating SearchResult objects for final verified duplicates
 func findDuplicatesInIndex(index *indexing.Index, opts *duplicatesOptions) []duplicateGroup {
 	// Get the shared IndexDB
 	indexDB := indexing.GetIndexDB()
@@ -149,132 +141,20 @@
 		// Get files for this size from IndexDB
 		fileQueryStart := time.Now()
 		files, err := indexDB.GetFilesBySize(size, pathPrefix)
-=======
-// findDuplicatesInIndex finds duplicates using SQLite streaming approach
-// This minimizes memory allocation by:
-// 1. Streaming files into a temporary SQLite database (no in-memory map)
-// 2. Querying SQLite for size groups with 2+ files
-// 3. Processing each size group sequentially (only one in memory at a time)
-// 4. Only creating SearchResult objects for final verified duplicates
-func findDuplicatesInIndex(index *indexing.Index, opts *duplicatesOptions) []duplicateGroup {
-
-	// Create temporary SQLite database for streaming in cache directory
-	tempDB, err := sql.NewTempDB("duplicates", &sql.TempDBConfig{
-		CacheSizeKB:   -2000,     // ~8MB, sufficient for small-medium datasets
-		MmapSize:      104857600, // 100MB - reasonable limit
-		Synchronous:   "OFF",     // Maximum write performance for temp DB
-		EnableLogging: false,
-	})
-	if err != nil {
-		// Return empty results if SQLite fails
-		return []duplicateGroup{}
-	}
-	defer tempDB.Close()
-
-	// Create the duplicates table with indexes
-	// Indexes are created before insert so they're immediately available for queries
-	tableStart := time.Now()
-	if err = tempDB.CreateDuplicatesTable(); err != nil {
-		return []duplicateGroup{}
-	}
-	if time.Since(tableStart) > 10*time.Millisecond {
-		logger.Debugf("[Duplicates] Table and index creation took %v", time.Since(tableStart))
-	}
-
-	// Step 1: Stream files into SQLite database
-	// This avoids building a huge map in memory
-	tx, err := tempDB.BeginTransaction()
-	if err != nil {
-		return []duplicateGroup{}
-	}
-
-	// Prepare statement for bulk inserts
-	stmt, err := tx.Prepare("INSERT OR IGNORE INTO files (dir_path, file_idx, size, name, normalized_name, extension) VALUES (?, ?, ?, ?, ?, ?)")
-	if err != nil {
-		if err2 := tx.Rollback(); err2 != nil {
-			logger.Errorf("[Duplicates] Failed to rollback transaction: %v", err2)
-		}
-		return []duplicateGroup{}
-	}
-	defer stmt.Close()
-
-	insertErr := error(nil)
-	index.ReadOnlyOperation(func() {
-		for dirPath, dir := range index.GetDirectories() {
-			// Skip directories not in scope
-			if opts.combinedPath != "" && !strings.HasPrefix(dirPath, opts.combinedPath) {
-				continue
-			}
-
-			for i := range dir.Files {
-				file := &dir.Files[i]
-				if file.Size >= opts.minSize {
-					// Normalize filename for efficient matching
-					normalizedName := normalizeFilename(file.Name)
-					extension := strings.ToLower(filepath.Ext(file.Name))
-
-					// Insert into SQLite (will be committed in batch)
-					_, err = stmt.Exec(dirPath, i, file.Size, file.Name, normalizedName, extension)
-					if err != nil && insertErr == nil {
-						insertErr = err
-					}
-				}
-			}
-		}
-	})
-
-	// Commit the transaction
-	if insertErr != nil || tx.Commit() != nil {
-		return []duplicateGroup{}
-	}
-
-	// Step 2: Query SQLite for size groups with 2+ files (already sorted by SQL)
-	sizes, _, err := tempDB.GetSizeGroupsForDuplicates(opts.minSize)
-	if err != nil {
-		return []duplicateGroup{}
-	}
-	// Step 3: Process each size group sequentially to minimize memory
-	duplicateGroups := []duplicateGroup{}
-	totalFileQueryTime := time.Duration(0)
-	fileQueryCount := 0
-
-	for _, size := range sizes {
-		// Stop if we've hit the group limit
-		if len(duplicateGroups) >= maxGroups {
-			break
-		}
-
-		// Get files for this size from SQLite
-		fileQueryStart := time.Now()
-		locations, err := tempDB.GetFilesBySizeForDuplicates(size)
->>>>>>> 69068545
 		fileQueryDuration := time.Since(fileQueryStart)
 		totalFileQueryTime += fileQueryDuration
 		fileQueryCount++
 
-<<<<<<< HEAD
 		if err != nil || len(files) < 2 {
-=======
-		if err != nil || len(locations) < 2 {
->>>>>>> 69068545
 			continue
 		}
 
 		// Use filename matching for initial grouping (fast)
-<<<<<<< HEAD
 		groups := groupFilesByFilename(files, size)
 
 		// Process candidate groups up to the limit
 		for _, fileGroup := range groups {
 			if len(fileGroup) < 2 {
-=======
-		// Work directly with sql.FileLocation - no conversion needed
-		groups := groupLocationsByFilenameWithMetadata(locations, index, size)
-
-		// Process candidate groups up to the limit
-		for _, locGroup := range groups {
-			if len(locGroup) < 2 {
->>>>>>> 69068545
 				continue
 			}
 
@@ -284,7 +164,6 @@
 			}
 
 			// Verify with checksums
-<<<<<<< HEAD
 			verifiedGroups := groupFilesByChecksum(fileGroup, index, size)
 
 			// Create SearchResult objects only for verified duplicates
@@ -299,54 +178,8 @@
 					adjustedPath := strings.TrimPrefix(fileInfo.Path, opts.combinedPath)
 					if adjustedPath == "" {
 						adjustedPath = "/"
-=======
-			verifiedGroups := groupLocationsByChecksumFromSQL(locGroup, index, size)
-
-			// Create SearchResult objects only for verified duplicates
-			for _, verifiedGroup := range verifiedGroups {
-				if len(verifiedGroup) < 2 {
-					continue
-				}
-
-				resultGroup := make([]*indexing.SearchResult, 0, len(verifiedGroup))
-				index.ReadOnlyOperation(func() {
-					dirs := index.GetDirectories()
-					for _, loc := range verifiedGroup {
-						dir := dirs[loc.DirPath]
-						if dir == nil {
-							continue
-						}
-						if loc.FileIdx >= len(dir.Files) {
-							continue
-						}
-						file := &dir.Files[loc.FileIdx]
-
-						// CRITICAL: Verify size matches the expected size for this group
-						if file.Size != size {
-							continue
-						}
-
-						// Construct full path
-						fullPath := filepath.Join(loc.DirPath, file.Name)
-
-						// Remove the user scope from path
-						adjustedPath := strings.TrimPrefix(fullPath, opts.combinedPath)
-						if adjustedPath == "" {
-							adjustedPath = "/"
-						}
-
-						resultGroup = append(resultGroup, &indexing.SearchResult{
-							Path:       adjustedPath,
-							Type:       file.Type,
-							Size:       file.Size,
-							Modified:   file.ModTime.Format(time.RFC3339),
-							HasPreview: file.HasPreview,
-						})
->>>>>>> 69068545
 					}
-				})
-
-<<<<<<< HEAD
+
 					resultGroup = append(resultGroup, &indexing.SearchResult{
 						Path:       adjustedPath,
 						Type:       fileInfo.Type,
@@ -363,15 +196,6 @@
 						Files: resultGroup,
 					})
 				}
-=======
-				if len(resultGroup) >= 2 {
-					duplicateGroups = append(duplicateGroups, duplicateGroup{
-						Size:  size,
-						Count: len(resultGroup),
-						Files: resultGroup,
-					})
-				}
->>>>>>> 69068545
 			}
 
 			// Stop if we've hit the group limit
@@ -438,7 +262,6 @@
 	}, nil
 }
 
-<<<<<<< HEAD
 // groupFilesByChecksum groups files by partial checksum
 // Works with iteminfo.FileInfo from the main IndexDB
 func groupFilesByChecksum(files []*iteminfo.FileInfo, index *indexing.Index, fileSize int64) [][]*iteminfo.FileInfo {
@@ -455,43 +278,6 @@
 		// index.Path is the absolute filesystem root, file.Path is index-relative
 		filePath := filepath.Join(index.Path, file.Path)
 		checksum, err := computePartialChecksum(index.Path, filePath, fileSize, file.ModTime)
-=======
-// groupLocationsByChecksumFromSQL groups SQLite file locations by partial checksum
-// Works directly with sql.FileLocation instead of converting to fileLocation
-func groupLocationsByChecksumFromSQL(locations []sql.FileLocation, index *indexing.Index, fileSize int64) [][]sql.FileLocation {
-	checksumMap := make(map[string][]sql.FileLocation)
-
-	// Build checksum groups
-	for _, loc := range locations {
-		// Construct filesystem path for checksum computation
-		// index.Path is the absolute filesystem root, loc.DirPath is index-relative
-		fullPath := filepath.Join(index.Path, loc.DirPath)
-
-		// Get the filename and modtime from the index and verify size still matches
-		var fileName string
-		var fileModTime time.Time
-		var sizeMatches bool
-		index.ReadOnlyOperation(func() {
-			if dir := index.GetDirectories()[loc.DirPath]; dir != nil {
-				if loc.FileIdx < len(dir.Files) {
-					file := &dir.Files[loc.FileIdx]
-					// CRITICAL: Verify size matches expected size for this group
-					if file.Size == fileSize {
-						fileName = file.Name
-						fileModTime = file.ModTime
-						sizeMatches = true
-					}
-				}
-			}
-		})
-
-		if fileName == "" || !sizeMatches {
-			continue
-		}
-
-		filePath := filepath.Join(fullPath, fileName)
-		checksum, err := computePartialChecksum(index.Path, filePath, fileSize, fileModTime)
->>>>>>> 69068545
 		if err != nil {
 			continue
 		}
@@ -499,11 +285,7 @@
 	}
 
 	// Convert map to slice of groups
-<<<<<<< HEAD
 	groups := make([][]*iteminfo.FileInfo, 0, len(checksumMap))
-=======
-	groups := make([][]sql.FileLocation, 0, len(checksumMap))
->>>>>>> 69068545
 	for _, group := range checksumMap {
 		if len(group) >= 2 {
 			groups = append(groups, group)
@@ -514,12 +296,9 @@
 }
 
 // computePartialChecksum calculates MD5 hash by sampling key portions of a file
-// This is 10-100x faster than full file checksums while maintaining high accuracy
-// Strategy:
 // - Always read first 8KB (header/metadata)
 // - For files > 24KB: sample middle 8KB and last 8KB
 // - Total read: ~24KB max per file regardless of file size
-// Checksums are cached for 1 hour based on source/path/modtime
 func computePartialChecksum(sourcePath, filePath string, size int64, modTime time.Time) (string, error) {
 	// Generate cache key from source path, file path, and modification time
 	cacheKey := fmt.Sprintf("%s:%s:%d:%d", sourcePath, filePath, size, modTime.Unix())
@@ -578,7 +357,6 @@
 	return checksum, nil
 }
 
-<<<<<<< HEAD
 // groupFilesByFilename groups files by fuzzy filename matching
 // Works with iteminfo.FileInfo from the main IndexDB
 // Normalizes filenames on-the-fly for comparison
@@ -588,40 +366,6 @@
 	}
 
 	groups := [][]*iteminfo.FileInfo{}
-=======
-// groupLocationsByFilenameWithMetadata uses pre-computed normalized names from SQLite
-// Works directly with sql.FileLocation - no conversion needed
-func groupLocationsByFilenameWithMetadata(locations []sql.FileLocation, index *indexing.Index, expectedSize int64) [][]sql.FileLocation {
-	if len(locations) == 0 {
-		return nil
-	}
-
-	// Verify sizes from index (still need to check index is up to date)
-	type fileMetadata struct {
-		name string
-		size int64
-	}
-	metadata := make([]fileMetadata, len(locations))
-
-	index.ReadOnlyOperation(func() {
-		dirs := index.GetDirectories()
-		for i, loc := range locations {
-			if dir := dirs[loc.DirPath]; dir != nil {
-				if loc.FileIdx < len(dir.Files) {
-					file := &dir.Files[loc.FileIdx]
-					if file.Size == expectedSize {
-						metadata[i] = fileMetadata{
-							name: file.Name,
-							size: file.Size,
-						}
-					}
-				}
-			}
-		}
-	})
-
-	groups := [][]sql.FileLocation{}
->>>>>>> 69068545
 	used := make(map[int]bool)
 
 	for i := 0; i < len(files); i++ {
@@ -629,51 +373,29 @@
 			continue
 		}
 
-<<<<<<< HEAD
 		group := []*iteminfo.FileInfo{files[i]}
-=======
-		group := []sql.FileLocation{locations[i]}
->>>>>>> 69068545
 		used[i] = true
 
-<<<<<<< HEAD
 		// Normalize filename and extract extension on-the-fly
 		filename1 := normalizeFilename(files[i].Name)
 		ext1 := strings.ToLower(filepath.Ext(files[i].Name))
-=======
-		// Use pre-computed normalized name and extension from SQLite
-		filename1 := locations[i].NormalizedName
-		ext1 := locations[i].Extension
->>>>>>> 69068545
 
 		for j := i + 1; j < len(files); j++ {
 			if used[j] || files[j].Name == "" {
 				continue
 			}
 
-<<<<<<< HEAD
 			// Check size (should match, but safe to check)
 			if files[j].Size != expectedSize {
 				continue
 			}
 
 			ext2 := strings.ToLower(filepath.Ext(files[j].Name))
-=======
-			if metadata[j].size != baseSize {
-				continue
-			}
-
-			ext2 := locations[j].Extension
->>>>>>> 69068545
 			if ext1 != ext2 {
 				continue
 			}
 
-<<<<<<< HEAD
 			filename2 := normalizeFilename(files[j].Name)
-=======
-			filename2 := locations[j].NormalizedName
->>>>>>> 69068545
 
 			// Check if filenames are similar enough
 			if filenamesSimilar(filename1, filename2) {
