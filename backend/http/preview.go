--- conflicted
+++ resolved
@@ -81,14 +81,10 @@
 	}
 	rawUrl = rawUrl + "&auth=" + d.token
 	previewImg, err := preview.GetPreviewForFile(fileInfo, previewSize, rawUrl)
-<<<<<<< HEAD
-	// Unsupported extensions directly return the raw data
 	if err == preview.ErrUnsupportedFormat {
 		return rawFileHandler(w, r, fileInfo)
 	}
-	// todo concele this error
-=======
->>>>>>> 9230169d
+
 	if err != nil {
 		return http.StatusInternalServerError, err
 	}
