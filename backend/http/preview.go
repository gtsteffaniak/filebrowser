package http

import (
	"bytes"
	"context"
	"errors"
	"fmt"
	"net/http"
	"net/url"
	"os"
	"path/filepath"
	"strconv"
	"strings"

	"github.com/gtsteffaniak/filebrowser/backend/adapters/fs/files"
	"github.com/gtsteffaniak/filebrowser/backend/common/settings"
	"github.com/gtsteffaniak/filebrowser/backend/common/utils"
	"github.com/gtsteffaniak/filebrowser/backend/indexing"
	"github.com/gtsteffaniak/filebrowser/backend/indexing/iteminfo"
	"github.com/gtsteffaniak/filebrowser/backend/preview"
	"github.com/gtsteffaniak/go-logger/logger"
)

type FileCache interface {
	Store(ctx context.Context, key string, value []byte) error
	Load(ctx context.Context, key string) ([]byte, bool, error)
	Delete(ctx context.Context, key string) error
}

// isClientCancellation checks if an error is due to client cancellation (navigation away)
func isClientCancellation(ctx context.Context, err error) bool {
	// Check context state first
	if ctx.Err() == context.Canceled {
		return true
	}

	// Check if the error chain contains context cancellation
	return errors.Is(err, context.Canceled)
}

// previewHandler handles the preview request for images.
// @Summary Get image preview
// @Description Returns a preview image based on the requested path and size.
// @Tags Resources
// @Accept json
// @Produce json
// @Param path query string true "File path of the image to preview"
// @Param size query string false "Preview size ('small' or 'large'). Default is based on server config."
// @Success 200 {file} file "Preview image content"
// @Failure 202 {object} map[string]string "Download permissions required"
// @Failure 400 {object} map[string]string "Invalid request path"
// @Failure 404 {object} map[string]string "File not found"
// @Failure 415 {object} map[string]string "Unsupported file type for preview"
// @Failure 500 {object} map[string]string "Internal server error"
// @Failure 501 {object} map[string]string "Preview generation not implemented"
// @Router /api/preview [get]
func previewHandler(w http.ResponseWriter, r *http.Request, d *requestContext) (int, error) {
	if config.Server.DisablePreviews {
		return http.StatusNotImplemented, fmt.Errorf("preview is disabled")
	}
	path := r.URL.Query().Get("path")
	source := r.URL.Query().Get("source")
	var err error
	// decode url encoded source name
	source, err = url.PathUnescape(source)
	if err != nil {
		return http.StatusBadRequest, fmt.Errorf("invalid source encoding: %v", err)
	}
	if path == "" {
		return http.StatusBadRequest, fmt.Errorf("invalid request path")
	}
	userscope, err := settings.GetScopeFromSourceName(d.user.Scopes, source)
	if err != nil {
		return http.StatusForbidden, err
	}
	fileInfo, err := files.FileInfoFaster(utils.FileOptions{
		Username: d.user.Username,
		Path:     utils.JoinPathAsUnix(userscope, path),
		Source:   source,
		Content:  true,
	}, store.Access)
	if err != nil {
		return errToStatus(err), err
	}
	d.fileInfo = *fileInfo
	return previewHelperFunc(w, r, d)
}

func rawFileHandler(w http.ResponseWriter, r *http.Request, file iteminfo.ExtendedFileInfo) (int, error) {
	idx := indexing.GetIndex(file.Source)
	if idx == nil {
		return http.StatusNotFound, fmt.Errorf("source not found: %s", file.Source)
	}
	realPath, _, _ := idx.GetRealPath(file.Path)
	fd, err := os.Open(realPath)
	if err != nil {
		return http.StatusInternalServerError, err
	}
	defer fd.Close()

	setContentDisposition(w, r, file.Name)

	w.Header().Set("Cache-Control", "private")
	http.ServeContent(w, r, file.Name, file.ModTime, fd)
	return 0, nil
}

func previewHelperFunc(w http.ResponseWriter, r *http.Request, d *requestContext) (int, error) {
	previewSize := r.URL.Query().Get("size")
	if !(previewSize == "large" || previewSize == "original") {
		previewSize = "small"
	}
	if !d.fileInfo.HasPreview {
		return http.StatusBadRequest, fmt.Errorf("this item does not have a preview")
	}
	var childMD5 string
	if d.fileInfo.Type == "directory" {
		// get extended file info of first previewable item in directory
		for _, item := range d.fileInfo.Files {
			if item.HasPreview {
				source := d.fileInfo.Source
				path := utils.JoinPathAsUnix(d.fileInfo.Path, item.Name)
				if d.share != nil {
					// Get the actual source name from the share's source mapping
					sourceInfo, ok := settings.Config.Server.SourceMap[d.share.Source]
					if !ok {
						return http.StatusInternalServerError, fmt.Errorf("source not found for share")
					}
					source = sourceInfo.Name
					path = utils.JoinPathAsUnix(d.share.Path, path)
				}
				fileInfo, err := files.FileInfoFaster(
					utils.FileOptions{
						Path:    path,
						Source:  source,
						Content: true,
					}, store.Access)
				if err != nil {
					return http.StatusInternalServerError, err
				}
				// Calculate child's MD5 for cache sharing
				childMD5, err = utils.GetChecksum(fileInfo.RealPath, "md5")
				if err != nil {
					return http.StatusInternalServerError, fmt.Errorf("failed to get child file checksum: %w", err)
				}
				// Validate child MD5 is not empty
				if childMD5 == "" {
					errorMsg := fmt.Sprintf("Child MD5 is empty for file: %s (path: %s)", fileInfo.Name, fileInfo.RealPath)
					logger.Errorf("Preview generation failed: %s", errorMsg)
					return http.StatusInternalServerError, fmt.Errorf("preview generation failed: %s", errorMsg)
				}
				d.fileInfo = *fileInfo
				break
			}
		}
	}

	setContentDisposition(w, r, d.fileInfo.Name)
	isImage := strings.HasPrefix(d.fileInfo.Type, "image")
	ext := strings.ToLower(filepath.Ext(d.fileInfo.Name))
	resizable := iteminfo.ResizableImageTypes[ext]
	if (!resizable || config.Server.DisableResize) && isImage {
		return rawFileHandler(w, r, d.fileInfo)
	}
	seekPercentage := 0
	percentage := r.URL.Query().Get("atPercentage")
	if percentage != "" {
		var err error
		// convert string to int
		seekPercentage, err = strconv.Atoi(percentage)
		if err != nil {
			seekPercentage = 10
		}
		if seekPercentage < 0 || seekPercentage > 100 {
			seekPercentage = 10
		}
	}

	officeUrl := ""
	if d.fileInfo.OnlyOfficeId != "" {
		pathUrl := fmt.Sprintf("/api/raw?files=%s::%s", d.fileInfo.Source, d.fileInfo.Path)
		pathUrl = pathUrl + "&auth=" + d.token
		if settings.Config.Server.InternalUrl != "" {
			officeUrl = config.Server.InternalUrl + pathUrl
		} else {
			scheme := "http"
			if r.TLS != nil {
				scheme = "https"
			}
			officeUrl = scheme + "://" + r.Host + pathUrl
		}
	}
	// Use the context from the request context (which includes timeout)
	ctx := r.Context()
	if d.ctx != nil {
		ctx = d.ctx
	}

	previewImg, err := preview.GetPreviewForFileWithChildMD5(ctx, d.fileInfo, previewSize, officeUrl, seekPercentage, childMD5)
	if err != nil {
		// Check if it was a context cancellation (client navigated away)
		if isClientCancellation(ctx, err) {
<<<<<<< HEAD
			logger.Debugf("Preview request cancelled by client for file '%s'", d.fileInfo.Name)
=======
>>>>>>> fa685ece
			// Return 200 to avoid error logging - client cancellation is normal
			return http.StatusOK, nil
		}

		// Check if it was a context timeout (server-side timeout)
		if ctx.Err() == context.DeadlineExceeded || errors.Is(err, context.DeadlineExceeded) {
			logger.Errorf("Preview timeout for file '%s' after 30 seconds", d.fileInfo.Name)
			return http.StatusRequestTimeout, fmt.Errorf("preview generation timed out after 30 seconds")
		}

		// Log detailed error information for actual server errors
		logger.Errorf("Preview generation failed for file '%s' (type: %s, size: %s, seek: %d%%): %v",
			d.fileInfo.Name, d.fileInfo.Type, previewSize, seekPercentage, err)

		return http.StatusInternalServerError, err
	}
	w.Header().Set("Cache-Control", "private")
	w.Header().Set("Content-Type", "image/jpeg")
	http.ServeContent(w, r, d.fileInfo.Name+"-preview.jpg", d.fileInfo.ModTime, bytes.NewReader(previewImg))
	return 0, nil
}<|MERGE_RESOLUTION|>--- conflicted
+++ resolved
@@ -200,10 +200,6 @@
 	if err != nil {
 		// Check if it was a context cancellation (client navigated away)
 		if isClientCancellation(ctx, err) {
-<<<<<<< HEAD
-			logger.Debugf("Preview request cancelled by client for file '%s'", d.fileInfo.Name)
-=======
->>>>>>> fa685ece
 			// Return 200 to avoid error logging - client cancellation is normal
 			return http.StatusOK, nil
 		}
