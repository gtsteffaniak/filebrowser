package http

import (
	"context"
	"crypto/tls"
	"embed"
	"fmt"
	"io/fs"
	"net/http"
	"os"
	"text/template"
	"time"

	"github.com/gtsteffaniak/filebrowser/backend/common/settings"
	"github.com/gtsteffaniak/filebrowser/backend/common/version"
	"github.com/gtsteffaniak/filebrowser/backend/database/storage/bolt"
	"github.com/gtsteffaniak/go-logger/logger"
	// http-swagger middleware
)

// Embed the files in the frontend/dist directory
//
//go:embed embed/*
var assets embed.FS

// Boolean flag to determine whether to use the embedded FS or not
var embeddedFS = os.Getenv("FILEBROWSER_NO_EMBEDED") != "true"

// Custom dirFS to handle both embedded and non-embedded file systems
type dirFS struct {
	http.Dir
}

// Implement the Open method for dirFS, which wraps http.Dir
func (d dirFS) Open(name string) (fs.File, error) {
	return d.Dir.Open(name)
}

var (
<<<<<<< HEAD
	store   *bolt.BoltStore
	config  *settings.Settings
=======
	store  *storage.Storage
	config *settings.Settings
	//fileCache diskcache.Interface
>>>>>>> cc0212b7
	assetFs fs.FS
)

func StartHttp(ctx context.Context, storage *bolt.BoltStore, shutdownComplete chan struct{}) {
	store = storage
	config = &settings.Config
	var err error
	// --- START: ADD THIS DECRYPTION LOGIC ---
	if embeddedFS {
		// Embedded mode: Serve files from the embedded assets
		assetFs, err = fs.Sub(assets, "embed")
		if err != nil {
			logger.Fatal("Could not embed frontend. Does dist exist?")
		}
	} else {
		assetFs = dirFS{Dir: http.Dir("http/dist")}
	}

	templateRenderer = &TemplateRenderer{
		templates: template.Must(template.ParseFS(assetFs, "public/index.html")),
	}

	router := http.NewServeMux()
	// API group routing
	api := http.NewServeMux()

	// User routes
	api.HandleFunc("GET /users", withUser(userGetHandler))
	api.HandleFunc("POST /users", withSelfOrAdmin(usersPostHandler))
	api.HandleFunc("PUT /users", withUser(userPutHandler))
	api.HandleFunc("DELETE /users", withSelfOrAdmin(userDeleteHandler))

	// Auth routes
	api.HandleFunc("POST /auth/login", userWithoutOTP(loginHandler))
	api.HandleFunc("POST /auth/logout", withUser(logoutHandler))
	api.HandleFunc("POST /auth/signup", withoutUser(signupHandler))
	api.HandleFunc("POST /auth/otp/generate", userWithoutOTP(generateOTPHandler))
	api.HandleFunc("POST /auth/otp/verify", userWithoutOTP(verifyOTPHandler))
	api.HandleFunc("POST /auth/renew", withUser(renewHandler))
	api.HandleFunc("PUT /auth/token", withUser(createApiKeyHandler))
	api.HandleFunc("GET /auth/token", withUser(createApiKeyHandler))
	api.HandleFunc("DELETE /auth/token", withUser(deleteApiKeyHandler))
	api.HandleFunc("GET /auth/tokens", withUser(listApiKeysHandler))
	api.HandleFunc("GET /auth/oidc/callback", wrapHandler(oidcCallbackHandler))
	api.HandleFunc("GET /auth/oidc/login", wrapHandler(oidcLoginHandler))

	// Resources routes
	api.HandleFunc("GET /resources", withUser(resourceGetHandler))
	api.HandleFunc("DELETE /resources", withUser(resourceDeleteHandler))
	api.HandleFunc("POST /resources", withUser(resourcePostHandler))
	api.HandleFunc("PUT /resources", withUser(resourcePutHandler))
	api.HandleFunc("PATCH /resources", withUser(resourcePatchHandler))
	api.HandleFunc("GET /raw", withUser(rawHandler))
	api.HandleFunc("GET /preview", withUser(previewHandler))
	if version.Version == "testing" || version.Version == "untracked" {
		api.HandleFunc("GET /inspectIndex", inspectIndex)
		api.HandleFunc("GET /mockData", mockData)
	}

	// Access routes
	api.HandleFunc("GET /access", withAdmin(accessGetHandler))
	api.HandleFunc("POST /access", withAdmin(accessPostHandler))
	api.HandleFunc("DELETE /access", withAdmin(accessDeleteHandler))

	// Share routes
	api.HandleFunc("GET /shares", withPermShare(shareListHandler))
	api.HandleFunc("GET /share", withPermShare(shareGetHandler))
	api.HandleFunc("POST /share", withPermShare(sharePostHandler))
	api.HandleFunc("DELETE /share", withPermShare(shareDeleteHandler))

	// Public routes
	api.HandleFunc("GET /public/publicUser", withoutUser(publicUserGetHandler))
	api.HandleFunc("GET /public/dl", withHashFile(publicRawHandler))
	api.HandleFunc("GET /public/share", withHashFile(publicShareHandler))
	api.HandleFunc("GET /public/preview", withHashFile(publicPreviewHandler))

	// Settings routes
	api.HandleFunc("GET /settings", withAdmin(settingsGetHandler))

	// Events routes
	api.HandleFunc("GET /events", withUser(func(w http.ResponseWriter, r *http.Request, d *requestContext) (int, error) {
		d.ctx = ctx // Pass the parent context to ensure proper shutdown
		return sseHandler(w, r, d)
	}))

	// Job routes
	api.HandleFunc("GET /jobs/{action}/{target}", withUser(getJobsHandler))

	api.HandleFunc("GET /onlyoffice/config", withUser(onlyofficeClientConfigGetHandler))
	api.HandleFunc("POST /onlyoffice/callback", withUser(onlyofficeCallbackHandler))
	api.HandleFunc("GET /onlyoffice/getToken", withUser(onlyofficeGetTokenHandler))

	api.HandleFunc("GET /search", withUser(searchHandler))
	apiPath := config.Server.BaseURL + "api"
	router.Handle(apiPath+"/", http.StripPrefix(apiPath, api))

	// Static and index file handlers
	router.HandleFunc(fmt.Sprintf("GET %vstatic/", config.Server.BaseURL), staticFilesHandler)
	router.HandleFunc(config.Server.BaseURL, indexHandler)

	// health
	router.HandleFunc(fmt.Sprintf("GET %vhealth", config.Server.BaseURL), healthHandler)

	// Swagger
	router.Handle(fmt.Sprintf("%vswagger/", config.Server.BaseURL), withUser(swaggerHandler))

	var scheme string
	port := ""
	srv := &http.Server{
		Addr:    fmt.Sprintf(":%v", config.Server.Port),
		Handler: muxWithMiddleware(router),
	}
	go func() {
		// Determine whether to use HTTPS (TLS) or HTTP
		if config.Server.TLSCert != "" && config.Server.TLSKey != "" {
			// Load the TLS certificate and key
			cer, err := tls.LoadX509KeyPair(config.Server.TLSCert, config.Server.TLSKey)
			if err != nil {
				logger.Fatalf("Could not load certificate: %v", err)
			}

			// Create a custom TLS configuration
			tlsConfig := &tls.Config{
				MinVersion:   tls.VersionTLS12,
				Certificates: []tls.Certificate{cer},
			}

			// Set HTTPS scheme and default port for TLS
			scheme = "https"
			if config.Server.Port != 443 {
				port = fmt.Sprintf(":%d", config.Server.Port)
			}

			// Build the full URL with host and port
			fullURL := fmt.Sprintf("%s://localhost%s%s", scheme, port, config.Server.BaseURL)
			logger.Infof("Running at               : %s", fullURL)

			// Create a TLS listener and serve
			listener, err := tls.Listen("tcp", srv.Addr, tlsConfig)
			if err != nil {
				logger.Fatalf("Could not start TLS server: %v", err)
			}
			if err := srv.Serve(listener); err != nil && err != http.ErrServerClosed {
				logger.Fatalf("Server error: %v", err)
			}
		} else {
			// Set HTTP scheme and the default port for HTTP
			scheme = "http"
			if config.Server.Port != 80 {
				port = fmt.Sprintf(":%d", config.Server.Port)
			}

			// Build the full URL with host and port
			fullURL := fmt.Sprintf("%s://localhost%s%s", scheme, port, config.Server.BaseURL)
			logger.Infof("Running at               : %s", fullURL)

			// Start HTTP server
			if err := srv.ListenAndServe(); err != nil && err != http.ErrServerClosed {
				logger.Fatalf("Server error: %v", err)
			}
		}
	}()

	// Wait for context cancellation to shut down the server
	<-ctx.Done()
	logger.Info("Shutting down HTTP server...")

	// Graceful shutdown with a timeout - 30 seconds, in case downloads are happening
	shutdownCtx, cancel := context.WithTimeout(context.Background(), 30*time.Second)
	defer cancel()
	if err := srv.Shutdown(shutdownCtx); err != nil {
		logger.Errorf("HTTP server forced to shut down: %v", err)
	} else {
		logger.Info("HTTP server shut down gracefully.")
	}

	// Signal that shutdown is complete
	close(shutdownComplete)
}<|MERGE_RESOLUTION|>--- conflicted
+++ resolved
@@ -37,14 +37,8 @@
 }
 
 var (
-<<<<<<< HEAD
 	store   *bolt.BoltStore
 	config  *settings.Settings
-=======
-	store  *storage.Storage
-	config *settings.Settings
-	//fileCache diskcache.Interface
->>>>>>> cc0212b7
 	assetFs fs.FS
 )
 
