package index

import (
	"log"
	"math/rand"
	"os"
	"path/filepath"
	"sort"
	"strings"
	"sync"
	"time"
)

var (
	sessionInProgress sync.Map
	mutex             sync.RWMutex
	maxSearchResults        = 100
	bytesInMegabyte   int64 = 1000000
)

func (si *Index) Search(search string, scope string, sourceSession string) ([]string, map[string]map[string]bool) {
	if scope == "" {
		scope = "/"
	}
<<<<<<< HEAD
	//fileTypes := map[string]bool{}
=======
>>>>>>> 8e4629a0
	runningHash := generateRandomHash(4)
	sessionInProgress.Store(sourceSession, runningHash) // Store the value in the sync.Map
	searchOptions := ParseSearch(search)
	mutex.RLock()
	defer mutex.RUnlock()
	fileListTypes := make(map[string]map[string]bool)
	matching := []string{}
	count := 0
	for _, searchTerm := range searchOptions.Terms {
		if searchTerm == "" {
			continue
		}
		for _, dir := range si.Directories {
			isDir := true
			files := strings.Split(dir.Files, ";")
			value, found := sessionInProgress.Load(sourceSession)
			if !found || value != runningHash {
				return []string{}, map[string]map[string]bool{}
			}
			if count > maxSearchResults {
				break
			}
			pathName := scopedPathNameFilter(dir.Name, scope, isDir)
			if pathName == "" {
				continue // path not matched
			}
			fileTypes := map[string]bool{}
			matches, fileType := containsSearchTerm(dir.Name, searchTerm, *searchOptions, isDir, fileTypes)
			if matches {
				fileListTypes[pathName] = fileType
				matching = append(matching, pathName)
				count++
			}
			isDir = false
			for _, file := range files {
				if file == "" {
					continue
				}
				value, found := sessionInProgress.Load(sourceSession)
				if !found || value != runningHash {
					return []string{}, map[string]map[string]bool{}
				}
				if count > maxSearchResults {
					break
				}
<<<<<<< HEAD
				fullName := pathName + file
				fileTypes := map[string]bool{}

				matches, fileType := containsSearchTerm(fullName, searchTerm, *searchOptions, isDir, fileTypes)
				if !matches {
					continue
				}
				fileListTypes[fullName] = fileType
				matching = append(matching, fullName)
=======
				pathName := scopedPathNameFilter(path, scope, isDir)
				if pathName == "" {
					continue
				}
				fileTypes := map[string]bool{}
				matches, fileType := containsSearchTerm(path, searchTerm, *searchOptions, isDir, fileTypes)
				if !matches {
					continue
				}
				fileListTypes[pathName] = fileType
				matching = append(matching, pathName)
>>>>>>> 8e4629a0
				count++
			}
		}
	}
	// Sort the strings based on the number of elements after splitting by "/"
	sort.Slice(matching, func(i, j int) bool {
		parts1 := strings.Split(matching[i], "/")
		parts2 := strings.Split(matching[j], "/")
		return len(parts1) < len(parts2)
	})
	return matching, fileListTypes
}

func scopedPathNameFilter(pathName string, scope string, isDir bool) string {
	scope = strings.TrimPrefix(scope, "/")
	pathName = strings.TrimPrefix(pathName, "/")
	pathName = strings.TrimSuffix(pathName, "/")
	if strings.HasPrefix(pathName, scope) {
		pathName = strings.TrimPrefix(pathName, scope)
		if isDir {
			pathName = pathName + "/"
		}
<<<<<<< HEAD
		log.Println("matched: ", pathName, "scope:", scope)
=======
>>>>>>> 8e4629a0
	} else {
		pathName = "" // return not matched
	}
	return pathName
}

func containsSearchTerm(pathName string, searchTerm string, options SearchOptions, isDir bool, fileTypes map[string]bool) (bool, map[string]bool) {
	conditions := options.Conditions
	path := getLastPathComponent(pathName)
	// Convert to lowercase once
	if !conditions["exact"] {
		path = strings.ToLower(path)
		searchTerm = strings.ToLower(searchTerm)
	}
	if strings.Contains(path, searchTerm) {
		// Calculate fileSize only if needed
		var fileSize int64
		matchesAllConditions := true
		extension := filepath.Ext(path)
		for _, k := range AllFiletypeOptions {
			if IsMatchingType(extension, k) {
				fileTypes[k] = true
			}
		}
		fileTypes["dir"] = isDir
		for t, v := range conditions {
			if t == "exact" {
				continue
			}
			var matchesCondition bool
			switch t {
			case "larger":
				if fileSize == 0 {
					fileSize = getFileSize(pathName)
				}
				matchesCondition = fileSize > int64(options.LargerThan)*bytesInMegabyte
			case "smaller":
				if fileSize == 0 {
					fileSize = getFileSize(pathName)
				}
				matchesCondition = fileSize < int64(options.SmallerThan)*bytesInMegabyte
			default:
				matchesCondition = v == fileTypes[t]
			}
			if !matchesCondition {
				matchesAllConditions = false
			}
		}
		return matchesAllConditions, fileTypes
	}
	// Clear variables and return
	return false, map[string]bool{}
}

func getFileSize(filepath string) int64 {
	fileInfo, err := os.Stat(rootPath + "/" + filepath)
	if err != nil {
		return 0
	}
	return fileInfo.Size()
}

func getLastPathComponent(path string) string {
	// Use filepath.Base to extract the last component of the path
	return filepath.Base(path)
}

func generateRandomHash(length int) string {
	const charset = "abcdefghijklmnopqrstuvwxyz0123456789"
	rand.New(rand.NewSource(time.Now().UnixNano()))
	result := make([]byte, length)
	for i := range result {
		result[i] = charset[rand.Intn(len(charset))]
	}
	return string(result)
}<|MERGE_RESOLUTION|>--- conflicted
+++ resolved
@@ -22,10 +22,6 @@
 	if scope == "" {
 		scope = "/"
 	}
-<<<<<<< HEAD
-	//fileTypes := map[string]bool{}
-=======
->>>>>>> 8e4629a0
 	runningHash := generateRandomHash(4)
 	sessionInProgress.Store(sourceSession, runningHash) // Store the value in the sync.Map
 	searchOptions := ParseSearch(search)
@@ -71,7 +67,6 @@
 				if count > maxSearchResults {
 					break
 				}
-<<<<<<< HEAD
 				fullName := pathName + file
 				fileTypes := map[string]bool{}
 
@@ -81,19 +76,6 @@
 				}
 				fileListTypes[fullName] = fileType
 				matching = append(matching, fullName)
-=======
-				pathName := scopedPathNameFilter(path, scope, isDir)
-				if pathName == "" {
-					continue
-				}
-				fileTypes := map[string]bool{}
-				matches, fileType := containsSearchTerm(path, searchTerm, *searchOptions, isDir, fileTypes)
-				if !matches {
-					continue
-				}
-				fileListTypes[pathName] = fileType
-				matching = append(matching, pathName)
->>>>>>> 8e4629a0
 				count++
 			}
 		}
@@ -116,10 +98,6 @@
 		if isDir {
 			pathName = pathName + "/"
 		}
-<<<<<<< HEAD
-		log.Println("matched: ", pathName, "scope:", scope)
-=======
->>>>>>> 8e4629a0
 	} else {
 		pathName = "" // return not matched
 	}
