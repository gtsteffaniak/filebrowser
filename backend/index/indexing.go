package index

import (
	"log"
	"os"
	"strings"
	"sync"
	"time"

	"github.com/gtsteffaniak/filebrowser/settings"
)

<<<<<<< HEAD
type Directory struct {
	Name     string
	Metadata map[string]meta
	Files    string
}
type meta struct {
	LastUpdated int
	Size        int
}
=======
>>>>>>> 8e4629a0
type Index struct {
	Root              string
	Directories       []Directory
	NumDirs           int
	NumFiles          int
	currentlyIndexing bool
	LastIndexed       time.Time
	mutex             sync.RWMutex
}

var (
	rootPath    string = "/srv"
	index       Index
	lastIndexed time.Time
)

func GetIndex(root string) *Index {
	index := &Index{
		Root: strings.TrimSuffix(root, "/"),
	}
	return index
}

func Initialize(intervalMinutes uint32) {
	// Initialize the index
<<<<<<< HEAD
	index = Index{
		Root:              strings.TrimSuffix(settings.GlobalConfiguration.Server.Root, "/"),
		Directories:       []Directory{},
		NumDirs:           0,
		NumFiles:          0,
		currentlyIndexing: false,
=======
	indexes = Index{
		Dirs:  []string{},
		Files: []string{},
>>>>>>> 8e4629a0
	}
	go indexingScheduler(intervalMinutes)
}

func indexingScheduler(intervalMinutes uint32) {
	log.Printf("Indexing Files...")
	log.Printf("Configured to run every %v minutes", intervalMinutes)
	log.Printf("Indexing from root: %s", index.Root)
	for {
		startTime := time.Now()
		// Check if the read lock is held by any goroutine
		if index.currentlyIndexing {
			continue
		}
		err := index.indexFiles(index.Root)
		if err != nil {
			log.Printf("Error during indexing: %v", err)
		}
		index.LastIndexed = time.Now()
		if index.NumFiles+index.NumDirs > 0 {
			timeIndexedInSeconds := int(time.Since(startTime).Seconds())
			log.Println("Successfully indexed files.")
			log.Printf("Time spent indexing: %v seconds\n", timeIndexedInSeconds)
			log.Printf("Files found: %v\n", index.NumFiles)
			log.Printf("Directories found: %v\n", index.NumDirs)
		}
		time.Sleep(time.Duration(intervalMinutes) * time.Minute)
	}
}

// Define a function to recursively index files and directories
func (si *Index) indexFiles(path string) error {

	si.currentlyIndexing = true
	// Check if the current directory has been modified since last indexing
	path = strings.TrimSuffix(path, "/")

	dir, err := os.Open(path)

	if err != nil {
		// Directory must have been deleted, remove from index
		si.Directories = removeFromSlice(si.Directories, path)
	}
	defer dir.Close()
	dirInfo, err := dir.Stat()
	if err != nil {
		si.currentlyIndexing = false
		return err
	}

	// Compare the last modified time of the directory with the last indexed time
	if dirInfo.ModTime().Before(lastIndexed) {
		si.currentlyIndexing = false
		return nil
	}

	// Read the directory contents
	files, err := dir.Readdir(-1)
	if err != nil {
		si.currentlyIndexing = false
		return err
	}
	adjustedPath := strings.TrimPrefix(path, si.Root+"/")
	adjustedPath = strings.TrimSuffix(adjustedPath, "/")
	keyVal := -1
	//exists := false
	for k, v := range index.Directories {
		if v.Name == adjustedPath {
			//exists := true
			keyVal = k
			continue
		}
	}
	// Iterate over the files and directories
	for _, file := range files {
		si.Insert(path, file.Name(), file.IsDir(), keyVal)
	}
	si.currentlyIndexing = false
	return nil
}

func (si *Index) Insert(path string, fileName string, isDir bool, key int) {
	adjustedPath := strings.TrimPrefix(path, si.Root+"/")
	adjustedPath = strings.TrimSuffix(adjustedPath, "/")
	// Check if it's a directory or a file
	if isDir {
		si.NumDirs++
		subDirectory := Directory{
			Name: adjustedPath + "/" + fileName,
		} // 48
		si.mutex.Lock()
		index.Directories = append(index.Directories, subDirectory)
		si.mutex.Unlock()

		// Recursively index the directory
		err := index.indexFiles(path + "/" + fileName)
		if err != nil {
			log.Printf("Could not index \"%v\": %v", path, err)
		}
	} else {
		if key != -1 {
			si.mutex.Lock()
			index.Directories[key].Files += fileName + ";"
			si.mutex.Unlock()
			si.NumFiles++
		}
	}
}

func removeFromSlice(slice []Directory, path string) []Directory {
	for i, d := range slice {
		if d.Name == path {
			// Remove the element at index i by slicing the slice
			slice = append(slice[:i], slice[i+1:]...)
			break
		}
	}
	return slice
}<|MERGE_RESOLUTION|>--- conflicted
+++ resolved
@@ -10,7 +10,6 @@
 	"github.com/gtsteffaniak/filebrowser/settings"
 )
 
-<<<<<<< HEAD
 type Directory struct {
 	Name     string
 	Metadata map[string]meta
@@ -20,8 +19,7 @@
 	LastUpdated int
 	Size        int
 }
-=======
->>>>>>> 8e4629a0
+
 type Index struct {
 	Root              string
 	Directories       []Directory
@@ -47,18 +45,12 @@
 
 func Initialize(intervalMinutes uint32) {
 	// Initialize the index
-<<<<<<< HEAD
 	index = Index{
 		Root:              strings.TrimSuffix(settings.GlobalConfiguration.Server.Root, "/"),
 		Directories:       []Directory{},
 		NumDirs:           0,
 		NumFiles:          0,
 		currentlyIndexing: false,
-=======
-	indexes = Index{
-		Dirs:  []string{},
-		Files: []string{},
->>>>>>> 8e4629a0
 	}
 	go indexingScheduler(intervalMinutes)
 }
