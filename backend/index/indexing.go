--- conflicted
+++ resolved
@@ -10,7 +10,6 @@
 	"github.com/gtsteffaniak/filebrowser/settings"
 )
 
-<<<<<<< HEAD
 type Index struct {
 	Root        string
 	Metadata    map[string]meta
@@ -21,26 +20,6 @@
 
 var (
 	index = Index{}
-=======
-const (
-	maxIndexSize = 1000
-)
-
-type TrieNode struct {
-	Children map[string]*TrieNode
-	IsDir    bool
-}
-
-type Index struct {
-	Root  *TrieNode
-	mutex sync.RWMutex
-}
-
-var (
-	rootPath    string = "/srv"
-	indexes     Index
-	lastIndexed time.Time
->>>>>>> ac0ce144
 )
 
 type meta struct {
@@ -56,37 +35,16 @@
 
 func Initialize(intervalMinutes uint32) {
 	// Initialize the index
-<<<<<<< HEAD
 	index = Index{
 		Root:  strings.TrimSuffix(settings.GlobalConfiguration.Server.Root, "/"),
 		Files: []string{},
-=======
-	indexes = Index{
-		Root: &TrieNode{Children: make(map[string]*TrieNode)},
-	}
-	rootPath = settings.GlobalConfiguration.Server.Root
-	var numFiles, numDirs int
-	log.Println("Indexing files...")
-	lastIndexedStart := time.Now()
-	// Call the function to index files and directories
-	err := indexFiles(rootPath, indexes.Root, &numFiles, &numDirs)
-	if err != nil {
-		log.Fatal(err)
->>>>>>> ac0ce144
 	}
 	go indexingScheduler(intervalMinutes)
-<<<<<<< HEAD
-=======
-	log.Println("Successfully indexed files.")
-	log.Println("Files found       :", numFiles)
-	log.Println("Directories found :", numDirs)
->>>>>>> ac0ce144
 }
 
 func indexingScheduler(intervalMinutes uint32) {
 	log.Printf("Indexing Files. This will occur as configured: Every %v minutes", intervalMinutes)
 	for {
-<<<<<<< HEAD
 		var numFiles, numDirs int
 		startTime := time.Now()
 		log.Println(index.Root)
@@ -101,18 +59,7 @@
 			log.Printf("Time spent indexing : %v seconds \n", timeIndexedInSeconds)
 			log.Println("Files found       :", numFiles)
 			log.Println("Directories found :", numDirs)
-=======
-		time.Sleep(time.Duration(intervalMinutes) * time.Minute)
-		var numFiles, numDirs int
-		lastIndexedStart := time.Now()
-		err := indexFiles(rootPath, indexes.Root, &numFiles, &numDirs)
-		if err != nil {
-			log.Fatal(err)
-		}
-		lastIndexed = lastIndexedStart
-		if numFiles+numDirs > 0 {
-			log.Println("re-indexing found changes and updated the index.")
->>>>>>> ac0ce144
+
 		}
 		index.Files = slices.Compact(index.Files)
 		time.Sleep(time.Duration(intervalMinutes) * time.Minute)
@@ -120,24 +67,16 @@
 }
 
 // Define a function to recursively index files and directories
-<<<<<<< HEAD
 func (si *Index) indexFiles(path string, numFiles *int, numDirs *int) error {
 	// Check if the current directory has been modified since last indexing
 	path = strings.TrimSuffix(path, "/")
-=======
-func indexFiles(path string, node *TrieNode, numFiles *int, numDirs *int) error {
->>>>>>> ac0ce144
 	// Check if the current directory has been modified since last indexing
 
 	dir, err := os.Open(path)
 	if err != nil {
 		// directory must have been deleted, remove from index
-<<<<<<< HEAD
 		//indexes.Dirs = removeFromSlice(indexes.Dirs, path)
 		log.Println("error")
-=======
-		delete(node.Children, path)
->>>>>>> ac0ce144
 	}
 	defer dir.Close()
 	dirInfo, err := dir.Stat()
@@ -145,11 +84,7 @@
 		return err
 	}
 	// Compare the last modified time of the directory with the last indexed time
-<<<<<<< HEAD
 	if dirInfo.ModTime().Before(si.LastIndexed) {
-=======
-	if dirInfo.ModTime().Before(lastIndexed) {
->>>>>>> ac0ce144
 		return nil
 	}
 
@@ -165,32 +100,18 @@
 		}
 		node.Children[path] = childNode
 		if file.IsDir() {
-<<<<<<< HEAD
 			//si.addToIndex(path+"/"+file.Name(), "", numFiles, numDirs)
 			err := si.indexFiles(path+"/"+file.Name(), numFiles, numDirs) // recursive
-=======
-			node.Children[path].IsDir = true
-			*numDirs++
-			addToIndex(node.Children[path], path, file.Name())
-			err := indexFiles(path+"/"+file.Name(), node.Children[path], numFiles, numDirs) // recursive
->>>>>>> ac0ce144
 			if err != nil {
 				log.Printf("Could not index \"%v\": %v", path, err)
 			}
 		} else {
-<<<<<<< HEAD
 			si.addToIndex(path, file.Name(), numFiles, numDirs)
-=======
-			node.Children[path].IsDir = false
-			*numFiles++
-			addToIndex(node.Children[path], path, file.Name())
->>>>>>> ac0ce144
 		}
 	}
 	return nil
 }
 
-<<<<<<< HEAD
 func (si *Index) addToIndex(path string, fileName string, numFiles *int, numDirs *int) {
 	si.Mutex.Lock()
 	defer si.Mutex.Unlock()
@@ -203,29 +124,5 @@
 	if fileName != "" {
 		*numFiles++
 		si.Files = append(si.Files, adjustedPath)
-=======
-func addToIndex(node *TrieNode, path, fileName string) {
-	pathComponents := strings.Split(path, "/")
-	for _, component := range pathComponents {
-		if node.Children[component] == nil {
-			node.Children[component] = &TrieNode{
-				Children: make(map[string]*TrieNode),
-			}
-		}
-		node = node.Children[component]
-	}
-	node.IsDir = true
-
-	if node.IsDir {
-		if node.Children[fileName] == nil {
-			node.Children[fileName] = &TrieNode{Children: make(map[string]*TrieNode)}
-		}
-		node.Children[fileName].IsDir = true
-	} else {
-		if node.Children[fileName] == nil {
-			node.Children[fileName] = &TrieNode{Children: make(map[string]*TrieNode)}
-		}
-		node.Children[fileName].IsDir = false
->>>>>>> ac0ce144
 	}
 }