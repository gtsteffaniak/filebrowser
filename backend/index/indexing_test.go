package index

import (
	"encoding/json"
	"math/rand"
	"reflect"
	"strings"
	"testing"
	"time"

	"github.com/gtsteffaniak/filebrowser/settings"
)

func BenchmarkFillIndex(b *testing.B) {
	index = Index{
		Root:              strings.TrimSuffix(settings.GlobalConfiguration.Server.Root, "/"),
		Directories:       []Directory{},
		NumDirs:           0,
		NumFiles:          0,
		currentlyIndexing: false,
<<<<<<< HEAD
	}
	b.ResetTimer()
	b.ReportAllocs()
	for i := 0; i < b.N; i++ {
		createMockData(50, 3) // 1000 dirs, 3 files per dir
	}
}
func createMockData(numDirs, numFilesPerDir int) {
	for i := 0; i < numDirs; i++ {
		dirName := generateRandomPath(rand.Intn(3) + 1)
		// Append a new Directory to the slice
		index.Directories = append(index.Directories, Directory{Name: dirName})
		for j := 0; j < numFilesPerDir; j++ {
			fileName := "file-" + getRandomTerm() + getRandomExtension()
			// Append the fileName to the Files slice within the Directory struct
			index.Directories[i].Files += fileName + ";"
		}
	}
}

func generateRandomPath(levels int) string {
	rand.New(rand.NewSource(time.Now().UnixNano()))
	dirName := "srv"
	for i := 0; i < levels; i++ {
		dirName += "/" + getRandomTerm()
=======
	}
	b.ResetTimer()
	b.ReportAllocs()
	for i := 0; i < b.N; i++ {
		createMockData(50, 3) // 1000 dirs, 3 files per dir
	}
}

func createMockData(numDirs, numFilesPerDir int) {
	for i := 0; i < numDirs; i++ {
		dirName := generateRandomPath(rand.Intn(3) + 1)
		err := index.indexFiles("/" + dirName)
		if err != nil {
			fmt.Printf("Could not index: %v", err)
		}
		for j := 0; j < numFilesPerDir; j++ {
			fileName := "file-" + getRandomTerm() + getRandomExtension()
			err = index.indexFiles("/" + dirName + "/" + fileName)
			if err != nil {
				fmt.Printf("Could not index: %v", err)
			}
		}
>>>>>>> ea37b186
	}
	return dirName
}

<<<<<<< HEAD
func createMockData(numDirs, numFilesPerDir int) {
	for i := 0; i < numDirs; i++ {
		dirName := generateRandomPath(rand.Intn(3) + 1)
		err := index.indexFiles("/" + dirName)
		if err != nil {
			fmt.Printf("Could not index: %v", err)
		}
		for j := 0; j < numFilesPerDir; j++ {
			fileName := "file-" + getRandomTerm() + getRandomExtension()
			err = index.indexFiles("/" + dirName + "/" + fileName)
			if err != nil {
				fmt.Printf("Could not index: %v", err)
			}
		}
	}
}

=======
>>>>>>> ea37b186
func generateRandomPath(levels int) string {
	rand.New(rand.NewSource(time.Now().UnixNano()))
	dirName := "srv"
	for i := 0; i < levels; i++ {
		dirName += "/" + getRandomTerm()
	}
	return dirName
}

func getRandomTerm() string {
	wordbank := []string{
		"hi", "test", "other", "name",
		"cool", "things", "more", "items",
	}
	rand.New(rand.NewSource(time.Now().UnixNano()))

	index := rand.Intn(len(wordbank))
	return wordbank[index]
}

func getRandomExtension() string {
	wordbank := []string{
		".txt", ".mp3", ".mov", ".doc",
		".mp4", ".bak", ".zip", ".jpg",
	}
	rand.New(rand.NewSource(time.Now().UnixNano()))
	index := rand.Intn(len(wordbank))
	return wordbank[index]
}

func generateRandomSearchTerms(numTerms int) []string {
	// Generate random search terms
	searchTerms := make([]string, numTerms)
	for i := 0; i < numTerms; i++ {
		searchTerms[i] = getRandomTerm()
	}
	return searchTerms
}

// JSONBytesEqual compares the JSON in two byte slices.
func JSONBytesEqual(a, b []byte) (bool, error) {
	var j, j2 interface{}
	if err := json.Unmarshal(a, &j); err != nil {
		return false, err
	}
	if err := json.Unmarshal(b, &j2); err != nil {
		return false, err
	}
	return reflect.DeepEqual(j2, j), nil
}

func TestGetIndex(t *testing.T) {
	tests := []struct {
		name string
		want *map[string][]string
	}{
		// TODO: Add test cases.
	}
	for _, tt := range tests {
		t.Run(tt.name, func(t *testing.T) {
			if got := GetIndex("root"); !reflect.DeepEqual(got, tt.want) {
				t.Errorf("GetIndex() = %v, want %v", got, tt.want)
			}
		})
	}
}

func TestInitializeIndex(t *testing.T) {
	type args struct {
		intervalMinutes uint32
	}
	tests := []struct {
		name string
		args args
	}{
		// TODO: Add test cases.
	}
	for _, tt := range tests {
		t.Run(tt.name, func(t *testing.T) {
			Initialize(tt.args.intervalMinutes)
		})
	}
}

func Test_indexingScheduler(t *testing.T) {
	type args struct {
		intervalMinutes uint32
	}
	tests := []struct {
		name string
		args args
	}{
		// TODO: Add test cases.
	}
	for _, tt := range tests {
		t.Run(tt.name, func(t *testing.T) {
			indexingScheduler(tt.args.intervalMinutes)
		})
	}
}<|MERGE_RESOLUTION|>--- conflicted
+++ resolved
@@ -18,7 +18,6 @@
 		NumDirs:           0,
 		NumFiles:          0,
 		currentlyIndexing: false,
-<<<<<<< HEAD
 	}
 	b.ResetTimer()
 	b.ReportAllocs()
@@ -44,35 +43,10 @@
 	dirName := "srv"
 	for i := 0; i < levels; i++ {
 		dirName += "/" + getRandomTerm()
-=======
-	}
-	b.ResetTimer()
-	b.ReportAllocs()
-	for i := 0; i < b.N; i++ {
-		createMockData(50, 3) // 1000 dirs, 3 files per dir
-	}
-}
-
-func createMockData(numDirs, numFilesPerDir int) {
-	for i := 0; i < numDirs; i++ {
-		dirName := generateRandomPath(rand.Intn(3) + 1)
-		err := index.indexFiles("/" + dirName)
-		if err != nil {
-			fmt.Printf("Could not index: %v", err)
-		}
-		for j := 0; j < numFilesPerDir; j++ {
-			fileName := "file-" + getRandomTerm() + getRandomExtension()
-			err = index.indexFiles("/" + dirName + "/" + fileName)
-			if err != nil {
-				fmt.Printf("Could not index: %v", err)
-			}
-		}
->>>>>>> ea37b186
 	}
 	return dirName
 }
 
-<<<<<<< HEAD
 func createMockData(numDirs, numFilesPerDir int) {
 	for i := 0; i < numDirs; i++ {
 		dirName := generateRandomPath(rand.Intn(3) + 1)
@@ -90,8 +64,32 @@
 	}
 }
 
-=======
->>>>>>> ea37b186
+func generateRandomPath(levels int) string {
+	rand.New(rand.NewSource(time.Now().UnixNano()))
+	dirName := "srv"
+	for i := 0; i < levels; i++ {
+		dirName += "/" + getRandomTerm()
+	}
+	return dirName
+}
+
+func createMockData(numDirs, numFilesPerDir int) {
+	for i := 0; i < numDirs; i++ {
+		dirName := generateRandomPath(rand.Intn(3) + 1)
+		err := index.indexFiles("/" + dirName)
+		if err != nil {
+			fmt.Printf("Could not index: %v", err)
+		}
+		for j := 0; j < numFilesPerDir; j++ {
+			fileName := "file-" + getRandomTerm() + getRandomExtension()
+			err = index.indexFiles("/" + dirName + "/" + fileName)
+			if err != nil {
+				fmt.Printf("Could not index: %v", err)
+			}
+		}
+	}
+}
+
 func generateRandomPath(levels int) string {
 	rand.New(rand.NewSource(time.Now().UnixNano()))
 	dirName := "srv"
