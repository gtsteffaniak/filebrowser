--- conflicted
+++ resolved
@@ -235,11 +235,7 @@
 	Styling               StylingConfig  `json:"styling"`
 	Favicon               string         `json:"favicon"`     // path to a favicon to use for the frontend
 	Description           string         `json:"description"` // description that shows up in html head meta description
-<<<<<<< HEAD
-	LoginIcon             string         `json:"loginIcon"`   // path to a icon to use for the login page
-=======
 	LoginIcon             string         `json:"loginIcon"`   // path to an image file for the login page icon
->>>>>>> e0d9ff25
 }
 
 type StylingConfig struct {
