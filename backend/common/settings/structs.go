--- conflicted
+++ resolved
@@ -111,7 +111,6 @@
 	DisableUsedPercentage bool           `json:"disableUsedPercentage"` // disable used percentage for the sources in the sidebar
 	ExternalLinks         []ExternalLink `json:"externalLinks"`
 	DisableNavButtons     bool           `json:"disableNavButtons"` // disable the nav buttons in the sidebar
-<<<<<<< HEAD
 	Styling               StylingConfig  `json:"styling"`
 }
 
@@ -119,10 +118,6 @@
 	CustomCSS       string `json:"customCSS"`
 	LightBackground string `json:"lightBackground"` // specify a valid CSS color property value to use as the background color in light mode
 	DarkBackground  string `json:"darkBackground"`  // Specify a valid CSS color property value to use as the background color in dark mode
-=======
-	LightBackground       string         `json:"lightBackground"`   // specify a valid CSS color property value to use as the background color in light mode
-	DarkBackground        string         `json:"darkBackground"`    // Specify a valid CSS color property value to use as the background color in dark mode
->>>>>>> 89d3dfc9
 }
 
 type ExternalLink struct {
