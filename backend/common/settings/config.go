--- conflicted
+++ resolved
@@ -59,18 +59,9 @@
 			Url:  "https://github.com/gtsteffaniak/filebrowser/wiki",
 		})
 	}
-<<<<<<< HEAD
 	Config.Frontend.Styling.LightBackground = FallbackColor(Config.Frontend.Styling.LightBackground, "white")
 	Config.Frontend.Styling.DarkBackground = FallbackColor(Config.Frontend.Styling.DarkBackground, "#141D24")
 	Config.Frontend.Styling.CustomCSS = readCustomCSS(Config.Frontend.Styling.CustomCSS)
-=======
-	// Validate and set final background colors at startup:
-	defaults := setDefaults(false)
-	Config.Frontend.LightBackground = FallbackColor(Config.Frontend.LightBackground, defaults.Frontend.LightBackground)
-	Config.Frontend.DarkBackground = FallbackColor(Config.Frontend.DarkBackground, defaults.Frontend.DarkBackground)
-	// Load custom CSS
-	Config.CustomCSS = readCustomCSS()
->>>>>>> 89d3dfc9
 }
 
 func getRealPath(path string) string {
@@ -507,7 +498,6 @@
 	normalize(config.Config.NeverWatchPaths, true)
 }
 
-<<<<<<< HEAD
 func readCustomCSS(path string) string {
 	if path == "" {
 		return ""
@@ -526,29 +516,4 @@
 	}
 	logger.Infof("Loaded custom CSS from: %s (%d bytes)", path, len(content))
 	return string(content)
-=======
-func readCustomCSS() string {
-	paths := []string{
-		"/home/filebrowser/data/custom.css", // For docker
-		"./custom.css",                      // For standalone/dev
-	}
-	for _, path := range paths {
-		content, err := os.ReadFile(path)
-		if err != nil {
-			// Only log if the file exists but cannot be read (e.g., permission error)
-			if !os.IsNotExist(err) {
-				logger.Warningf("Could not read custom CSS file %s: %v", path, err)
-			}
-			continue
-		}
-		if len(content) > 128*1024 {
-			logger.Warningf("Custom CSS file %s is too large (%d bytes), ignoring", path, len(content))
-			return ""
-		}
-		logger.Infof("Loaded custom CSS from: %s (%d bytes)", path, len(content))
-		return string(content)
-	}
-	logger.Info("No custom CSS file found")
-	return ""
->>>>>>> 89d3dfc9
 }