//go:build !windows

package indexing

import (
	"os"
	"strings"
	"syscall"

	"github.com/gtsteffaniak/go-logger/logger"
)

func CheckWindowsHidden(realpath string) bool {
	// Non-Windows platforms don't support hidden attributes in the same way
	return false
}

// getFilesystemSize returns the filesystem size (fallback method)
func getPartitionSize(path string) (uint64, error) {
	var stat syscall.Statfs_t
	err := syscall.Statfs(path, &stat)
	if err != nil {
		return 0, err
	}
	// Total size in bytes: Blocks * Block size
	total := stat.Blocks * uint64(stat.Bsize)
	return total, nil
}

func getFileDetails(sys any, filePath string) (uint64, uint64, uint64, bool) {
	// On Unix, we should always be able to get syscall info
	// First try from file.Sys() if available (fast path)
	if sys != nil {
		if stat, ok := sys.(*syscall.Stat_t); ok {
			// Use allocated size for `du`-like behavior
			realSize := uint64(stat.Blocks * 512)
			return realSize, uint64(stat.Nlink), stat.Ino, true
		}
	}

	// If file.Sys() didn't work, try direct stat syscall
	// On Unix, we should always have a file path and be able to stat
	if filePath == "" {
		// No file path available - this is an error condition on Unix
		// We cannot proceed without syscall info on Unix
		return 0, 1, 0, false
	}

	// Perform direct stat syscall - this should always work on Unix if file exists
	var stat syscall.Stat_t
	err := syscall.Stat(filePath, &stat)
	if err != nil {
		// On Unix, if stat fails, the file likely doesn't exist or we don't have permission
		// This is an error condition - we cannot proceed without syscall info on Unix
		return 0, 1, 0, false
	}

	// Use allocated size for `du`-like behavior
	realSize := uint64(stat.Blocks * 512)
	return realSize, uint64(stat.Nlink), stat.Ino, true
}

// handleFile processes a file and returns its size and whether it should be counted
// On Unix, always uses syscall to get allocated size (du-like behavior)
// isRoutineScan: if true, updates the global totalSize; if false (API calls), only returns size
func (idx *Index) handleFile(file os.FileInfo, fullCombined string, realFilePath string, isRoutineScan bool) (size uint64, shouldCountSize bool) {
	var realSize uint64
	var nlink uint64
	var ino uint64
	canUseSyscall := false

	sys := file.Sys()
	realSize, nlink, ino, canUseSyscall = getFileDetails(sys, realFilePath)

	if !canUseSyscall {
		logger.Errorf("Failed to get syscall info for file %s on Unix system - file may have been deleted or permission denied. Using file.Size() fallback.", realFilePath)
		realSize = uint64(file.Size())
	}

	if nlink > 1 {
		// It's a hard link
		idx.mu.Lock()
		defer idx.mu.Unlock()
		if _, exists := idx.processedInodes[ino]; exists {
			// Already seen, don't count towards global total, or directory total.
			return realSize, false
		}
		// First time seeing this inode.
		idx.processedInodes[ino] = struct{}{}
		idx.FoundHardLinks[fullCombined] = realSize
<<<<<<< HEAD
		// Only update totalSize during routine scans (not API calls)
		if isRoutineScan {
		idx.totalSize += realSize
		}
		return realSize, true // Count size for directory total.
	}

	// It's a regular file.
	// Only update totalSize during routine scans (not API calls)
	if isRoutineScan {
	idx.mu.Lock()
	idx.totalSize += realSize
	idx.mu.Unlock()
	}
	return realSize, true // Count size.
=======
	}
	return realSize, true // Count size for directory total.
>>>>>>> 69068545
}

// platform specific rules
func (idx *Index) MakeIndexPathPlatform(path string) string {
	if idx.mock {
		// also do windows check for testing
		split := strings.Split(path, "\\")
		if len(split) > 1 {
			path = strings.Join(split, "/")
		} else {
			path = "/" + strings.TrimPrefix(path, "/")
		}
	} else {
		path = "/" + strings.TrimPrefix(path, "/")
	}
	return path
}<|MERGE_RESOLUTION|>--- conflicted
+++ resolved
@@ -88,26 +88,8 @@
 		// First time seeing this inode.
 		idx.processedInodes[ino] = struct{}{}
 		idx.FoundHardLinks[fullCombined] = realSize
-<<<<<<< HEAD
-		// Only update totalSize during routine scans (not API calls)
-		if isRoutineScan {
-		idx.totalSize += realSize
-		}
-		return realSize, true // Count size for directory total.
-	}
-
-	// It's a regular file.
-	// Only update totalSize during routine scans (not API calls)
-	if isRoutineScan {
-	idx.mu.Lock()
-	idx.totalSize += realSize
-	idx.mu.Unlock()
-	}
-	return realSize, true // Count size.
-=======
 	}
 	return realSize, true // Count size for directory total.
->>>>>>> 69068545
 }
 
 // platform specific rules
