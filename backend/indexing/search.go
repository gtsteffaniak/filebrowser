--- conflicted
+++ resolved
@@ -69,39 +69,19 @@
 	if largest {
 		query += " ORDER BY size DESC"
 	}
-<<<<<<< HEAD
-
-=======
-	
->>>>>>> 77fb6bda
 	if len(whereClauses) > 0 {
 		query = strings.Replace(query, "FROM index_items", "FROM index_items WHERE "+strings.Join(whereClauses, " AND "), 1)
 	}
 
 	// For simple searches, we could potentially add name filtering to SQL
 	// But to maintain full compatibility with ParseSearch (fuzzy matching, case sensitivity, etc),
-<<<<<<< HEAD
 	// we'll stream results and filter in Go.
 	// SQLite is fast enough to stream thousands of rows.
-
-	startTime := time.Now()
 	rows, err := idx.db.Query(query, args...)
 	if err != nil {
 		return []*SearchResult{}
 	}
 	defer rows.Close()
-=======
-	// we'll stream results and filter in Go. 
-	// SQLite is fast enough to stream thousands of rows.
-	
-	rows, err := idx.db.Query(query, args...)
-	if err != nil {
-		logger.Errorf("Search query failed: %v", err)
-		return []*SearchResult{}
-	}
-	defer rows.Close()
-
->>>>>>> 77fb6bda
 	for rows.Next() {
 		// Check for cancellation
 		value, found := sessionInProgress.Load(sourceSession)
@@ -148,11 +128,6 @@
 				sizeMatches := largerThan == 0 || item.Size > largerThan
 				// Check if directories should be excluded (when type:file is specified)
 				dirCondition, hasDirCondition := searchOptions.Conditions["dir"]
-<<<<<<< HEAD
-
-=======
-				
->>>>>>> 77fb6bda
 				// For directories: match if dir condition is explicitly true
 				// For files: match if no dir condition, or if dir condition is false
 				var typeMatches bool
@@ -161,11 +136,6 @@
 				} else {
 					typeMatches = !hasDirCondition || (hasDirCondition && !dirCondition)
 				}
-<<<<<<< HEAD
-
-=======
-				
->>>>>>> 77fb6bda
 				matches = sizeMatches && typeMatches
 			} else {
 				matches = item.ContainsSearchTerm(searchTerm, searchOptions)
@@ -203,9 +173,5 @@
 		parts2 := strings.Split(sortedKeys[j].Path, "/")
 		return len(parts1) < len(parts2)
 	})
-<<<<<<< HEAD
-
-=======
->>>>>>> 77fb6bda
 	return sortedKeys
 }