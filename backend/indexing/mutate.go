package indexing

import (
	"fmt"
	"path/filepath"
	"strings"

	"github.com/gtsteffaniak/filebrowser/backend/common/settings"
	"github.com/gtsteffaniak/filebrowser/backend/common/utils"
	"github.com/gtsteffaniak/filebrowser/backend/indexing/iteminfo"
	"github.com/gtsteffaniak/go-logger/logger"
)

const BATCH_SIZE = 5000 // Progressive flush threshold for scanner batches

// UpdateFileMetadata updates the FileInfo for the specified directory in the index.
// During routine scans, items are accumulated in idx.batchItems and flushed at the end.
// For non-routine operations (API calls), items are inserted immediately.
func (idx *Index) UpdateMetadata(info *iteminfo.FileInfo) bool {
	// Quick nil check without mutex - db pointer is set once at init and never changes
	if idx.db == nil {
		return false
	}

	items := make([]*iteminfo.FileInfo, 0, len(info.Files)+1)

	// Convert relative path to absolute path for the directory
	absoluteDirPath := idx.MakeAbsolutePath(info.Path)
	dirItem := *info
	dirItem.Path = absoluteDirPath
	items = append(items, &dirItem)

	// Add files to the bulk insert with absolute paths
	for i := range info.Files {
		f := &info.Files[i]
		// Construct relative path for the file
		relativeFilePath := strings.TrimRight(info.Path, "/") + "/" + f.Name
		// Convert to absolute path
		absoluteFilePath := idx.MakeAbsolutePath(relativeFilePath)

		fileItem := &iteminfo.FileInfo{
			ItemInfo: f.ItemInfo,
			Path:     absoluteFilePath,
		}
		items = append(items, fileItem)
	}

	// Check if we're in a batch scan (batchItems is initialized)
	idx.mu.Lock()
<<<<<<< HEAD
	if idx.batchItems != nil {
		// Accumulate items for bulk insert
		idx.batchItems = append(idx.batchItems, items...)

		// Progressive flushing: flush every 5000 items to keep memory bounded
		// and make items available in the index sooner
		if len(idx.batchItems) >= 5000 {
			itemsToFlush := idx.batchItems
			idx.batchItems = make([]*iteminfo.FileInfo, 0, 5000) // Reset for next batch
			idx.mu.Unlock()

			// Flush in background to avoid blocking scanner
			// Even if flush fails due to DB contention, scanner continues
			go func(items []*iteminfo.FileInfo) {
				logger.Debugf("[DB_TX] Progressive flush: starting async flush of %d items", len(items))
				err := idx.db.BulkInsertItems(items)
				if err != nil {
					logger.Warningf("[DB_TX] Progressive flush failed (%d items): %v - continuing scan", len(items), err)
				} else {
					logger.Debugf("[DB_TX] Progressive flush: SUCCESS - %d items", len(items))
				}
			}(itemsToFlush)
			return true
		}
		idx.mu.Unlock()
		return true
	}
	idx.mu.Unlock()

	// Not in a batch scan - insert immediately (e.g., API-triggered updates)
=======
	defer idx.mu.Unlock()
	
	if idx.db == nil {
		return false
	}

	items := make([]*iteminfo.FileInfo, 0, len(info.Files)+1)
	items = append(items, info)

	// Add files to the bulk insert
	for i := range info.Files {
		f := &info.Files[i]
		// Construct full path for the file
		filePath := strings.TrimRight(info.Path, "/") + "/" + f.Name
		
		fileItem := &iteminfo.FileInfo{
			ItemInfo: f.ItemInfo,
			Path:     filePath,
		}
		items = append(items, fileItem)
	}

>>>>>>> 77fb6bda
	if err := idx.db.BulkInsertItems(items); err != nil {
		logger.Errorf("Failed to update metadata for %s: %v", info.Path, err)
		return false
	}
<<<<<<< HEAD

=======
	
>>>>>>> 77fb6bda
	return true
}

// flushBatch writes all remaining batch items to the database
// This is called at the end of a scan to flush any items that didn't reach the BATCH_SIZE threshold
func (idx *Index) flushBatch() {
	idx.mu.Lock()
	items := idx.batchItems
	idx.batchItems = nil      // Clear the batch
	idx.isRoutineScan = false // Reset routine flag
	idx.mu.Unlock()

	if len(items) == 0 {
		return
	}

	logger.Debugf("[DB_TX] Final flush: %d remaining items from scan", len(items))

	// Flush synchronously at end of scan, but with fast-fail on contention
	// Scanner has already completed, so we just log if this fails
	err := idx.db.BulkInsertItems(items)
	if err != nil {
		logger.Warningf("[DB_TX] Final flush failed (%d items): %v", len(items), err)
	} else {
		logger.Debugf("[DB_TX] Final flush: SUCCESS - %d items", len(items))
	}
}

// DeleteMetadata removes the specified path from the index.
func (idx *Index) DeleteMetadata(path string, isDir bool, recursive bool) bool {
	idx.mu.Lock()
	defer idx.mu.Unlock()
	
	if idx.db == nil {
		return false
	}

	if idx.db == nil {
		return false
	}

	// Normalize the path - ensure trailing slash for directories
	indexPath := path
	if isDir {
		indexPath = utils.AddTrailingSlashIfNotExists(path)
	}

<<<<<<< HEAD
	// Convert to absolute path
	absolutePath := idx.MakeAbsolutePath(indexPath)

	if err := idx.db.DeleteItem(absolutePath, recursive); err != nil {
		logger.Errorf("Failed to delete metadata for %s: %v", absolutePath, err)
=======
	if err := idx.db.DeleteItem(indexPath, recursive); err != nil {
		logger.Errorf("Failed to delete metadata for %s: %v", indexPath, err)
>>>>>>> 77fb6bda
		return false
	}
	
	return true
}

// GetMetadataInfo retrieves the FileInfo from the specified file or directory in the index.
func (idx *Index) GetReducedMetadata(target string, isDir bool) (*iteminfo.FileInfo, bool) {
<<<<<<< HEAD
	// Quick nil check without mutex - db pointer is set once at init and never changes
	if idx.db == nil {
		return nil, false
	}

	checkPath := idx.MakeIndexPath(target)
	if !isDir {
		if strings.HasSuffix(checkPath, "/") {
			checkPath = strings.TrimSuffix(checkPath, "/")
		}
	} else {
		// Ensure trailing slash for directory
		checkPath = utils.AddTrailingSlashIfNotExists(checkPath)
	}

	if checkPath == "" {
		checkPath = "/"
	}

	// Convert to absolute path
	absolutePath := idx.MakeAbsolutePath(checkPath)

	item, err := idx.db.GetItem(absolutePath)
	if err != nil {
		return nil, false
	}

	// Guard against nil item (can happen if DB was busy/locked and GetItem returned nil, nil)
	if item == nil {
		return nil, false
	}

=======
	idx.mu.RLock()
	defer idx.mu.RUnlock()
	
	if idx.db == nil {
		return nil, false
	}

	checkPath := idx.MakeIndexPath(target)
	if !isDir {
		// For files, we want the file itself, not the parent directory
		// But MakeIndexPath adds trailing slash for directories.
		// If target is file, MakeIndexPath might treat it as directory if we don't be careful.
		// Actually MakeIndexPath implementation:
		// path = utils.AddTrailingSlashIfNotExists(path)
		// So it always adds trailing slash!
		// We need to strip it if it's a file.
		if strings.HasSuffix(checkPath, "/") {
			checkPath = strings.TrimSuffix(checkPath, "/")
		}
	} else {
		// Ensure trailing slash for directory
		checkPath = utils.AddTrailingSlashIfNotExists(checkPath)
	}
	
	if checkPath == "" {
		checkPath = "/"
	}

	item, err := idx.db.GetItem(checkPath)
	if err != nil {
		return nil, false
	}
>>>>>>> 77fb6bda
	return item, true
}

// raw directory info retrieval -- does not work on files, only returns a directory
func (idx *Index) GetMetadataInfo(target string, isDir bool) (*iteminfo.FileInfo, bool) {
<<<<<<< HEAD
	// Quick nil check without mutex - db pointer is set once at init and never changes
=======
	idx.mu.RLock()
	defer idx.mu.RUnlock()
	
>>>>>>> 77fb6bda
	if idx.db == nil {
		return nil, false
	}

	checkDir := idx.MakeIndexPath(target)
	if !isDir {
		checkDir = idx.MakeIndexPath(filepath.Dir(target))
	}
	checkDir = utils.AddTrailingSlashIfNotExists(checkDir)
<<<<<<< HEAD

	if checkDir == "" {
		checkDir = "/"
	}

	// Convert to absolute path
	absoluteDirPath := idx.MakeAbsolutePath(checkDir)

	// Get directory item
	dir, err := idx.db.GetItem(absoluteDirPath)
	if err != nil {
		return nil, false
	}

	// Guard against nil item (can happen if DB was busy/locked and GetItem returned nil, nil)
	if dir == nil {
		return nil, false
	}

	// Get children
	children, err := idx.db.GetDirectoryChildren(absoluteDirPath)
	if err != nil {
		logger.Errorf("Failed to get children for %s: %v", absoluteDirPath, err)
		return dir, true
	}

=======
	
	if checkDir == "" {
		checkDir = "/"
	}
	
	// Get directory item
	dir, err := idx.db.GetItem(checkDir)
	if err != nil {
		return nil, false
	}
	
	// Get children
	children, err := idx.db.GetDirectoryChildren(checkDir)
	if err != nil {
		logger.Errorf("Failed to get children for %s: %v", checkDir, err)
		// Return partial info? Or fail?
		// Existing behavior returns nil if not exists.
		// If dir exists but children fail, maybe return empty dir?
		return dir, true
	}
	
>>>>>>> 77fb6bda
	// Populate Files and Folders
	for _, child := range children {
		if child.Type == "directory" {
			dir.Folders = append(dir.Folders, child.ItemInfo)
		} else {
			dir.Files = append(dir.Files, iteminfo.ExtendedItemInfo{ItemInfo: child.ItemInfo})
		}
	}
<<<<<<< HEAD

=======
	
>>>>>>> 77fb6bda
	return dir, true
}

func GetIndex(name string) *Index {
	indexesMutex.Lock()
	defer indexesMutex.Unlock()
	index, ok := indexes[name]
	if !ok {
		// try path if name fails
		// todo: update everywhere else so this isn't needed.
		source, ok := settings.Config.Server.SourceMap[name]
		if !ok {
			logger.Errorf("index %s not found", name)
			return nil
		}
		index, ok = indexes[source.Name]
		if !ok {
			logger.Errorf("index %s not found", name)
			return nil
		}
	}
	return index
}

// ReadOnlyOperation executes a function with read-only access to the index
// This provides a safe way to access index data without exposing internal structures
func (idx *Index) ReadOnlyOperation(fn func()) {
	idx.mu.RLock()
	defer idx.mu.RUnlock()
	fn()
}

// IterateFiles iterates over all files in the index and calls the callback function
func (idx *Index) IterateFiles(fn func(path, name string, size, modTime int64)) error {
	if idx.db == nil {
		return nil
	}
<<<<<<< HEAD

=======
	
>>>>>>> 77fb6bda
	rows, err := idx.db.Query("SELECT path, name, size, mod_time FROM index_items WHERE is_dir = 0")
	if err != nil {
		return err
	}
	defer rows.Close()
<<<<<<< HEAD

=======
	
>>>>>>> 77fb6bda
	for rows.Next() {
		var path, name string
		var size, modTime int64
		if err := rows.Scan(&path, &name, &size, &modTime); err != nil {
			return err
		}
		fn(path, name, size, modTime)
	}
	return nil
}

func GetIndexInfo(sourceName string, forceCacheRefresh bool) (ReducedIndex, error) {
	idx, ok := indexes[sourceName]
	if !ok {
		return ReducedIndex{}, fmt.Errorf("index %s not found", sourceName)
	}

	// Only update disk total if cache is missing or explicitly forced
	// The "used" value comes from totalSize and is always current
	sourcePath := idx.Path
	cacheKey := "usageCache-" + sourceName
	if forceCacheRefresh {
		// Invalidate cache to force update
		utils.DiskUsageCache.Delete(cacheKey)
	}
	_, ok = utils.DiskUsageCache.Get(cacheKey)
	if !ok {
		// Only fetch disk total if not cached (this is expensive, so we cache it)
		totalBytes, err := getPartitionSize(sourcePath)
		if err != nil {
			idx.mu.Lock()
			idx.Status = UNAVAILABLE
			idx.mu.Unlock()
			return ReducedIndex{}, fmt.Errorf("error getting disk usage for %s: %v", sourcePath, err)
		}

		idx.SetUsage(totalBytes)
		utils.DiskUsageCache.Set(cacheKey, true)
	}

	// Build scanner info for client
	idx.mu.RLock()
	scannerInfos := make([]*ScannerInfo, 0, len(idx.scanners))
	for _, scanner := range idx.scanners {
		scannerInfos = append(scannerInfos, &ScannerInfo{
			Path:            scanner.scanPath,
			LastScanned:     scanner.lastScanned,
			Complexity:      scanner.complexity,
			CurrentSchedule: scanner.currentSchedule,
			QuickScanTime:   scanner.quickScanTime,
			FullScanTime:    scanner.fullScanTime,
			NumDirs:         scanner.numDirs,
			NumFiles:        scanner.numFiles,
		})
	}
	idx.mu.RUnlock()

	// Get fresh values from the index (with lock to ensure consistency)
	idx.mu.RLock()
	reducedIdx := idx.ReducedIndex
	// Ensure DiskUsed is up to date from totalSize
	reducedIdx.DiskUsed = idx.totalSize
	reducedIdx.DiskTotal = idx.DiskTotal
	reducedIdx.Scanners = scannerInfos
	idx.mu.RUnlock()
	return reducedIdx, nil
}<|MERGE_RESOLUTION|>--- conflicted
+++ resolved
@@ -47,7 +47,6 @@
 
 	// Check if we're in a batch scan (batchItems is initialized)
 	idx.mu.Lock()
-<<<<<<< HEAD
 	if idx.batchItems != nil {
 		// Accumulate items for bulk insert
 		idx.batchItems = append(idx.batchItems, items...)
@@ -78,39 +77,10 @@
 	idx.mu.Unlock()
 
 	// Not in a batch scan - insert immediately (e.g., API-triggered updates)
-=======
-	defer idx.mu.Unlock()
-	
-	if idx.db == nil {
-		return false
-	}
-
-	items := make([]*iteminfo.FileInfo, 0, len(info.Files)+1)
-	items = append(items, info)
-
-	// Add files to the bulk insert
-	for i := range info.Files {
-		f := &info.Files[i]
-		// Construct full path for the file
-		filePath := strings.TrimRight(info.Path, "/") + "/" + f.Name
-		
-		fileItem := &iteminfo.FileInfo{
-			ItemInfo: f.ItemInfo,
-			Path:     filePath,
-		}
-		items = append(items, fileItem)
-	}
-
->>>>>>> 77fb6bda
 	if err := idx.db.BulkInsertItems(items); err != nil {
 		logger.Errorf("Failed to update metadata for %s: %v", info.Path, err)
 		return false
 	}
-<<<<<<< HEAD
-
-=======
-	
->>>>>>> 77fb6bda
 	return true
 }
 
@@ -143,7 +113,7 @@
 func (idx *Index) DeleteMetadata(path string, isDir bool, recursive bool) bool {
 	idx.mu.Lock()
 	defer idx.mu.Unlock()
-	
+
 	if idx.db == nil {
 		return false
 	}
@@ -158,25 +128,19 @@
 		indexPath = utils.AddTrailingSlashIfNotExists(path)
 	}
 
-<<<<<<< HEAD
 	// Convert to absolute path
 	absolutePath := idx.MakeAbsolutePath(indexPath)
 
 	if err := idx.db.DeleteItem(absolutePath, recursive); err != nil {
 		logger.Errorf("Failed to delete metadata for %s: %v", absolutePath, err)
-=======
-	if err := idx.db.DeleteItem(indexPath, recursive); err != nil {
-		logger.Errorf("Failed to delete metadata for %s: %v", indexPath, err)
->>>>>>> 77fb6bda
-		return false
-	}
-	
+		return false
+	}
+
 	return true
 }
 
 // GetMetadataInfo retrieves the FileInfo from the specified file or directory in the index.
 func (idx *Index) GetReducedMetadata(target string, isDir bool) (*iteminfo.FileInfo, bool) {
-<<<<<<< HEAD
 	// Quick nil check without mutex - db pointer is set once at init and never changes
 	if idx.db == nil {
 		return nil, false
@@ -209,52 +173,12 @@
 		return nil, false
 	}
 
-=======
-	idx.mu.RLock()
-	defer idx.mu.RUnlock()
-	
-	if idx.db == nil {
-		return nil, false
-	}
-
-	checkPath := idx.MakeIndexPath(target)
-	if !isDir {
-		// For files, we want the file itself, not the parent directory
-		// But MakeIndexPath adds trailing slash for directories.
-		// If target is file, MakeIndexPath might treat it as directory if we don't be careful.
-		// Actually MakeIndexPath implementation:
-		// path = utils.AddTrailingSlashIfNotExists(path)
-		// So it always adds trailing slash!
-		// We need to strip it if it's a file.
-		if strings.HasSuffix(checkPath, "/") {
-			checkPath = strings.TrimSuffix(checkPath, "/")
-		}
-	} else {
-		// Ensure trailing slash for directory
-		checkPath = utils.AddTrailingSlashIfNotExists(checkPath)
-	}
-	
-	if checkPath == "" {
-		checkPath = "/"
-	}
-
-	item, err := idx.db.GetItem(checkPath)
-	if err != nil {
-		return nil, false
-	}
->>>>>>> 77fb6bda
 	return item, true
 }
 
 // raw directory info retrieval -- does not work on files, only returns a directory
 func (idx *Index) GetMetadataInfo(target string, isDir bool) (*iteminfo.FileInfo, bool) {
-<<<<<<< HEAD
 	// Quick nil check without mutex - db pointer is set once at init and never changes
-=======
-	idx.mu.RLock()
-	defer idx.mu.RUnlock()
-	
->>>>>>> 77fb6bda
 	if idx.db == nil {
 		return nil, false
 	}
@@ -264,7 +188,6 @@
 		checkDir = idx.MakeIndexPath(filepath.Dir(target))
 	}
 	checkDir = utils.AddTrailingSlashIfNotExists(checkDir)
-<<<<<<< HEAD
 
 	if checkDir == "" {
 		checkDir = "/"
@@ -291,29 +214,6 @@
 		return dir, true
 	}
 
-=======
-	
-	if checkDir == "" {
-		checkDir = "/"
-	}
-	
-	// Get directory item
-	dir, err := idx.db.GetItem(checkDir)
-	if err != nil {
-		return nil, false
-	}
-	
-	// Get children
-	children, err := idx.db.GetDirectoryChildren(checkDir)
-	if err != nil {
-		logger.Errorf("Failed to get children for %s: %v", checkDir, err)
-		// Return partial info? Or fail?
-		// Existing behavior returns nil if not exists.
-		// If dir exists but children fail, maybe return empty dir?
-		return dir, true
-	}
-	
->>>>>>> 77fb6bda
 	// Populate Files and Folders
 	for _, child := range children {
 		if child.Type == "directory" {
@@ -322,11 +222,6 @@
 			dir.Files = append(dir.Files, iteminfo.ExtendedItemInfo{ItemInfo: child.ItemInfo})
 		}
 	}
-<<<<<<< HEAD
-
-=======
-	
->>>>>>> 77fb6bda
 	return dir, true
 }
 
@@ -364,21 +259,11 @@
 	if idx.db == nil {
 		return nil
 	}
-<<<<<<< HEAD
-
-=======
-	
->>>>>>> 77fb6bda
 	rows, err := idx.db.Query("SELECT path, name, size, mod_time FROM index_items WHERE is_dir = 0")
 	if err != nil {
 		return err
 	}
 	defer rows.Close()
-<<<<<<< HEAD
-
-=======
-	
->>>>>>> 77fb6bda
 	for rows.Next() {
 		var path, name string
 		var size, modTime int64
