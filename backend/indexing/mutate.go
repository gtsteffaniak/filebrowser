--- conflicted
+++ resolved
@@ -96,15 +96,9 @@
 	return true
 }
 
-<<<<<<< HEAD
 // flushBatch writes all remaining batch items to the database
 // This is called at the end of a scan to flush any items that didn't reach the BATCH_SIZE threshold
 func (idx *Index) flushBatch() {
-=======
-// DeleteMetadata removes the specified path from the index.
-// If recursive is true and the path is a directory, it will also remove all subdirectories.
-func (idx *Index) DeleteMetadata(path string, isDir bool, recursive bool) bool {
->>>>>>> 98ba8095
 	idx.mu.Lock()
 	items := idx.batchItems
 	idx.batchItems = nil      // Clear the batch
@@ -115,7 +109,6 @@
 		return
 	}
 
-<<<<<<< HEAD
 	logger.Debugf("[DB_TX] Final flush: %d remaining items from scan", len(items))
 
 	// Flush synchronously at end of scan, but with fast-fail on contention
@@ -125,27 +118,6 @@
 		logger.Warningf("[DB_TX] Final flush failed (%d items): %v", len(items), err)
 	} else {
 		logger.Debugf("[DB_TX] Final flush: SUCCESS - %d items", len(items))
-=======
-	// Clear cache entries
-	joinedPath := filepath.Join(idx.Path, indexPath)
-	RealPathCache.Delete(joinedPath)
-	IsDirCache.Delete(joinedPath + ":isdir")
-
-	if !isDir {
-		// For files, remove from parent directory's Files slice
-		parentPath := utils.AddTrailingSlashIfNotExists(filepath.Dir(strings.TrimSuffix(path, "/")))
-		if parentDir, exists := idx.Directories[parentPath]; exists {
-			fileName := filepath.Base(strings.TrimSuffix(path, "/"))
-			for i, file := range parentDir.Files {
-				if file.Name == fileName {
-					// Remove file from slice
-					parentDir.Files = append(parentDir.Files[:i], parentDir.Files[i+1:]...)
-					break
-				}
-			}
-		}
-		return true
->>>>>>> 98ba8095
 	}
 }
 
