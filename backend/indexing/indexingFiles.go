--- conflicted
+++ resolved
@@ -66,7 +66,6 @@
 	settings.Source `json:"-"`
 
 	// Shared state (protected by mu)
-<<<<<<< HEAD
 	db                *dbsql.IndexDB       `json:"-"`
 	FoundHardLinks    map[string]uint64    `json:"-"` // hardlink path -> size
 	processedInodes   map[uint64]struct{}  `json:"-"`
@@ -74,14 +73,6 @@
 	previousTotalSize uint64               `json:"-"` // Track previous totalSize for change detection
 	batchItems        []*iteminfo.FileInfo `json:"-"` // Accumulates items during a scan for bulk insert
 	isRoutineScan     bool                 `json:"-"` // Whether current scan is routine/scheduled (for retry logic)
-=======
-	Directories       map[string]*iteminfo.FileInfo `json:"-"`
-	DirectoriesLedger map[string]struct{}           `json:"-"`
-	FoundHardLinks    map[string]uint64             `json:"-"` // hardlink path -> size
-	processedInodes   map[uint64]struct{}           `json:"-"`
-	totalSize         uint64                        `json:"-"`
-	previousTotalSize uint64                        `json:"-"` // Track previous totalSize for change detection
->>>>>>> 69068545
 
 	// Scanner management (new multi-scanner system)
 	scanners             map[string]*Scanner `json:"-"` // path -> scanner
@@ -323,11 +314,7 @@
 	if !dirInfo.IsDir() {
 		// Use handleFile for consistent size calculation across platforms
 		// API calls (GetFsDirInfo) should not update totalSize, so pass false for isRoutineScan
-<<<<<<< HEAD
 		realSize, _ := idx.handleFile(dirInfo, adjustedPath, realPath, false)
-=======
-		realSize, _ := idx.handleFile(dirInfo, adjustedPath, realPath)
->>>>>>> 69068545
 		size := int64(realSize)
 		fileInfo := iteminfo.FileInfo{
 			Path: adjustedPath,
@@ -543,22 +530,12 @@
 }
 
 func (idx *Index) RefreshFileInfo(opts utils.FileOptions) error {
-<<<<<<< HEAD
-=======
-	config := actionConfig{
-		Quick:     false,
-		Recursive: opts.Recursive,
-	}
->>>>>>> 69068545
 	targetPath := opts.Path
 	if !opts.IsDir {
 		targetPath = idx.MakeIndexPath(filepath.Dir(targetPath))
 	}
-<<<<<<< HEAD
 
 	// Check if directory exists in index and get its modtime
-=======
->>>>>>> 69068545
 	previousInfo, previousExists := idx.GetMetadataInfo(targetPath, true)
 
 	// Get the actual directory modtime from filesystem
@@ -588,7 +565,6 @@
 	if previousExists {
 		previousSize = previousInfo.Size
 	}
-<<<<<<< HEAD
 
 	// Only re-index if needed
 	if needsRefresh {
@@ -622,18 +598,6 @@
 			// Always update parent sizes - the batched function is efficient and only does work if needed
 			idx.updateParentDirSizesBatched(targetPath, sizeDelta)
 		}
-=======
-	err := idx.indexDirectoryWithOptions(targetPath, config)
-	if err != nil {
-		return err
-	}
-	newInfo, exists := idx.GetMetadataInfo(targetPath, true)
-	if !exists {
-		return fmt.Errorf("file/folder does not exist in metadata: %s", targetPath)
-	}
-	if previousSize != newInfo.Size {
-		idx.RecursiveUpdateDirSizes(newInfo, previousSize)
->>>>>>> 69068545
 	}
 
 	return nil
