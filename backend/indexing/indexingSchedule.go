--- conflicted
+++ resolved
@@ -322,11 +322,6 @@
 		}
 	}
 
-<<<<<<< HEAD
-	// Update totalSize by summing all scanner sizes (root scanner handles this)
-	// This ensures totalSize is always the sum of all scanner contributions
-	idx.totalSize = totalSizeFromScanners
-=======
 	// Get total size directly from database (sum of all file sizes)
 	// This is the source of truth for accurate size calculation
 	dbTotalSize, err := idx.db.GetTotalSize(idx.Name)
@@ -336,7 +331,6 @@
 		idx.totalSize = dbTotalSize
 	}
 
->>>>>>> 728ee72e
 	idx.NumDirs = totalDirs
 	idx.NumFiles = totalFiles
 	idx.QuickScanTime = totalQuickScanTime
