--- conflicted
+++ resolved
@@ -1,13 +1,10 @@
 package iteminfo
 
 import (
-<<<<<<< HEAD
 	"encoding/json"
 	"os/exec"
-=======
 	"fmt"
 	"os"
->>>>>>> 7d0707eb
 	"path/filepath"
 	"sort"
 	"strconv"
