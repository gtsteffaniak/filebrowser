--- conflicted
+++ resolved
@@ -23,11 +23,6 @@
 	lastScanned   time.Time
 	quickScanTime int
 	fullScanTime  int
-<<<<<<< HEAD
-	numDirs       uint64 // Local count for this path
-	numFiles      uint64 // Local count for this path
-	scannerSize   uint64 // Size contributed by this scanner (for delta calculation)
-=======
 
 	// size tracking
 	numDirs          uint64 // Local count for this path
@@ -36,7 +31,6 @@
 	previousNumDirs  uint64 // Previous numDirs value (preserved across scans)
 	previousNumFiles uint64 // Previous numFiles value (preserved across scans)
 	previousSize     uint64 // Previous size value (preserved across scans)
->>>>>>> 69068545
 
 	// Reference back to parent index
 	idx *Index
@@ -145,7 +139,7 @@
 	}
 
 	// Track size before scan for delta calculation
-	previousScannerSize := s.scannerSize
+	previousScannerSize := s.size
 
 	s.idx.mu.Lock()
 	if previousScannerSize > 0 {
@@ -173,17 +167,9 @@
 		logger.Errorf("Root scanner error: %v", err)
 	}
 
-<<<<<<< HEAD
-	// Calculate delta for this scanner
-	s.idx.mu.RLock()
-	indexSizeAfter := s.idx.totalSize
-	s.idx.mu.RUnlock()
-	newScannerSize := indexSizeAfter - indexSizeBefore
-	s.scannerSize = newScannerSize
-=======
 	// Root scanner gets values directly from index metadata - simple!
 	s.idx.mu.RLock()
-	rootDirInfo, exists := s.idx.Directories["/"]
+	rootDirInfo, exists := s.idx.GetMetadataInfo("/", true)
 	s.idx.mu.RUnlock()
 
 	newNumDirs := prevNumDirs
@@ -205,7 +191,6 @@
 	s.previousNumDirs = newNumDirs
 	s.previousNumFiles = newNumFiles
 	s.previousSize = newsize
->>>>>>> 69068545
 	scanDuration := int(time.Since(startTime).Seconds())
 	if quick {
 		s.quickScanTime = scanDuration
@@ -232,30 +217,22 @@
 		s.numDirs = 0
 		s.numFiles = 0
 	}
+
 	s.idx.mu.Lock()
-	indexSizeBefore := s.idx.totalSize
-	// Initialize batch accumulator for this scan
-	s.idx.batchItems = make([]*iteminfo.FileInfo, 0, 5000)
-	s.idx.isRoutineScan = true // Mark as routine scan
-	s.idx.mu.Unlock()
-
 	s.filesChanged = false
 	startTime := time.Now()
+	s.idx.batchItems = make([]*iteminfo.FileInfo, 0, 5000)
+	s.idx.isRoutineScan = true
+	s.idx.mu.Unlock()
+
 	err := s.idx.indexDirectory(s.scanPath, config)
 	if err != nil {
 		logger.Errorf("Scanner [%s] error: %v", s.scanPath, err)
 	}
 
-<<<<<<< HEAD
 	// Flush accumulated batch to database
 	s.idx.flushBatch()
 
-	s.idx.mu.RLock()
-	indexSizeAfter := s.idx.totalSize
-	s.idx.mu.RUnlock()
-	newScannerSize := indexSizeAfter - indexSizeBefore
-	s.scannerSize = newScannerSize
-=======
 	// Calculate new values after scan
 	newNumDirs := s.numDirs
 	newNumFiles := s.numFiles
@@ -263,7 +240,7 @@
 	// For child scanners, calculate size from the directory info
 	// Since child scanners don't modify totalSize, we get it from the directory metadata
 	s.idx.mu.RLock()
-	dirInfo, exists := s.idx.Directories[s.scanPath]
+	dirInfo, exists := s.idx.GetMetadataInfo(s.scanPath, true)
 	s.idx.mu.RUnlock()
 
 	newsize := prevSize
@@ -279,7 +256,6 @@
 	s.previousNumFiles = newNumFiles
 	s.previousSize = newsize
 
->>>>>>> 69068545
 	scanDuration := int(time.Since(startTime).Seconds())
 	if quick {
 		s.quickScanTime = scanDuration
