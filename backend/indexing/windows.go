//go:build windows

package indexing

import (
	"os"
	"strings"

	"golang.org/x/sys/windows"
)

func CheckWindowsHidden(realpath string) bool {
	// Convert the realpath to a UTF-16 pointer
	pointer, err := windows.UTF16PtrFromString(realpath)
	if err != nil {
		return false
	}

	// Get the file attributes
	attributes, err := windows.GetFileAttributes(pointer)
	if err != nil {
		return false
	}

	// Check if the hidden attribute is set
	if attributes&windows.FILE_ATTRIBUTE_HIDDEN != 0 {
		return true
	}

	// Optional: Check for system attribute
	if attributes&windows.FILE_ATTRIBUTE_SYSTEM != 0 {
		return true
	}
	return false
}

<<<<<<< HEAD
func getPartitionSize(path string) (uint64, error) {
	pathPtr, err := windows.UTF16PtrFromString(path)
	if err != nil {
		return 0, err
	}
	var freeBytes, totalBytes, totalFreeBytes uint64
	err = windows.GetDiskFreeSpaceEx(pathPtr, &freeBytes, &totalBytes, &totalFreeBytes)
	if err != nil {
		return 0, err
	}
	return totalBytes, nil
}

// handleFile processes a file and returns its size and whether it should be counted
// On Windows, uses file.Size() directly (no syscall support for allocated size)
func (idx *Index) handleFile(file os.FileInfo, fullCombined string, realFilePath string, isRoutineScan bool) (size uint64, shouldCountSize bool) {
=======
// handleFile processes a file and returns its size and whether it should be counted
// On Windows, uses file.Size() directly (no syscall support for allocated size)
func (idx *Index) handleFile(file os.FileInfo, fullCombined string, realFilePath string) (size uint64, shouldCountSize bool) {
>>>>>>> 98ba8095
	// On Windows, just use the actual file size
	realSize := uint64(file.Size())
	return realSize, true
}

// input should be non-index path.
func (idx *Index) MakeIndexPathPlatform(path string) string {
	split := strings.Split(path, "\\")
	if len(split) > 1 {
		path = strings.Join(split, "/")
	} else {
		path = "/" + strings.TrimPrefix(path, "/")
	}
	return path
}<|MERGE_RESOLUTION|>--- conflicted
+++ resolved
@@ -34,29 +34,11 @@
 	return false
 }
 
-<<<<<<< HEAD
-func getPartitionSize(path string) (uint64, error) {
-	pathPtr, err := windows.UTF16PtrFromString(path)
-	if err != nil {
-		return 0, err
-	}
-	var freeBytes, totalBytes, totalFreeBytes uint64
-	err = windows.GetDiskFreeSpaceEx(pathPtr, &freeBytes, &totalBytes, &totalFreeBytes)
-	if err != nil {
-		return 0, err
-	}
-	return totalBytes, nil
-}
-
 // handleFile processes a file and returns its size and whether it should be counted
 // On Windows, uses file.Size() directly (no syscall support for allocated size)
 func (idx *Index) handleFile(file os.FileInfo, fullCombined string, realFilePath string, isRoutineScan bool) (size uint64, shouldCountSize bool) {
-=======
-// handleFile processes a file and returns its size and whether it should be counted
-// On Windows, uses file.Size() directly (no syscall support for allocated size)
-func (idx *Index) handleFile(file os.FileInfo, fullCombined string, realFilePath string) (size uint64, shouldCountSize bool) {
->>>>>>> 98ba8095
 	// On Windows, just use the actual file size
+	// isRoutineScan parameter is accepted for signature compatibility but not used on Windows
 	realSize := uint64(file.Size())
 	return realSize, true
 }
