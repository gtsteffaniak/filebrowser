//go:build windows

package indexing

import (
	"os"
	"strings"

	"golang.org/x/sys/windows"
)

func CheckWindowsHidden(realpath string) bool {
	// Convert the realpath to a UTF-16 pointer
	pointer, err := windows.UTF16PtrFromString(realpath)
	if err != nil {
		return false
	}

	// Get the file attributes
	attributes, err := windows.GetFileAttributes(pointer)
	if err != nil {
		return false
	}

	// Check if the hidden attribute is set
	if attributes&windows.FILE_ATTRIBUTE_HIDDEN != 0 {
		return true
	}

	// Optional: Check for system attribute
	if attributes&windows.FILE_ATTRIBUTE_SYSTEM != 0 {
		return true
	}
	return false
}

func getPartitionSize(path string) (uint64, error) {
	pathPtr, err := windows.UTF16PtrFromString(path)
	if err != nil {
		return 0, err
	}
	var freeBytes, totalBytes, totalFreeBytes uint64
	err = windows.GetDiskFreeSpaceEx(pathPtr, &freeBytes, &totalBytes, &totalFreeBytes)
	if err != nil {
		return 0, err
	}
	return totalBytes, nil
}

// handleFile processes a file and returns its size and whether it should be counted
// On Windows, uses file.Size() directly (no syscall support for allocated size)
// isRoutineScan: if true, updates the global totalSize; if false (API calls), only returns size
func (idx *Index) handleFile(file os.FileInfo, fullCombined string, realFilePath string, isRoutineScan bool) (size uint64, shouldCountSize bool) {
	// On Windows, just use the actual file size
	realSize := uint64(file.Size())
<<<<<<< HEAD

	// Windows doesn't support hard links in the same way, so always count size
	// Only update totalSize during routine scans (not API calls)
	if isRoutineScan {
	idx.mu.Lock()
	idx.totalSize += realSize
	idx.mu.Unlock()
	}
=======
>>>>>>> 69068545
	return realSize, true
}

// input should be non-index path.
func (idx *Index) MakeIndexPathPlatform(path string) string {
	split := strings.Split(path, "\\")
	if len(split) > 1 {
		path = strings.Join(split, "/")
	} else {
		path = "/" + strings.TrimPrefix(path, "/")
	}
	return path
}<|MERGE_RESOLUTION|>--- conflicted
+++ resolved
@@ -53,17 +53,6 @@
 func (idx *Index) handleFile(file os.FileInfo, fullCombined string, realFilePath string, isRoutineScan bool) (size uint64, shouldCountSize bool) {
 	// On Windows, just use the actual file size
 	realSize := uint64(file.Size())
-<<<<<<< HEAD
-
-	// Windows doesn't support hard links in the same way, so always count size
-	// Only update totalSize during routine scans (not API calls)
-	if isRoutineScan {
-	idx.mu.Lock()
-	idx.totalSize += realSize
-	idx.mu.Unlock()
-	}
-=======
->>>>>>> 69068545
 	return realSize, true
 }
 
