package cmd

import (
	"fmt"

<<<<<<< HEAD
	"github.com/gtsteffaniak/filebrowser/backend/adapters/fs/fileutils"
	"github.com/gtsteffaniak/filebrowser/backend/common/logger"
	"github.com/gtsteffaniak/filebrowser/backend/common/settings"
	"github.com/gtsteffaniak/filebrowser/backend/database/users"
=======
	"github.com/gtsteffaniak/filebrowser/backend/fileutils"
	"github.com/gtsteffaniak/filebrowser/backend/logger"
	"github.com/gtsteffaniak/filebrowser/backend/settings"
	"github.com/gtsteffaniak/filebrowser/backend/users"
>>>>>>> 4283f834
)

var createBackup = []bool{}

func validateUserInfo() {
	// update source info for users if names/sources/paths might have changed
	usersList, err := store.Users.Gets()
	if err != nil {
		logger.Fatal(fmt.Sprintf("could not load users: %v", err))
	}
	for _, user := range usersList {
		updateUser := false
		if user.Username == "publicUser" {
			settings.ApplyUserDefaults(user)
			updateUser = true
		}
		if updateUserScopes(user) {
			updateUser = true
		}
<<<<<<< HEAD
		if updatePermissions(user) {
			updateUser = true
		}
		if updateLoginType(user) {
			updateUser = true
		}
=======
>>>>>>> 4283f834
		if updateUser {
			if len(createBackup) == 1 {
				logger.Warning("Incompatible user settings detected, creating backup of database before converting.")
				err = fileutils.CopyFile(settings.Config.Server.Database, fmt.Sprintf("%s.bak", settings.Config.Server.Database))
				if err != nil {
					logger.Fatal(fmt.Sprintf("Unable to create automatic backup of database due to error: %v", err))
				}
			}
			err := store.Users.Save(user, false)
			if err != nil {
				logger.Error(fmt.Sprintf("could not update user: %v", err))
			}
		}
	}
}

func updateUserScopes(user *users.User) bool {
	updateUser := false
	newScopes := []users.SourceScope{}
	for _, source := range settings.Config.Server.SourceMap {
		scopePath, err := settings.GetScopeFromSourcePath(user.Scopes, source.Path)
<<<<<<< HEAD
		if !user.Permissions.Admin {
=======
		// apply default scope if it doesn't exist
		if !user.Perm.Admin && scopePath == "" {
>>>>>>> 4283f834
			scopePath = source.Config.DefaultUserScope
		}
		if scopePath == "" {
			scopePath = "/"
		}
		if source.Config.CreateUserDir && !user.Permissions.Admin {
			scopePath = fmt.Sprintf("%s%s", scopePath, users.CleanUsername(user.Username))
		}
		// if user doesn't yet have scope for source, add it for admins and default sources
		if err != nil {
			if user.Permissions.Admin || source.Config.DefaultEnabled {
				newScopes = append(newScopes, users.SourceScope{Scope: scopePath, Name: source.Path}) // backend name is path
				updateUser = true
			}
		} else {
			newScopes = append(newScopes, users.SourceScope{Scope: scopePath, Name: source.Path}) // backend name is path
		}
	}

	// maintain backwards compatibility, update user scope from scopes
	if len(newScopes) == 0 {
		newScopes = []users.SourceScope{
			{
				Scope: settings.Config.Server.DefaultSource.Config.DefaultUserScope,
				Name:  settings.Config.Server.DefaultSource.Path, // backend name is path
			},
		}
		updateUser = true
	}
<<<<<<< HEAD
	return updateUser
}

// func to convert legacy user with perm key to permissions
func updatePermissions(user *users.User) bool {
	updateUser := false
	// if any keys are true, set the permissions to true
	if user.Perm.Api {
		user.Permissions.Api = true
		user.Perm.Api = false
		updateUser = true
	}
	if user.Perm.Admin {
		user.Permissions.Admin = true
		user.Perm.Admin = false
		updateUser = true
	}
	if user.Perm.Modify {
		user.Permissions.Modify = true
		user.Perm.Modify = false
		updateUser = true
	}
	if user.Perm.Share {
		user.Permissions.Share = true
		user.Perm.Share = false
		updateUser = true
	}
	if updateUser {
		createBackup = append(createBackup, true)
	}
	return updateUser
}

func updateLoginType(user *users.User) bool {
	if user.LoginMethod == "" {
		user.LoginMethod = users.LoginMethodPassword
		return true
	}
	return false
=======
	user.Scopes = newScopes
	return updateUser
>>>>>>> 4283f834
}<|MERGE_RESOLUTION|>--- conflicted
+++ resolved
@@ -3,17 +3,10 @@
 import (
 	"fmt"
 
-<<<<<<< HEAD
 	"github.com/gtsteffaniak/filebrowser/backend/adapters/fs/fileutils"
 	"github.com/gtsteffaniak/filebrowser/backend/common/logger"
 	"github.com/gtsteffaniak/filebrowser/backend/common/settings"
 	"github.com/gtsteffaniak/filebrowser/backend/database/users"
-=======
-	"github.com/gtsteffaniak/filebrowser/backend/fileutils"
-	"github.com/gtsteffaniak/filebrowser/backend/logger"
-	"github.com/gtsteffaniak/filebrowser/backend/settings"
-	"github.com/gtsteffaniak/filebrowser/backend/users"
->>>>>>> 4283f834
 )
 
 var createBackup = []bool{}
@@ -33,15 +26,12 @@
 		if updateUserScopes(user) {
 			updateUser = true
 		}
-<<<<<<< HEAD
 		if updatePermissions(user) {
 			updateUser = true
 		}
 		if updateLoginType(user) {
 			updateUser = true
 		}
-=======
->>>>>>> 4283f834
 		if updateUser {
 			if len(createBackup) == 1 {
 				logger.Warning("Incompatible user settings detected, creating backup of database before converting.")
@@ -63,12 +53,8 @@
 	newScopes := []users.SourceScope{}
 	for _, source := range settings.Config.Server.SourceMap {
 		scopePath, err := settings.GetScopeFromSourcePath(user.Scopes, source.Path)
-<<<<<<< HEAD
-		if !user.Permissions.Admin {
-=======
 		// apply default scope if it doesn't exist
 		if !user.Perm.Admin && scopePath == "" {
->>>>>>> 4283f834
 			scopePath = source.Config.DefaultUserScope
 		}
 		if scopePath == "" {
@@ -98,7 +84,6 @@
 		}
 		updateUser = true
 	}
-<<<<<<< HEAD
 	return updateUser
 }
 
@@ -138,8 +123,4 @@
 		return true
 	}
 	return false
-=======
-	user.Scopes = newScopes
-	return updateUser
->>>>>>> 4283f834
 }