--- conflicted
+++ resolved
@@ -76,11 +76,7 @@
 
 	// maintain backwards compatibility, update user scope from scopes
 	if len(newScopes) == 0 {
-<<<<<<< HEAD
-		newScopes = []users.SourceScope{
-=======
 		user.Scopes = []users.SourceScope{
->>>>>>> 99198fbe
 			{
 				Scope: settings.Config.Server.DefaultSource.Config.DefaultUserScope,
 				Name:  settings.Config.Server.DefaultSource.Path, // backend name is path
