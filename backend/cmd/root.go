--- conflicted
+++ resolved
@@ -99,12 +99,7 @@
 	logger.Infof("Auth Methods             : %v", settings.Config.Auth.AuthMethods)
 	logger.Info(database)
 	logger.Infof("Sources                  : %v", sourceList)
-<<<<<<< HEAD
-	logger.Infof("File permissions         : %v", fileutils.PermFile)
-	logger.Infof("Directory permissions    : %v", fileutils.PermDir)
-=======
 	logger.Debugf("Using Embedded FS        : %v", settings.Config.Server.EmbeddedFs)
->>>>>>> 3355306b
 
 	serverConfig := settings.Config.Server
 	swagInfo := docs.SwaggerInfo
