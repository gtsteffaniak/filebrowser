--- conflicted
+++ resolved
@@ -64,11 +64,7 @@
 			fileCache = diskcache.New(afero.NewOsFs(), cacheDir)
 		}
 		// initialize indexing and schedule indexing ever n minutes (default 5)
-<<<<<<< HEAD
-		go index.InitializeIndex(serverConfig.IndexingInterval)
-=======
 		go index.Initialize(serverConfig.IndexingInterval)
->>>>>>> 82615118
 		_, err := os.Stat(serverConfig.Root)
 		checkErr(err)
 		var listener net.Listener
