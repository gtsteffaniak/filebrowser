--- conflicted
+++ resolved
@@ -20,7 +20,6 @@
       - 6
       - 7
     hooks:
-<<<<<<< HEAD
       post: 
         - upx {{ .Path }}  # Compress the binary with UPX
 
@@ -35,22 +34,6 @@
     goarch:
       - amd64
       - arm64
-=======
-      post:
-        # Run UPX for non-Windows binaries
-        - goos: darwin
-          action: upx {{ .Path }}
-        - goos: linux
-          action: upx {{ .Path }}
-    ignore:
-      # Exclude arm6 and arm7 for Windows
-      - goos: windows
-        goarch: arm
-        goarm: 6
-      - goos: windows
-        goarch: arm
-        goarm: 7
->>>>>>> 87183bf3
 
 archives:
   - name_template: "{{.Os}}-{{.Arch}}{{if .Arm}}v{{.Arm}}{{end}}-{{ .ProjectName }}"
