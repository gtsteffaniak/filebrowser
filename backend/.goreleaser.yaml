--- conflicted
+++ resolved
@@ -34,8 +34,4 @@
     format: binary
 
 checksum:
-<<<<<<< HEAD
-  disable: true
-=======
-  disable: true
->>>>>>> 8257decd
+  disable: true