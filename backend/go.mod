--- conflicted
+++ resolved
@@ -31,18 +31,12 @@
 require (
 	4d63.com/gocheckcompilerdirectives v1.3.0 // indirect
 	4d63.com/gochecknoglobals v0.2.2 // indirect
-<<<<<<< HEAD
 	codeberg.org/chavacava/garif v0.2.0 // indirect
 	dev.gaijin.team/go/exhaustruct/v4 v4.0.0 // indirect
 	dev.gaijin.team/go/golib v0.6.0 // indirect
 	github.com/4meepo/tagalign v1.4.3 // indirect
 	github.com/Abirdcfly/dupword v0.1.6 // indirect
 	github.com/AlwxSin/noinlineerr v1.0.5 // indirect
-=======
-	dario.cat/mergo v1.0.2 // indirect
-	github.com/4meepo/tagalign v1.4.2 // indirect
-	github.com/Abirdcfly/dupword v0.1.3 // indirect
->>>>>>> 4cfd7e00
 	github.com/Antonboom/errname v1.1.0 // indirect
 	github.com/Antonboom/nilnil v1.1.0 // indirect
 	github.com/Antonboom/testifylint v1.6.1 // indirect
@@ -51,12 +45,7 @@
 	github.com/KyleBanks/depth v1.2.1 // indirect
 	github.com/Masterminds/semver/v3 v3.3.1 // indirect
 	github.com/OpenPeeDeeP/depguard/v2 v2.2.1 // indirect
-<<<<<<< HEAD
 	github.com/alecthomas/chroma/v2 v2.20.0 // indirect
-=======
-	github.com/air-verse/air v1.62.0 // indirect
-	github.com/alecthomas/chroma/v2 v2.17.2 // indirect
->>>>>>> 4cfd7e00
 	github.com/alecthomas/go-check-sumtype v0.3.1 // indirect
 	github.com/alexkohler/nakedret/v2 v2.0.6 // indirect
 	github.com/alexkohler/prealloc v1.0.0 // indirect
@@ -252,12 +241,7 @@
 	go-simpler.org/sloglint v0.11.1 // indirect
 	go.augendre.info/arangolint v0.2.0 // indirect
 	go.augendre.info/fatcontext v0.8.0 // indirect
-<<<<<<< HEAD
 	go.etcd.io/bbolt v1.4.2 // indirect
-=======
-	go.etcd.io/bbolt v1.4.3 // indirect
-	go.uber.org/atomic v1.7.0 // indirect
->>>>>>> 4cfd7e00
 	go.uber.org/automaxprocs v1.6.0 // indirect
 	go.uber.org/multierr v1.10.0 // indirect
 	go.uber.org/zap v1.27.0 // indirect
