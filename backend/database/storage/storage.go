package storage

import (
	"fmt"
	"os"
	"path/filepath"
	"strings"

	storm "github.com/asdine/storm/v3"
	"github.com/gtsteffaniak/filebrowser/backend/common/settings"
	"github.com/gtsteffaniak/filebrowser/backend/common/utils"
	"github.com/gtsteffaniak/filebrowser/backend/database/storage/bolt"
	"github.com/gtsteffaniak/filebrowser/backend/database/users"
	"github.com/gtsteffaniak/go-logger/logger"
)

var userStore *users.Storage

func InitializeDb(path string) (*bolt.BoltStore, bool, error) {
	exists, err := dbExists(path)
	if err != nil {
		panic(err)
	}
	db, err := storm.Open(path)
	if err != nil {
		if strings.Contains(err.Error(), "timeout") {
			logger.Fatal("the database is locked, please close all other instances of filebrowser before starting.")
		}
		logger.Fatalf("could not open database: %v", err)
	}
	store, err := bolt.NewStorage(db)
	if err != nil {
		return nil, exists, err
	}
	// Load access rules from DB on startup
	// ignoring errors because
	_ = store.Access.LoadFromDB()
	userStore = store.Users
	err = bolt.Save(db, "version", 2)
	if err != nil {
		return nil, exists, err
	}
	if !exists {
		quickSetup(store)
	}

	return store, exists, err
}

func dbExists(path string) (bool, error) {
	stat, err := os.Stat(path)
	if err == nil {
		return stat.Size() != 0, nil
	}

	if os.IsNotExist(err) {
		d := filepath.Dir(path)
		_, err = os.Stat(d)
		if os.IsNotExist(err) {
			if err := os.MkdirAll(d, 0700); err != nil { //nolint:govet,gomnd
				return false, err
			}
			return false, nil
		}
	}

	return false, err
}

func quickSetup(store *bolt.BoltStore) {
	settings.Config.Auth.Key = utils.GenerateKey()
	err := store.Settings.Save(&settings.Config)
	utils.CheckErr("store.Settings.Save", err)
	err = store.Settings.SaveServer(&settings.Config.Server)
	utils.CheckErr("store.Settings.SaveServer", err)
	if settings.Config.Auth.Methods.PasswordAuth.Enabled {
		user := &users.User{}
		settings.ApplyUserDefaults(user)
		user.Username = settings.Config.Auth.AdminUsername
		if settings.Config.Auth.AdminPassword == "" {
			settings.Config.Auth.AdminPassword = "admin"
		}
		user.Password = settings.Config.Auth.AdminPassword
		user.Permissions.Admin = true
		user.Scopes = []users.SourceScope{}
		for _, val := range settings.Config.Server.Sources {
			user.Scopes = append(user.Scopes, users.SourceScope{
				Name:  val.Path, // backend name is path
				Scope: "",
			})
		}
		user.LockPassword = false
		user.Permissions = settings.AdminPerms()
		logger.Debugf("Creating user as admin: %v %v", user.Username, user.Password)
		err = store.Users.Save(user, true, true)
		utils.CheckErr("store.Users.Save", err)
	}
<<<<<<< HEAD
	user.LockPassword = false
	user.Permissions = settings.AdminPerms()
	logger.Debugf("Creating user as admin: username=%v password=%v", user.Username, user.Password)
	err = store.Users.Save(user, true, true)
	utils.CheckErr("store.Users.Save", err)
=======
>>>>>>> cc0212b7
}

// create new user
func CreateUser(userInfo users.User, asAdmin bool) error {
	newUser := &userInfo
	if userInfo.LoginMethod == "password" {
		if userInfo.Password == "" {
			return fmt.Errorf("password is required to create a password login user")
		}
	} else {
		hashpass, err := users.HashPwd(userInfo.Username)
		if err != nil {
			return err
		}
		userInfo.Password = hashpass
	}
	userInfo.Permissions = settings.Config.UserDefaults.Permissions
	// must have username
	if userInfo.Username == "" {
		return fmt.Errorf("username is required to create a user")
	}
	logger.Debugf("Creating user: %v %v", userInfo.Username, userInfo.Scopes)
	settings.ApplyUserDefaults(newUser)
	if asAdmin {
		userInfo.Permissions = settings.AdminPerms()
	}
	// create new home directories
	err := userStore.Save(newUser, true, false)
	if err != nil {
		return err
	}
	return nil
}<|MERGE_RESOLUTION|>--- conflicted
+++ resolved
@@ -95,14 +95,6 @@
 		err = store.Users.Save(user, true, true)
 		utils.CheckErr("store.Users.Save", err)
 	}
-<<<<<<< HEAD
-	user.LockPassword = false
-	user.Permissions = settings.AdminPerms()
-	logger.Debugf("Creating user as admin: username=%v password=%v", user.Username, user.Password)
-	err = store.Users.Save(user, true, true)
-	utils.CheckErr("store.Users.Save", err)
-=======
->>>>>>> cc0212b7
 }
 
 // create new user
