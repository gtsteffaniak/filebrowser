--- conflicted
+++ resolved
@@ -20,11 +20,7 @@
       - name: Install dependencies and build frontend
         run: npm i && npm run build
         working-directory: frontend
-<<<<<<< HEAD
-      - name: Install UPX
-=======
       - name: Install OS Requirements
->>>>>>> 24ca0297
         run: sudo apt-get install -y upx gcc-multilib g++-multilib gcc-mingw-w64 gcc-aarch64-linux-gnu
       - name: Run GoReleaser
         uses: goreleaser/goreleaser-action@v6
