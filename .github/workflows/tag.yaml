name: tag update

on:
  push:
    tags:
      - "v[0-9]+.[0-9]+.[0-9]+*"

permissions:
  contents: write

jobs:
  update_tag:
    name: Update Release tag
    runs-on: ubuntu-latest
    steps:
      - name: Checkout code
        uses: actions/checkout@v4
      - name: Set up Node.js
        uses: actions/setup-node@v4
      - name: Install dependencies and build frontend
        run: npm i && npm run build
        working-directory: frontend
<<<<<<< HEAD
      - name: Install UPX
        run: sudo apt-get install -y upx gcc-multilib g++-multilib gcc-mingw-w64 gcc-aarch64-linux-gnu
=======
      - name: Install OS Requirements
        run: sudo apt update && sudo apt install -y upx gcc-multilib g++-multilib
      - name: Install Cross Compilers
        run: sudo apt update && sudo apt install -y gcc-mingw-w64 gcc-aarch64-linux-gnu
>>>>>>> ff829772
      - name: Run GoReleaser
        uses: goreleaser/goreleaser-action@v6
        with:
          args: release --clean
          workdir: backend
        env:
          GITHUB_TOKEN: ${{ secrets.GITHUB_TOKEN }}

  push_release_to_registry:
    name: Push release
    runs-on: ubuntu-latest
    steps:
      - name: Checkout
        uses: actions/checkout@v4
      - name: Set up QEMU
        uses: docker/setup-qemu-action@v3.0.0
      - name: Set up Docker Buildx
        uses: docker/setup-buildx-action@v3.0.0
      - name: Login to Docker Hub
        uses: docker/login-action@v3
        with:
          username: ${{ secrets.DOCKERHUB_USERNAME }}
          password: ${{ secrets.DOCKERHUB_TOKEN }}
      - name: Login to GitHub Container Registry
        uses: docker/login-action@v3
        with:
          registry: ghcr.io
          username: ${{github.actor}}
          password: ${{ secrets.PAT }}
      - name: Extract metadata (tags, labels) for Docker and GHCR
        id: meta
        uses: docker/metadata-action@v5
        with:
          images: |
            gtstef/filebrowser
            ghcr.io/gtsteffaniak/filebrowser
      - name: Modify tags (strip 'v' and add 'beta'/'stable' if needed)
        id: modify-json
        run: |
          JSON='${{ steps.meta.outputs.json }}'
          MODIFIED_JSON=$(echo "$JSON" | jq '
            .tags |= map(sub(":v"; ":")) |
            if any(.tags[]; test("beta")) then
              .tags += [
                "gtstef/filebrowser:beta",
                "ghcr.io/gtsteffaniak/filebrowser:beta",
                "gtstef/filebrowser:latest",
                "ghcr.io/gtsteffaniak/filebrowser:latest"
              ]
            else . end |
            if any(.tags[]; test("stable")) then
              .tags += [
                "gtstef/filebrowser:stable",
                "ghcr.io/gtsteffaniak/filebrowser:stable",
                "gtstef/filebrowser:latest",
                "ghcr.io/gtsteffaniak/filebrowser:latest"
              ]
            else . end
          ')
          TAGS_CSV=$(echo "$MODIFIED_JSON" | jq -r '.tags | join(",")')
          echo "$TAGS_CSV" > modified_tags.txt  # Optional debug output
          echo "cleaned_tag=$TAGS_CSV" >> $GITHUB_OUTPUT
      - name: Build and push
        uses: docker/build-push-action@v6
        with:
          context: .
          build-args: |
            VERSION=${{ fromJSON(steps.meta.outputs.json).labels['org.opencontainers.image.version'] }}
            REVISION=${{ fromJSON(steps.meta.outputs.json).labels['org.opencontainers.image.revision'] }}
          platforms: linux/amd64,linux/arm64
          file: ./_docker/Dockerfile
          push: true
          tags: ${{ steps.modify-json.outputs.cleaned_tag }}
          labels: ${{ steps.meta.outputs.labels }}
  push_slim_release_to_registry:
    name: Push slim release
    runs-on: ubuntu-latest
    steps:
      - name: Checkout
        uses: actions/checkout@v4
      - name: Set up QEMU
        uses: docker/setup-qemu-action@v3.0.0
      - name: Set up Docker Buildx
        uses: docker/setup-buildx-action@v3.0.0
      - name: Login to Docker Hub
        uses: docker/login-action@v3
        with:
          username: ${{ secrets.DOCKERHUB_USERNAME }}
          password: ${{ secrets.DOCKERHUB_TOKEN }}
      - name: Login to GitHub Container Registry
        uses: docker/login-action@v3
        with:
          registry: ghcr.io
          username: ${{github.actor}}
          password: ${{ secrets.PAT }}
      - name: Extract metadata (tags, labels) for Docker and GHCR
        id: meta
        uses: docker/metadata-action@v5
        with:
          images: |
            gtstef/filebrowser
            ghcr.io/gtsteffaniak/filebrowser
      - name: Modify tags (strip 'v' and add 'beta'/'stable' if needed)
        id: modify-json-slim
        run: |
          JSON='${{ steps.meta.outputs.json }}'
          MODIFIED_JSON=$(echo "$JSON" | jq '
            .tags |= map(
              sub(":v"; ":")      # Strip the 'v'
              | select(test(":latest") | not)
              | sub(":(.+)"; ":\(.captures[0])-slim")
            ) |
            if any(.tags[]; test("beta")) then
              .tags += [
                "gtstef/filebrowser:beta",
                "ghcr.io/gtsteffaniak/filebrowser:beta"
              ]
            else . end |
            if any(.tags[]; test("stable")) then
              .tags += [
                "gtstef/filebrowser:stable",
                "ghcr.io/gtsteffaniak/filebrowser:stable"
              ]
            else . end
          ')
          TAGS_CSV=$(echo "$MODIFIED_JSON" | jq -r '.tags | join(",")')
          echo "cleaned_tag=$TAGS_CSV" >> $GITHUB_OUTPUT
      - name: Build and push slim image
        uses: docker/build-push-action@v6
        with:
          context: .
          build-args: |
            VERSION=${{ fromJSON(steps.meta.outputs.json).labels['org.opencontainers.image.version'] }}
            REVISION=${{ fromJSON(steps.meta.outputs.json).labels['org.opencontainers.image.revision'] }}
          platforms: linux/amd64,linux/arm64,linux/arm/v7
          file: ./_docker/Dockerfile.slim
          push: true
          tags: ${{ steps.modify-json-slim.outputs.cleaned_tag }}
          labels: ${{ steps.meta.outputs.labels }}<|MERGE_RESOLUTION|>--- conflicted
+++ resolved
@@ -20,15 +20,10 @@
       - name: Install dependencies and build frontend
         run: npm i && npm run build
         working-directory: frontend
-<<<<<<< HEAD
-      - name: Install UPX
-        run: sudo apt-get install -y upx gcc-multilib g++-multilib gcc-mingw-w64 gcc-aarch64-linux-gnu
-=======
       - name: Install OS Requirements
         run: sudo apt update && sudo apt install -y upx gcc-multilib g++-multilib
       - name: Install Cross Compilers
         run: sudo apt update && sudo apt install -y gcc-mingw-w64 gcc-aarch64-linux-gnu
->>>>>>> ff829772
       - name: Run GoReleaser
         uses: goreleaser/goreleaser-action@v6
         with:
