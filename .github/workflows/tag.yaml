name: tag update

on:
  push:
    tags:
      - "v[0-9]+.[0-9]+.[0-9]+*"

permissions:
  contents: write

jobs:
  update_tag:
    name: Update Release tag
    runs-on: ubuntu-latest
    steps:
      - name: Checkout code
        uses: actions/checkout@v4
      - name: Set up Node.js
        uses: actions/setup-node@v4
      - name: Install dependencies and build frontend
        run: npm i && npm run build
        working-directory: frontend
      - name: Install OS Requirements
        run: sudo apt update && sudo apt install -y upx build-essential musl-tools
      - uses: goto-bus-stop/setup-zig@v2
      - name: Run GoReleaser
        uses: goreleaser/goreleaser-action@v6
        with:
          args: release --clean
          workdir: backend
        env:
          GITHUB_TOKEN: ${{ secrets.GITHUB_TOKEN }}

  push_release_to_registry:
    name: Push release
    runs-on: ubuntu-latest
    steps:
      - name: Checkout
        uses: actions/checkout@v4
      - name: Set up QEMU
        uses: docker/setup-qemu-action@v3.0.0
      - name: Set up Docker Buildx
        uses: docker/setup-buildx-action@v3.0.0
      - name: Login to Docker Hub
        uses: docker/login-action@v3
        with:
          username: ${{ secrets.DOCKERHUB_USERNAME }}
          password: ${{ secrets.DOCKERHUB_TOKEN }}
      - name: Login to GitHub Container Registry
        uses: docker/login-action@v3
        with:
          registry: ghcr.io
          username: ${{github.actor}}
          password: ${{ secrets.PAT }}
      - name: Extract metadata (tags, labels) for Docker and GHCR
        id: meta
        uses: docker/metadata-action@v5
        with:
          images: |
            gtstef/filebrowser
            ghcr.io/gtsteffaniak/filebrowser
      - name: Modify tags (strip 'v' and add 'beta'/'stable' if needed)
        id: modify-json
        run: |
          JSON='${{ steps.meta.outputs.json }}'
          MODIFIED_JSON=$(echo "$JSON" | jq '
            .tags |= map(
              sub(":v"; ":")      # Strip the 'v'
              | select(test(":latest") | not)
            ) |
            if any(.tags[]; test("beta")) then
              .tags += [
                "gtstef/filebrowser:beta",
<<<<<<< HEAD
                "ghcr.io/gtsteffaniak/filebrowser:beta",
=======
                "ghcr.io/gtsteffaniak/filebrowser:beta"
>>>>>>> 69068545
              ]
            else . end |
            if any(.tags[]; test("stable")) then
              .tags += [
                "gtstef/filebrowser:stable",
                "ghcr.io/gtsteffaniak/filebrowser:stable",
                "gtstef/filebrowser:latest",
                "ghcr.io/gtsteffaniak/filebrowser:latest"
              ]
            else . end
          ')
          TAGS_CSV=$(echo "$MODIFIED_JSON" | jq -r '.tags | join(",")')
          echo "$TAGS_CSV" > modified_tags.txt  # Optional debug output
          echo "cleaned_tag=$TAGS_CSV" >> $GITHUB_OUTPUT
      - name: Build and push
        uses: docker/build-push-action@v6
        with:
          context: .
          build-args: |
            VERSION=${{ fromJSON(steps.meta.outputs.json).labels['org.opencontainers.image.version'] }}
            REVISION=${{ fromJSON(steps.meta.outputs.json).labels['org.opencontainers.image.revision'] }}
          platforms: linux/amd64,linux/arm64
          file: ./_docker/Dockerfile
          push: true
          tags: ${{ steps.modify-json.outputs.cleaned_tag }}
          labels: ${{ steps.meta.outputs.labels }}
  push_slim_release_to_registry:
    name: Push slim release
    runs-on: ubuntu-latest
    steps:
      - name: Checkout
        uses: actions/checkout@v4
      - name: Set up QEMU
        uses: docker/setup-qemu-action@v3.0.0
      - name: Set up Docker Buildx
        uses: docker/setup-buildx-action@v3.0.0
      - name: Login to Docker Hub
        uses: docker/login-action@v3
        with:
          username: ${{ secrets.DOCKERHUB_USERNAME }}
          password: ${{ secrets.DOCKERHUB_TOKEN }}
      - name: Login to GitHub Container Registry
        uses: docker/login-action@v3
        with:
          registry: ghcr.io
          username: ${{github.actor}}
          password: ${{ secrets.PAT }}
      - name: Extract metadata (tags, labels) for Docker and GHCR
        id: meta
        uses: docker/metadata-action@v5
        with:
          images: |
            gtstef/filebrowser
            ghcr.io/gtsteffaniak/filebrowser
      - name: Modify tags (strip 'v' and add 'slim' if needed)
        id: modify-json-slim
        run: |
          JSON='${{ steps.meta.outputs.json }}'
          MODIFIED_JSON=$(echo "$JSON" | jq '
            .tags |= map(
              sub(":v"; ":")                 # Strip the 'v'
              | select(test(":latest") | not) # Remove the "latest" tag
              | . + "-slim"                   # Append "-slim" to the versioned tag
            ) |
            if any(.tags[]; test("beta")) then
              .tags += [
                "gtstef/filebrowser:beta-slim",
                "ghcr.io/gtsteffaniak/filebrowser:beta-slim"
              ]
            else . end |
            if any(.tags[]; test("stable")) then
              .tags += [
                "gtstef/filebrowser:stable-slim",
                "ghcr.io/gtsteffaniak/filebrowser:stable-slim"
              ]
            else . end
          ')
          TAGS_CSV=$(echo "$MODIFIED_JSON" | jq -r '.tags | join(",")')
          echo "cleaned_tag=$TAGS_CSV" >> $GITHUB_OUTPUT
      - name: Build and push slim image
        uses: docker/build-push-action@v6
        with:
          context: .
          build-args: |
            VERSION=${{ fromJSON(steps.meta.outputs.json).labels['org.opencontainers.image.version'] }}
            REVISION=${{ fromJSON(steps.meta.outputs.json).labels['org.opencontainers.image.revision'] }}
          platforms: linux/amd64,linux/arm64,linux/arm/v7
          file: ./_docker/Dockerfile.slim
          push: true
          tags: ${{ steps.modify-json-slim.outputs.cleaned_tag }}
          labels: ${{ steps.meta.outputs.labels }}<|MERGE_RESOLUTION|>--- conflicted
+++ resolved
@@ -71,11 +71,7 @@
             if any(.tags[]; test("beta")) then
               .tags += [
                 "gtstef/filebrowser:beta",
-<<<<<<< HEAD
-                "ghcr.io/gtsteffaniak/filebrowser:beta",
-=======
                 "ghcr.io/gtsteffaniak/filebrowser:beta"
->>>>>>> 69068545
               ]
             else . end |
             if any(.tags[]; test("stable")) then
