--- conflicted
+++ resolved
@@ -8,13 +8,8 @@
 	fi
 	echo "installing swagger needed to generate backend api docs..."
 	go install github.com/swaggo/swag/cmd/swag@latest
-<<<<<<< HEAD
-	echo "installing golangci-lint needed for linting..."
+	echo "installing golangci-lint needed for linting backend code..."
 	go install github.com/golangci/golangci-lint/cmd/golangci-lint@v1.64
-=======
-	echo "installing golangci-lint needed to lint backend code..."
-	go install github.com/golangci/golangci-lint/cmd/golangci-lint@latest
->>>>>>> 4283f834
 	echo "installing npm requirements for frontend..."
 	cd frontend && npm i
 
