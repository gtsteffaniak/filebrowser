# Changelog

All notable changes to this project will be documented in this file. For commit guidelines, please refer to [Standard Version](https://github.com/conventional-changelog/standard-version).

<<<<<<< HEAD
=======
## v1.1.3-beta

 **Notes**:
 - continue create user dir scope even if filesystem path creation fails #1509
 - access control cache is cleared more aggresively to ensure no delay
 - removed default .ico favicon in favor of .svg

 **BugFixes**:
 - indexing used size increases over time #1685
 - download progress is not shown #1687

>>>>>>> 69068545
## v1.1.2-beta

 **Notes**:
 - changes to duplicate detector
   - temp SQLite database each query to reduce memory pressure
   - max limit is 500 groups total
 - Downloads from UI requests utf-8 formatted names to support chinese and other characters. Updated swagger docs.
 - beta releases no longer publish to `latest` docker tag #1675

 **BugFixes**:
 - better index status updates, fixing delays #1649
 - fixed long load times for listings with media info due sequential processing of files. 
 - downloaded files always included `utf-8` in filename #1671
 - custom sidebar links allow external links like `https://google.com`
 - html title not populated correctly for links #1676

## v1.1.1-beta

 **Notes**:
 - [docker] upgraded ffmpeg 8.0 to 8.0.1
 - stricter access control checks on file downloads.
 - Wrong translation on Chinese "save" button #1650
 - Incorrect Spanish Translations in Folder Creation and Rename Actions #1626
 - duplicate file detector has stricter partial checksum match #1617

 **BugFixes**:
 - added missing exiftool to docker image for heic conversion orientation support
 - v1.1.0-beta - Incorrect naming of 1 file in directory-info #1621
 - disable only office viewing settings not applying
 - OnlyOffice integration does not work behind proxy authentication #1422
 - Newly created users "add on" to defined scope of previous user #1628 #1518
 - disable chown on upload / file saving #1469 #1546
 - Uploading a file will silently overwrite any existing file with the same name #1564
 - share file url issue
 - Fix drag and drop and rows in normal view #1651
 - Some text based files are not able to edit. #1567

## v1.1.0-beta

 **New Features**:
 - Added tools
   - size analyzer -- quickly show largest files in interactive graphical chart
   - duplicate finder -- find duplicate files larger than 1MB
   - material icon picker and previewer
 - Listing View Style updates
   - Status bar for listing view #1459
   - Duration field shows up if media is shown with duration
   - More dynamic view modes with additional styling changes
   - Total display modes consolidated into 3 main groups: list, gallery, normal. "icon" and "compact" mode exist as views based on display size setting.
 - Customizable sidebar links
   - Logged in users can have their preferences saved and synced
   - Can rearrange, add custom links, and save your preferences.
   - Can customize shares with their own custom sidebar links.
 - Dynamic scopes for OIDC #1414 #1363
 - Share and Access Rules validation
   - If a file/path is moved/renamed in UI its rules and shares will always follow.
   - If a file/path is moved/renamed outside UI, a warning message will show and ability to associate to new path
 - Cascade delete access in Access Management when deleting a User #1347
 - Enhanced notifications #1331
   - Added "toast" notification type support -- most success messages show as toast now.
   - multiple stacked notifications possible
   - notification button support, such as click to open folder after moving file.
   - notification history (not including toasts)
   - Add swipe and visual timeout to notifications #1600
 - Choose different bind ip via `server.listen` #1573
 - Allow disabling clearing cache each startup via `server.cacheDirCleanup: false` in config #1576

 **Notes**:
 - more efficient user update actions. Successful PUT actions return only 204 if successful.
 - Do not enter directory on "New Folder" action #1343
 - Improved indexing performance - individual scanners per directory at root.
 - Improved search memory efficiency
 - Improved scrolling performance
 - Static file handling has been streamlined, could potentially see some changes from this.
 - No longer automatically publishing any dev builds to docker
 - deprecated "DefaultLandingPage" option -- now determined by first source link in sidebar.
 - Improve rename prompt #1608 #1556

 **BugFixes**:
 - uploading/editing/saving to password protected shares error
 - updating a share with password protection without a password removed the password.
 - per-user download counts were not persistant accross restarts
 - "Update" button in Chinese wraps incorrectely #1542

## v1.0.1-stable

 **BugFixes**:
 - UserDefault always applies to newly created users #1518
 - Updating user's own password sometimes doesn't work
 - Anonymous Share link with optional password does not allow downloads #1553
 - Share options should go in the meta tags #1511
 - Unable to select compression format when downloading multiple files/dir via Share link (v1.0.0) #1557
 - fixed sidebar clipping on some browsers like safari
 - Files show as Download is not available even though it is #1537

## v1.0.1-beta & v1.0.0-stable

 **New Features**:
 - login icon support added via `frontend.loginIcon` config path variable

 **Notes**:
 - updated default login icon
 - stopped publishing rolling `dev` docker tag.
 - build requirement change -- from node 18 > node 20 with npm 9.0.0+
 - version is not shown for unauthenticated users #1444
 - adjusted how static assets are served to better handle icon standards
 - fixed signup login #1444
 - update makefile linker flags to properly set version and sha #1474
 - better windows build support -- `make setup` and `make dev` work as long as git is installed on windows
 - added better first initilization detection
   - If filebrowser initialized and does not detect a database, a new warning message in server logs appears.
   - If theres no database on start, any admin user's first login will see a welcome message in the ui.
   - For docker, it defaults to ./data/database.db, but will also fallback to ./database.db without any additional configuration.

 **BugFixes**:
 - Generating multiple HEIC previews in parallel fails #1470
 - ? in path not always encoded right #1447
 - fixed some condition that the halloween background doesn't load properly
 - some comments not showing up on config viewer in settings

## v1.0.0-beta

 **Notes**:
 - Enhanced onlyoffice debugger with more wholistic backend logs
 - Updated info prompt styling
 - share qr code links to externalUrl for entire share if exists #1329

 **BugFixes**:
 - cookie host is set using x-Forwarded-Host to better support reverse proxies.
 - HEIC conversion not working #1460
 - 'Prevent user changing their password' also prevents admins changing the users password. #1365
 - OnlyOffice write problem #1397 #1068
 - Conditionals starting with a . seem to not work. #1455
 - Last modified in file info is empty #1443
 - Share links: 'Default View Mode' does not apply to subfolders. #1463

## v0.8.11-beta

 **New Features**:
 - OnlyOffice debugger now shows backend logs as well for admin users.
 - If proxy auth based `username` equals `auth.adminUsername`, the user will be promoted to admin.
 - Guard against accidently cancelling uploads #1419
 - Added a quirky halloween theme that automatically applies on october 31st -- you can disable this from happening by setting `frontend.styling.disableEventThemes`

 **Notes**:
 - Removed share setting `enableOnlyOfficeEditing` -- uses value from `allowEditing`
 - Anonymous users can now edit if a share has edit permissions enabled.
 - No "Incompatible user settings detected" message if its first setup
 - cookie handling revamped
   - fully backend managed
   - `auth` cookie name changed to `filebrowser_quantum_jwt`
   - auth cookie for password users no longer session based #1439
   - removed state jwt state variable -- 100% cookie based.

 **BugFixes**:
 - Fixed issue editing onlyoffice on shares #1397
 - Added proper and robust logging / error handling for the onlyoffice callback. #1422 #1068
 - If a file was moved/renamed/deleted onlyoffice would re-save the original file without error, now it gives error the file doesn't exist anymore.
 - OnlyOffice integration does not work behind proxy authentication #1422
 - proxy-based authentication with docker does not work unless set up with password-based login first #1226
 - Select all bug on safari mobile #1421
 - Dragging a item into itself #1446

## v0.8.10-beta

 **New Features**:
 - Add marquee selection to listing view -- thanks @Kurami32 #1388

 **Notes**:
 - More changes to login auth flow
 - respects `FILEBROWSER_DISABLE_AUTOMATIC_BACKUP='true'` env var #1398
 - Deprecating `conditionals.hidden` instead use `conditionals.ignoreHidden`

 **BugFixes**:
 - Fix material outline styling
 - "feels lonely here" when clicking at source tab #1387
 - Anonymous upload bug 0.8.9 #1383
 - changing previews between documents in onlyoffice #1410
 - onlyoffice should display user language #1061
 - Filebrowser will hard fail when OIDC provider is not found #733
 - some API endpoints always return 404 #849

## v0.8.9-beta

> [!CAUTION]
> If you have indexing rules -- such as [maxWatchers](https://github.com/gtsteffaniak/filebrowser/blob/39514169f17ed9586d587dd496257588ded6e532/frontend/public/config.generated.yaml#L30), [neverWatchPaths](https://github.com/gtsteffaniak/filebrowser/blob/39514169f17ed9586d587dd496257588ded6e532/frontend/public/config.generated.yaml#L31C9-L31C24), [exclude](https://github.com/gtsteffaniak/filebrowser/blob/39514169f17ed9586d587dd496257588ded6e532/frontend/public/config.generated.yaml#L32C9-L32C16) rules, [include](https://github.com/gtsteffaniak/filebrowser/blob/39514169f17ed9586d587dd496257588ded6e532/frontend/public/config.generated.yaml#L43) rules, see [the migration guide](https://filebrowserquantum.com/en/docs/user-guides/general-configuration/exclusion-rules/) for help.

 **New Features**:
 - Playback Queue for media -- thanks @Kurami32 #1339
 - Ctrl+b Shortcut to toggle sidebar, open settings, search #1172
 - Add a "select all" toggle in the menu #974
 - Save on exit text editor -- thanks @srini-abhiram #1334 #1241
 - Disabled indexing for subfolders but allow browsing #783
 - Added more granular create/upload, delete, and download (includes viewing content) permission #1200 #1199
 - Upload settings can be adjusted directly in the upload prompt
 - Added paste confirmation prompt when using copy/paste keyboard shortcuts.
 - Updated shares
   - `disableDownload` to disable download and (content viewing).
   - `allowReplacements` to share permission -- prohibits replacing files on conflict #661
   - normal shares can create/upload files if given permission

 **Notes**:
 - Optimized font and icon loading.
 - the next/previous buttons will follow media queue order if playback mode has a queue.
 - All new exclude rules -- see [full config example](https://github.com/gtsteffaniak/filebrowser/wiki/Full-Config-Example)
 - The order of sources will strictly match order in config.yaml. Default landing page is root first source unless otherwise configured in profile settings.
 - Uploading changes #1371
   - Chunked uploading can no longer be explicitly disabled, defaults to 5MB chunks
   - Automatic chunked/non-chunked uploads based on size. If an item exceeds the chunk size, chunked uploading will occur. If its less than chunk size, no chunked upload.
   - To "disable" chunked upload, you an set your chunk size very large -- 0 chunk size will be reset to 5MB.

 **BugFixes**:
 - Remember the previous location after closing a preview #1336
 - fixed issue related to multi-config parsing #1267
 - Cannot save text files, missing button #1326 #1367
 - Files are being overwritten and/or content disappears #1312
 - moving between items using next/previous will reset the req and show a responsive loading spinner -- fixing several state related issues.
 - access management: child folders accessible stopped showing up #1332
 - Make source inaccessible if directory does not exist rather than exiting on start #1264
 - HTTP Proxy environment gets ignored since version v0.8.6-beta #1324
 - album artwork preview not showing on shares
 - fixed OIDC logout causing a loop #995 #1361
 - fixed checksum failure #1372
 - Copy, paste, cut shortcuts don't work and make the UI unusable #1375

## v0.8.8-beta

 **New Features**:
 - Ability to split configuration files via yaml anchoring #1267
   - see [How to: Use multiple config files](https://github.com/gtsteffaniak/filebrowser/wiki/How-to:-Use-multiple-config-files)
 - added [Init Script Help wiki](https://github.com/gtsteffaniak/filebrowser/wiki/Init-Script-Help) to examples how you can bootstrap filebrowser quantum programatically
 - Add capability to edit files permissions #813
   - see updated full config for help using `server.filesystem`
 - better copy/move prompt "in progress" indicator
 - better login error message feedback
 - Add capability to disable certain video previews at server level. See full config for help.
 - Added ability to play media in same folder sequentially or shuffled.
 - upload/upload only share links. #661
 - Default landing directory if no other redirect is found (set profile settings) #781
 - share download limit feature can apply per user -- and disables anonymous download when enabled.
 - Docker health check #1292
 - embedded subtitle support is now **disabled** by default, can be enabled via `integrations.media.extractEmbeddedSubtitles`. Per share configuration is also possible via `extractEmbeddedSubtitles` toggle. This change is because reading subtitles requires processing the entire file, and multi GB video files can take 10-20 seconds.

 **Notes**:
 - Some standardized path format changes for access rules to ensure the rules apply. A migration check happens on startup, all rules should still be in effect without any issues, but double check.
 - moved `server.debugMedia` to `integrations.media.debug`
 - optimized thumbnail generation workflow
   - more concurrency changes for video thumbnails (now half of the numImageProcessors config)
   - 15s timeout added to preview api
   - preview operations are cancelled if api request is terminated.
   - reduced io overhead for video previews
   - you can now disable individual video file previews system wide at server config level (all enabled by default)

 **BugFixes**:
 - video plyr dark mode style issue where buttons are black instead of white
 - error when running without a config file #1280
 - Issue persist in 0.8.7 with Access Management #1282
 - all static resources go through /public/static url to fix logout loop #995
 - "realtime" Permission of API keys is not working #1141
 - "Path not found" when trying to share a file or folder inside a sub-directory #1139
 - logout path redirect not working
 - 2FA secret error #1305
 - console errors during login/logout
 - fix scoped user share creation issue #1309
 - share close button and navigation issues.
 - OnlyOffice source not found when opening shared file #1285
 - user scoped onlyoffice error saving files with Onlyoffice #1068

## v0.8.7-beta

 **New Features**:
 - json logging format support

 **Notes**:
 - increased overall file size limit to retrieve metadata from 50MB to 300MB #1234
 - document previews don't show up as folder previews.

 **BugFixes**:
 - Fix directories empty issue when disableIndexing is true #1249
 - OIDC to Authentik behind CloudFlare with Bot Fight turned on triggers a JS challenge #1165
 - OIDC Auth - loop with expired token #995
 - We lost the ability for download all? #1250
 - Directories are all empty when disableIndexing is true #1248
 - Access Management: issues on the shared folder when there's a sub folder #1208
 - user preferences for individual preview file types not getting respected (disable/enable office,image,video)
 - High server load when browsing folders with .mkv files #1259
 - 2FA can not be disabled with non-admin user #1244
 - 2FA not working on login #1243
 - Thumbnails of .m4a, .flac, and .opus are not displaying #1234
 - creating files/folders with same name overwrite each other #1242

## v0.8.6-beta

 **Notes**:
 - Please remove `indexAbumArt` config option from your config: it has been deprecated... I found a way to detect album art without impacting indexing performance -- so its default behavior.
 - Download button should be invisible before password input #1162
 - opus files / opus files detected wrongly #1164
 - changed autoplay behavior on plyr to not start playing if blocked instead of playing muted.
 - QR-Code disappearing / sliding out from shared link #1155
 - audio player matches dark/light mode better

 **BugFixes**:
 - Copy/Move index update changes to be more thorough and update album artwork #1220 #1219
 - fix preview related issues #1225 #1223
 - Scrollbar missing on user-edit-prompt in v0.8.5-beta #1221
 - copy share download link inconsistency #1207
 - fixed some onlyoffice related issues #1192 #1068
 - Creating a file, then a folder with the same name makes the folder unusable #1167
 - fix plyr issue switching from video to audio via next/previous button.

## v0.8.5-beta

 **New Features**:
 - backend media metadata processing
   - significantly improved performance
   - album artwork shows in listing view as preview thumbnail Album art thumbnail: display embedded covers of mp3/flac files #925
   - folders can show album art if enabled with indexing `server.sources.config.indexAlbumArt:true`
   - removed need for frontend dependancies.
 - optional thumbnail support for folders -- uses first child item with thumbnail as cover. Useful in combination with album metadata support to show album covers for folders with music.
 - Remember folder view type (and sorting) for each folder #966
 - heic is supported in viewer (via ffmpeg conversion) when on non-safari browser. This can be enabled via `integrations.ffmpeg.convert.impagePreview.heic: true` #1191
 - OnlyOffice: Add option to open documents in viewer mode (`integrations.office.viewOnly`) #1193
 - Exclude folders and file names 'starting with' or wildcard option #1054
 - added better info for failed uploads #1050
 - upload prompt "clear completed" can be changed to "clear all" in uploads & downloads settings to clear error and conflict states as well. #1128
 - share 'default view mode' option #1212
 - Universal Next/Previous buttons
   - available for all listing items (including office/markdown etc)
   - remembers sort order from parent directory
   - new "Quick Jump" prompt if you drag the next/previous icons. This shows other files available to "jump" directly to quickly.

 **Notes**:
 - Added more tests to ensure new features work in future.
 - caching for preview images is md5 based. Moved, renamed, or duplicate images don't get re-generated. Same album artwork shares cache.
 - Hide @eaDir folder by default #1212
 - defaults to hide "@eadir" folders (common for synology) #1212
 - After move/copy, ability to move to the destination folder #999

 **BugFixes**:
 - Access Management: issue with access settings #1195
 - fix shutdown panic related to sse connection
 - Custom theming not working in 0.8.4 beta #1204
 - Config Viewer not working #1189
 - "Path not found" when trying to share a file or folder inside a sub-directory #1139
 - files containing "+" in share issue #1089

## v0.8.4-beta

 **New Features**:
 - New media player styles and features
   - Custom Media Player: enhanced media player using plyr thanks @Kurami32 (see #1160)
   - Custom Media Player: also adds support for metadata
   - added embeded video subtitle support (for both native and custom player). @maxbin123 #1072 #1157
   - Users can disable the customer player and opt of native in profile settings.
 - Option to disable backend update check via `server.disableUpdateCheck` #1134
 - added `frontend.favicon` and `frontend.description` for html overrides
 - onlyoffice is now supported in shares. Both viewing and editing can be configured per-share.
 - Added only office debug view and wiki to assist with debugging issues #1068 #911 #1074
 - Dark mode enforcement possible for shared links #1029
 - added `System & Admin` section to settings
   - includes a new config viewer to see current running config (hides secrets) #838
 - added `server.minSearchLength` to allow adjusting the length requirement for search #1174

 **Notes**:
 - access management: specific folders/files with access are shown instead permission denied for parent folder
 - navigation no longer appends last location hash which should fix some unwanted navation behavior #1070
 - altered the context menu style and behavior.
 - documentation update: comma or Space separated extensions #1138
 - Files and folders can be created with "/" or "\" on the name #1126
 - Share management should not be allowed without authentication #1163
 - Question about customizing session timeout #1184

 **BugFixes**:
 - access management: delay showing rule changes in the list fixed. #1131
 - Color names are not localized #1159
 - rename issues #1170 #1171
 - some shortcuts not working #1056
 - Can't copy/paste text on mobile #1168
 - Can't change between images inside of the share image viewer. #1144
 - fixed and updated translations with variables always showing english.

## v0.8.3-beta

 **BugFixes**:
 - fixed search bar style bug in mobile #1147

## v0.8.2-beta

 **New Features**:
 - added `source.config.denyByDefault` configuration to enable a deny-by-default access rule. A source enabled with this will deny access unless an "allow" rule was specifically created. (Similar to creating a root-level denyAll rule)
 - allow oidc user source access and permission based on username and groups is fulfilled by denyByDefault source with access rules https://github.com/gtsteffaniak/filebrowser/issues/824
 - "open parent folder" in context menu and search results https://github.com/gtsteffaniak/filebrowser/issues/1121
 - added friendly "share not found" page.

 **Notes**:
 - 8.0 ffmpeg version bundled with docker
 - go 1.25 upgrade with green tea GC enabled
 - totp secrets accept non-secure strings, only throwing warning
 - adjusted download limit so it also counts viewing text "content" of files (like in editor). You can also "disable file viewing" to stop the editor from showing. lower quality file image previews are not counted as downloads.
 - updated invalid share message to be more clear https://github.com/gtsteffaniak/filebrowser/issues/1120

 **BugFixes**:
 - fixed /public/static routes issue
 - shares redirect to login - https://github.com/gtsteffaniak/filebrowser/issues/1109
 - some static assets not available to anonymous user - https://github.com/gtsteffaniak/filebrowser/issues/1102
 - more safari style issues https://github.com/gtsteffaniak/filebrowser/issues/1110
 - fix public share download issues https://github.com/gtsteffaniak/filebrowser/issues/1118 https://github.com/gtsteffaniak/filebrowser/issues/1089
 - fixed disable file viewer setting and enforced on backend

## v0.8.1-beta

 **New Features**:
 - api for generate download link (see swagger) https://github.com/gtsteffaniak/filebrowser/issues/1007
 - added `source.config.disabled` option to disable a source without removing it from config file.
 - added `source.config.private` option to designate as private -- currently just means no sharing permitted.
 - hide share card in share
 - download count for a share shows up on share management

 **Notes**:
 - updated description for indexingIntervalMinutes https://github.com/gtsteffaniak/filebrowser/issues/1067

 **BugFixes**:
 - fixed styling issues https://github.com/gtsteffaniak/filebrowser/issues/1086 https://github.com/gtsteffaniak/filebrowser/issues/1081 https://github.com/gtsteffaniak/filebrowser/issues/1082 https://github.com/gtsteffaniak/filebrowser/issues/1098
 - fix download limit issue https://github.com/gtsteffaniak/filebrowser/issues/1085
 - fixed oidc user defaults for new user https://github.com/gtsteffaniak/filebrowser/issues/1071
 - shares get updated when files moved in ui https://github.com/gtsteffaniak/filebrowser/issues/760
 - click listing behavior doesn't clear (introduced in 0.8.0) https://github.com/gtsteffaniak/filebrowser/issues/1101
 - show download count and limit in share list in settings https://github.com/gtsteffaniak/filebrowser/issues/1103
 - fix windows alt+arrow movement issue https://github.com/gtsteffaniak/filebrowser/issues/1094
 - nav memory issue for filenames with brackets https://github.com/gtsteffaniak/filebrowser/issues/1092
 - files with "+"" in name issue https://github.com/gtsteffaniak/filebrowser/issues/1089
 - fixed editor bug in share view https://github.com/gtsteffaniak/filebrowser/issues/1084
 - other share related issues https://github.com/gtsteffaniak/filebrowser/issues/1087 https://github.com/gtsteffaniak/filebrowser/issues/1064


## v0.8.0-beta

  This is a major release, new features and changes could introduce breaking behavior. Here are the known potentially breaking changes:

  - all public api and share url's get a `/public` prefix, making it easier to use with a reverse proxy. Any existing share link will still work but get redirected.
  - a small change to styling you may need to update your custom styling, for example the id `#input` was renamed `#search-input`

 **New Features**:
 - New access control system. You can add new allow / deny / denyAll rules for users/groups for specific paths on specific sources.
   - groups currently only works with provided oidc groups, but will add a full group management option for manual creation. https://github.com/gtsteffaniak/filebrowser/issues/545
 - share view changes -- now aligns with the standard listing view. This means files can be viewed and edited (if permission allows) just like a normal listing.
 - many share links customization enhancements
   - only share to certain authenticated users https://github.com/gtsteffaniak/filebrowser/issues/656 https://github.com/gtsteffaniak/filebrowser/issues/985
   - one-time download links
   - customize share theme https://github.com/gtsteffaniak/filebrowser/issues/827 https://github.com/gtsteffaniak/filebrowser/issues/1029
   - share link public changes https://github.com/gtsteffaniak/filebrowser/issues/473
   - shares can be modified/configured after creation.
   - download throttling for shares

 **Notes**:
 - hover effect on list/compact view https://github.com/gtsteffaniak/filebrowser/issues/1036

 **BugFixes**:
 - fix new file "true" content issue https://github.com/gtsteffaniak/filebrowser/issues/1048
 - editor allows device default popup https://github.com/gtsteffaniak/filebrowser/issues/1049

## v0.7.18-beta

 **Notes**:
 - desktop context menu "select multiple" enabled as optional user default (#1000)
 - onlyoffice readonly document types (".pages", ".numbers", ".key") list (#1018)
 - onlyoffice tweaks to make more consistent, added logging (#1015)

 **BugFixes**:
 - fix lightBackground issue (#1021)
 - fix user save issues (#1020, #1027)
 - fix image preview cache issue (#989)
 - fix file/folder count issue (#989)
 - only first file was upload on drag-n-drop (#1024)

## v0.7.17-beta

See an example of custom css styling that uses the reduce-rounded-corners.css by default and allows users to choose other themes. You can add your own themes as well that users can choose from in profile settings:

```
frontend:
  styling:
    lightBackground: "#f0f0f0"   # or names of css colors
    darkBackground: "#121212"
    customCSS: "custom.css"  # custom css file always applies first, then user themes on top of that.
    customThemes:
      "default": # if "default" is specified as the name, it will be the default option
        description: "Reduce rounded corners"
        css: "reduce-rounded-corners.css" # path to css file to use
      "original":
        description: "Original rounded theme"
        css: ""  # you could default to no styling changes this way.
```

 **New Features**:
 - more custom styling options (thanks @mordilloSan for #997)
   - background colors can be easily set in config
   - provided an example `reduce-rounded-corners.css` available by default in docker. (#986, #837)
   - added feature to specify multiple css themes that users can choose from in profile settings
 - swipe between photos on mobile (#825)

 **Notes**:
 - changed partition calculations on linux for total disk size (#982)
 - upload conflict detection for folders offers "replace all" if the folder already exists in target location.

 **BugFixes**:
 - TOTP prompt not showing generated code issue https://github.com/gtsteffaniak/filebrowser/issues/996
 - select mulitple deselect on mobile (#1002)
 - viewing svg images.

## v0.7.16-beta

 **Notes**:
 - more server logging for uploads when debug logging is enabled

 **BugFixes**:
 - fix onlyoffice integration viewing bug (#990)
 - fix uploading files with exec permissions (#984)
 - fix redirect on no source path (#989)
 - refresh file info on rename (#989)
 - listing refreshes when uploads finish (#989)
 - disable edit mode for certain onlyoffice files (#971)

## v0.7.15-beta

 **New Features**:
 - added userDefault `disableViewingExt`. The new properties apply to all files, not just office.
 - code blocks in markdown viewer have line numbers and each line is highlightable

 **Notes**:
 - replaced `disableOfficePreviewExt` with more generally applicable `disablePreviewExt` to disable preview for any specific file type.
 - more tooltip descriptions for settings options

 **BugFixes**:
 - fix chinese and other language error (#972, #969)
 - fix docker dockerfile for `docker run` (#973)
 - fix double slash href on single source (#968)
 - fix sources named "files" or "share" issue (#949, #574)
 - focus input field on popups (#976)
 - hopeful fix for size calculation (#982)
 - edit button is not working on .md files (#983)

## v0.7.14-beta

 **Notes**:
 - Updated translations https://github.com/gtsteffaniak/filebrowser/issues/957
 - enabled more doc types for onlyoffice https://github.com/gtsteffaniak/filebrowser/discussions/945

 **BugFixes**:
 - noauth user issue https://github.com/gtsteffaniak/filebrowser/issues/955
 - error 403 on source name with special characters https://github.com/gtsteffaniak/filebrowser/issues/952
 - delete pictures in previewer issue https://github.com/gtsteffaniak/filebrowser/issues/456
 - trailing slash source name issue https://github.com/gtsteffaniak/filebrowser/issues/920
 - image lazy loading issue causing all items to get previews at one time, not just whats in view.

## v0.7.13-beta

 **New Features**:
 - copy and Move files between sources https://github.com/gtsteffaniak/filebrowser/issues/689
 - new enhanced upload prompt
   - uses chunked uploads https://github.com/gtsteffaniak/filebrowser/issues/770
   - all or individual uploads can be paused/resumed
   - individual uploads can be retried
   - individual file upload progress https://github.com/gtsteffaniak/filebrowser/issues/871
   - keeps screen on https://github.com/gtsteffaniak/filebrowser/issues/900

 **Notes**:
 - lots of UI improvements
 - reworked a lot of the frontend path/source logic to be more consistent.
 - updated sort behavior to be natural sort https://github.com/gtsteffaniak/filebrowser/issues/551
 - optional quick save icon https://github.com/gtsteffaniak/filebrowser/issues/918
 - improved language support: zh-tw chinese traditional (tawain)

 **BugFixes**:
 - more accurate disk used calculation -- accounting for hard links and sparse files. https://github.com/gtsteffaniak/filebrowser/issues/921
 - fix api key revoking mechanism
 - fixed shift-select https://github.com/gtsteffaniak/filebrowser/issues/929
 - video preview images on safari https://github.com/gtsteffaniak/filebrowser/issues/932
 - sticky mode isn't sticky https://github.com/gtsteffaniak/filebrowser/issues/916

## v0.7.12-beta

Happy 4th of July!

The most noteworthy change is that no sources will be automatically enabled for any user. In order for a user to use a source, it needs to be added for that user. Or to keep a source available for all users, you can specify `defaultEnabled` in the source config to maintain the same behavior. See the wiki

 **New Features**:
 - setting added `deleteWithoutConfirming`, useful for quickly deleting files -- does not apply to folders.
 - more options for minimal UI https://github.com/gtsteffaniak/filebrowser/issues/745
 - dedicated section for sidebar customization in profile settings https://github.com/gtsteffaniak/filebrowser/issues/437

 **Notes**:
 - Filebrowser no longer requires a default source, users can be created without any sources.
 - Disables changing login type fallback behavior https://github.com/gtsteffaniak/filebrowser/issues/620
 - Uses calculated index size as "used" and total partition size as "total" https://github.com/gtsteffaniak/filebrowser/issues/875
 - Select multiple won't show up in context menu when using a desktop browser (with keyboard), opting for keyboard shortcuts
 - Updated translations that were not complete, such as simplified chinese https://github.com/gtsteffaniak/filebrowser/issues/895
 - larger min drop target size https://github.com/gtsteffaniak/filebrowser/issues/902
 - refresh page after file actions https://github.com/gtsteffaniak/filebrowser/issues/894
 - improved user PUT handler for easier user modification via API https://github.com/gtsteffaniak/filebrowser/issues/897
 - optional sidebar actions for upload/create https://github.com/gtsteffaniak/filebrowser/issues/885

 **BugFixes**:
 - fix delete in preview when moving between pictures. https://github.com/gtsteffaniak/filebrowser/issues/456
 - getting file info issue when indexing is disabled.
 - fixed initial sort order https://github.com/gtsteffaniak/filebrowser/issues/551
 - incorrect filename Drag and Drop fixes https://github.com/gtsteffaniak/filebrowser/issues/880
 - fix share duration always showing just now https://github.com/gtsteffaniak/filebrowser/issues/896

## v0.7.11-beta

 **Breaking Changes**:
  - `auth.resetAdminOnStart` has been removed. Instead, if you have `auth.adminPassword` set it will always be reset on startup. If you want to change your default admin password afterwards, make sure to unset `auth.adminPassword` so it doesn't get reset on startup.
  - renamed include/exclude rules see [updated example wiki](https://github.com/gtsteffaniak/filebrowser/wiki/Configuration-And-Examples#example-advanced-source-config)!

 **New Features**:
 - more comprehensive exclude/include rules (see example wiki above).
   - include/exclude parts of folder names as well https://github.com/gtsteffaniak/filebrowser/issues/854
   - include/exclude file or folder names globally.
 - `source.config.neverWatchPaths` is now functional -- a list of paths that get indexed initially, but skips re-indexing. Useful for directories you don't expect to change ever, still show up in search but get don't contribute to indexing time after initial indexing.

 **Notes**:
 - updated swagger docs https://github.com/gtsteffaniak/filebrowser/issues/849

 **BugFixes**:
 - fix version update notification for binary https://github.com/gtsteffaniak/filebrowser/issues/836
 - ctrl-click cache issue https://github.com/gtsteffaniak/filebrowser/issues/735
 - fix admin user reset OIDC user https://github.com/gtsteffaniak/filebrowser/issues/811 https://github.com/gtsteffaniak/filebrowser/issues/851
 - fix windows and binary muPdf issue https://github.com/gtsteffaniak/filebrowser/issues/744
 - fix logout oidc issue https://github.com/gtsteffaniak/filebrowser/issues/829 https://github.com/gtsteffaniak/filebrowser/issues/662
 - file name upload bug https://github.com/gtsteffaniak/filebrowser/issues/662
 - could not create share with absolute timestamps enabled https://github.com/gtsteffaniak/filebrowser/issues/764
 - context menu off screen issue https://github.com/gtsteffaniak/filebrowser/issues/828

## v0.7.10-beta

 **OIDC change**: if you specify `oidc.userIdentifier: "username"`, originally this would map to `preferred_username` but now it maps to `username` explicitly. To maintain the same behavior update your config to `userIdentifier: "preferred_username"`. This was updated to allow for `username` to work as [some might need](https://github.com/gtsteffaniak/filebrowser/pull/789).

 **New Features**:
 - Added settings option to stop sidebar from automatically hiding on editor and previews. https://github.com/gtsteffaniak/filebrowser/issues/744
 - Added more secrets loadable from environment variables. https://github.com/gtsteffaniak/filebrowser/issues/790
 - Include/exclude files are checked for existence to assist with configuration, will show as warning if something is configured but doesn't exist.
 - Added open in new tab link for preview items to view the raw picture, pdf, etc. Especially helpful for safari viewing PDF documents. https://github.com/gtsteffaniak/filebrowser/issues/734
 - Added autoplay media toggle in user profile, to automatically play videos and audio.

 **Notes**:
 - Allowed to delete default admin user https://github.com/gtsteffaniak/filebrowser/issues/811 https://github.com/gtsteffaniak/filebrowser/issues/762
 - Better try/catch error handling for user feedback for shares https://github.com/gtsteffaniak/filebrowser/issues/732

 **BugFixes**:
 - Fix share scope creation issue https://github.com/gtsteffaniak/filebrowser/issues/809
 - Fix oidc token logout issue https://github.com/gtsteffaniak/filebrowser/issues/791
 - Non-admin users OTP issue https://github.com/gtsteffaniak/filebrowser/issues/815
 - Linewrap issue for a few cases https://github.com/gtsteffaniak/filebrowser/issues/810
 - BaseUrl redirect issue with proxies https://github.com/gtsteffaniak/filebrowser/issues/796
 - Fix exclude still shows up in ui issue https://github.com/gtsteffaniak/filebrowser/issues/797
 - Copy/move functions are async https://github.com/gtsteffaniak/filebrowser/issues/812
 - fix subtitle fetch issue https://github.com/gtsteffaniak/filebrowser/issues/766
 - fix location memory issue for url encoded file names

## v0.7.9-beta

 **New Features**:
 - Admin users will get a small notification banner for available update in sidebar with link to new release.

 **Notes**:
 - docker now defaults to ./data/databse.db as the database path allowing a simplified initial docker-compose.yaml. Existing configurations do not need updating.
 - oidc groups header updates admin permission of existing user (either add/remove if role exists)'
 - builds amd64 binary with musl for compatibility (glic error) https://github.com/gtsteffaniak/filebrowser/issues/755
 - renamed `server.sources.config.disabled` to `server.sources.config.disableIndexing`
 - better support for running with disabled index.
 - small indexing behavior tweaks.
 - markdown viewer hides sidebar https://github.com/gtsteffaniak/filebrowser/issues/744
 - quick download only applies to files

 **BugFixes**:
 - subtitles filename issue https://github.com/gtsteffaniak/filebrowser/issues/678
 - search result links not working with custom baseUrl https://github.com/gtsteffaniak/filebrowser/issues/746
 - preview error for office native preview https://github.com/gtsteffaniak/filebrowser/issues/744
 - more source name safety for special characters.
 - shares with special character errors https://github.com/gtsteffaniak/filebrowser/issues/753
 - backspace navigates back a page when typing https://github.com/gtsteffaniak/filebrowser/issues/663
 - markdown viewer scrolling https://github.com/gtsteffaniak/filebrowser/issues/767
 - fix user permissions updated when modifying api key permissions
 - fix language change issue https://github.com/gtsteffaniak/filebrowser/issues/768 https://github.com/gtsteffaniak/filebrowser/issues/487

## v0.7.8-beta

Note: if using oidc, please update from 0.7.7 to resolve invalid_grant issue. Also - oidc no longer creates users automatically by default -- must be enabled.

 **New Features**:
 - More oidc user creation options https://github.com/gtsteffaniak/filebrowser/issues/685
   - `auth.methods.oidc.createUser` must be true to automatically create user, defaults to false.
   - `auth.methods.oidc.adminGroup` allows using oidc provider group name to enable admin user creation.

 **BugFixes**:
 - fix save editor info sometimes saves wrong file. https://github.com/gtsteffaniak/filebrowser/issues/701
 - make ctrl select work on mac or windows. https://github.com/gtsteffaniak/filebrowser/issues/739
 - oidc login failures introduced in 0.7.6 https://github.com/gtsteffaniak/filebrowser/issues/731
 - oidc respects non-default baseURL

## v0.7.7-beta

  This release cleans up some of the native preview (image preview) feature logic. And adds simple docx and epub viewers as well. Going through all of this, I think I know how I can add full-fledge google doc and microsoft office viewer support (no edit). But, for now "onlyOffice" remains the most comprehensive solution with most compatibility and ability to fully edit. One day, I think I will be able to integrate a minimal license-free server into the docker image. But that's something for another time.

  Native preview (image preview) support is also available for linux arm64 and amd64 binaries, and windows exe.

 **New Features**:
 - since theres a wider kind of document preview types, a new disableOfficePreviewExt option has been added.
 - native (and simple) docx and epub viewers.
 - Other documents like xlsx get full size image preview when opened and no onlyoffice support.

 **Notes**:
 - all text mimetype files have preview support.
 - high-quality preview image sizes bumped from 512x512 to 640x640 to help make text previews readable.
 - no config is allowed and defaults to on source at current directory.

 **BugFixes**:
 - fix otp clearing on user save https://github.com/gtsteffaniak/filebrowser/issues/699
 - admin special characters and general login improvements https://github.com/gtsteffaniak/filebrowser/issues/594
 - updated editor caching behavior https://github.com/gtsteffaniak/filebrowser/issues/701
 - move/copy file path issue and overwrite https://github.com/gtsteffaniak/filebrowser/issues/687
 - fix popup preview loading on safari
 - `preview.highQuality` only affects gallery view mode. popop preview is always high quality, and icons are always low quality.

## v0.7.6-beta

 **New Features**:
 - native document preview generation enabled for certain document types on the regular docker image (no office integration needed)
   - supported native document preview types:
     - ".pdf",  // PDF
     - ".xps",  // XPS
     - ".epub", // EPUB
     - ".mobi", // MOBI
     - ".fb2",  // FB2
     - ".cbz",  // CBZ
     - ".svg",  // SVG
     - ".txt",  // TXT
     - ".docx", // DOCX
     - ".ppt",  // PPT
     - ".pptx", // PPTX
     - ".xlsx", // exel XLSX
     - ".hwp",  // HWP
     - ".hwp",  // HWPX
 - proxy logout redirectUrl support via `auth.methods.proxy.logoutRedirectUrl` https://github.com/gtsteffaniak/filebrowser/issues/684

 **Notes**:
 - image loading placeholders added and remain if image can't be loaded.
 - no more arm32 support on main image -- use a `slim` tagged image.

 **BugFixes**:
 - onlyoffice and other cache issues https://github.com/gtsteffaniak/filebrowser/issues/686
 - gallery size indicator centering https://github.com/gtsteffaniak/filebrowser/issues/652

## v0.7.5-beta

 **New Features**
 - new `./filebrowser.exe setup` command for creating a config.yaml on first run. https://github.com/gtsteffaniak/filebrowser/issues/675
 - new 2FA/OTP support for password-based users.
 - `auth.password.enforcedOtp` option to enforce 2FA usage for password users.

 **Notes**:
 - logging uses localtime, optional UTC config added https://github.com/gtsteffaniak/filebrowser/issues/665
 - generated config example now includes defaults https://github.com/gtsteffaniak/filebrowser/issues/590
 - `server.debugMedia` config option added to help debug ffmpeg issues in the future (don't enable unless debugging an issue)
 - more translations additions from english settings https://github.com/gtsteffaniak/filebrowser/issues/653
 - visual tweaks https://github.com/gtsteffaniak/filebrowser/issues/652
 - enhanced markdown viewer with code view spec

 **BugFixes**:
 - long video names ffmpeg issue fixed https://github.com/gtsteffaniak/filebrowser/issues/669
 - certain files not passing content https://github.com/gtsteffaniak/filebrowser/issues/657
 - https://github.com/gtsteffaniak/filebrowser/issues/668
 - allow edit markdown files
 - rename button doesn't close prompt https://github.com/gtsteffaniak/filebrowser/issues/664
 - webm video preview issue https://github.com/gtsteffaniak/filebrowser/issues/673
 - fix signup issue https://github.com/gtsteffaniak/filebrowser/issues/648
 - fix default source bug
 - https://github.com/gtsteffaniak/filebrowser/issues/666
 - fix 500 error for subtitle videos https://github.com/gtsteffaniak/filebrowser/issues/678
 - spaces and special characters in source name issue https://github.com/gtsteffaniak/filebrowser/issues/679

![image](https://github.com/user-attachments/assets/28e4e67e-31a1-4107-9294-0e715e87b558)

## v0.7.4-beta

 **Notes**:
 - Updated German translation. https://github.com/gtsteffaniak/filebrowser/pull/644

 **BugFixes**:
 - windows control click https://github.com/gtsteffaniak/filebrowser/issues/642
 - create user issue https://github.com/gtsteffaniak/filebrowser/issues/647

## v0.7.3-beta

Note: OIDC changes require config update.

 **New Features**
 - Added code highlights to text editor and enabled text editor for all asci files under 25MB
 - Motion previews for videos -- cycles screenshots of vidoes. https://github.com/gtsteffaniak/filebrowser/issues/588
 - Optionally reset default admin username/password on startup, to guarentee a username/password on startup if needed. Use by setting `auth.resetAdminOnStart` true https://github.com/gtsteffaniak/filebrowser/issues/625

 **Notes**:
 - Updated translations everywhere. https://github.com/gtsteffaniak/filebrowser/issues/627
 - Office viewer is now full-screen with floating close button. https://github.com/gtsteffaniak/filebrowser/issues/542
 - OIDC config additions
   - `issuerUrl` required now to get relevant oidc configurations.
   - `disableVerifyTLS` optionally, disable verifying HTTPS provider endpoints.
   - `logoutRedirectUrl` optionally, redirect the user to this URL on logout.
   - other URL config parameters are no longer accepted -- replace with issuerUrl.
 - Aadmins allowed to change user login methods in user settings when creating or updating users.
   - https://github.com/gtsteffaniak/filebrowser/issues/618
   - https://github.com/gtsteffaniak/filebrowser/issues/617
 - Hide header when showing only office https://github.com/gtsteffaniak/filebrowser/issues/542

 **BugFixes**:
 - Editor save shows notification
 - Preview settings resetting on startup
 - Not all languages show correctly https://github.com/gtsteffaniak/filebrowser/issues/623
 - scopes sometimes reset on startup https://github.com/gtsteffaniak/filebrowser/issues/636
 - Update save password option
   - https://github.com/gtsteffaniak/filebrowser/issues/587
   - https://github.com/gtsteffaniak/filebrowser/issues/619
   - https://github.com/gtsteffaniak/filebrowser/issues/615

## v0.7.2-beta

The `media` tags introduced in 0.7.0 have been removed -- all docker images have media enabled now.

  **Notes**:
  - Reverts enforced user login methods types -- until suitable methods to alter are available.
  - When updating a user, updating scope always sets to the exact scope specified on updated.
  - Redirect api messages are INFO instead of WARN
  - Settings has close button instead of back https://github.com/gtsteffaniak/filebrowser/issues/583

  **Bug Fixes**:
  - Hover bug when exact timestamp setting enabled https://github.com/gtsteffaniak/filebrowser/issues/585

## v0.7.1-beta

The `media` tags introduced in 0.7.0 have been removed -- all docker images have media enabled now.

  **Notes**:
  - changes to support jwks url needed for authelia - still needs testing to ensure it works https://github.com/gtsteffaniak/filebrowser/issues/575, added debug logs to help identify any further issues.
  - added apache license file back https://github.com/gtsteffaniak/filebrowser/discussions/599
  - updated toggle view icons to better match.
  - adjusted popup preview position on mobile.
  - updated createUserDir logic, https://github.com/gtsteffaniak/filebrowser/issues/541
    - it always creats user dir (even for admins)
    - scope path must exist if it doesn't end in username, and if it does, the parent dir must exist
    - enforced user login methods types -- can't be changed. a password user cannot login as oidc, etc.

  **Bug Fixes**:
  - right click context menu issue https://github.com/gtsteffaniak/filebrowser/issues/598
  - upload file issue https://github.com/gtsteffaniak/filebrowser/issues/597
  - defaultUserScope is not respected https://github.com/gtsteffaniak/filebrowser/issues/589
  - defaultEnabled is not respected https://github.com/gtsteffaniak/filebrowser/issues/603
  - user has weird navigation barhttps://github.com/gtsteffaniak/filebrowser/issues/593
  - fix multibutton state issue for close overlay https://github.com/gtsteffaniak/filebrowser/issues/596

## v0.7.0-beta

 **New Features**:
 - New authentication method: OIDC (OpenID Connect)
 - UI refresh
   - Refreshed icons and styles to provide more contrast https://github.com/gtsteffaniak/filebrowser/issues/493
   - New scrollbar which includes information about the listing https://github.com/gtsteffaniak/filebrowser/issues/304
   - User-configurable popup previewer and user can control preview size of images.
   - Enhanced user settings page with more toggle options.
   - Replaced checkboxes with toggles switches https://github.com/gtsteffaniak/filebrowser/issues/461
   - Refreshed Breadcrumbs style.
   - Main navbar icon is multipurpose menu, close, back and animates
   - Enhanced source info on the UI
     - User must have permission `realtime: true` property to get realtime events.
     - Sources shows status of the directory `ready`, `indexing`, and `unavailable`
   - Top-right overflow menu for deleting / editing files in peview https://github.com/gtsteffaniak/filebrowser/issues/456
   - Helpful UI animation for drag and drop files, to get feedback where the drop target is.
   - More consistent theme color https://github.com/gtsteffaniak/filebrowser/issues/538
 - New file preview types:
   - Video thumbnails available via new media integration (see configuration wiki for help) https://github.com/gtsteffaniak/filebrowser/issues/351
   - Office file previews if you have office integration enabled. https://github.com/gtsteffaniak/filebrowser/issues/460

  **Notes**:
  - sesssionId is now unique per window. Previously it was shared accross browser tabs.
  - DisableUsedPercentage is a backend property now, so users can't "hack" the information to be shown.
  - Updated documentation for resources api https://github.com/gtsteffaniak/filebrowser/issues/560
  - Updated placeholder for scopes https://github.com/gtsteffaniak/filebrowser/issues/475
  - When user's API permissions are removed, any api keys the user had will be revoked.
  - `server.enableThumbnails` moved to `server.disablePreviews` defaulting to false.
  - `server.resizePreview` moved to `server.resizePreviews` (with an "s" at the end)

  **Bug Fixes**:
  - Nil pointer error when source media is disconnected while running.
  - Source selection buggy https://github.com/gtsteffaniak/filebrowser/issues/537
  - Upload folder structure https://github.com/gtsteffaniak/filebrowser/issues/539
  - Editing files on multiple sources https://github.com/gtsteffaniak/filebrowser/issues/535
  - Prevent the user from changing the password https://github.com/gtsteffaniak/filebrowser/issues/550
  - Links in setting page does not navigate to correct location https://github.com/gtsteffaniak/filebrowser/issues/474
  - Url encoding issue https://github.com/gtsteffaniak/filebrowser/issues/530
  - Certain file types being treated as folders https://github.com/gtsteffaniak/filebrowser/issues/555
  - Source name with special characters https://github.com/gtsteffaniak/filebrowser/issues/557
  - Onlyoffice support on proxy auth https://github.com/gtsteffaniak/filebrowser/issues/559
  - Downloading with user scope https://github.com/gtsteffaniak/filebrowser/issues/564
  - User disableSettings property to be respected.
  - Non admin users updating admin settings.
  - Right click context issue on safari desktop.
  - office save file issue.

## v0.6.8-beta

 **New Features**
 - environment variables are available for certain secrets.
   - see wiki https://github.com/gtsteffaniak/filebrowser/wiki/Environment-Variables
   - thanks @aaronkyriesenbach https://github.com/gtsteffaniak/filebrowser/pull/511

 **Notes**:
 - config validation (see https://github.com/gtsteffaniak/filebrowser/wiki/Full-Config-Example)
   - fails when config file contains unknown fields (helps spot typos)
   - some light value validation on certain fields
   - removed recaptcha -- was disabled and not used before.
   - moved `recaptcha` and `signup` configs to `auth.methods.password`

 **BugFixes**:
 - fix scope reset on restart https://github.com/gtsteffaniak/filebrowser/issues/515
 - Clicking empty space to deselect https://github.com/gtsteffaniak/filebrowser/issues/492

## v0.6.7-beta

 **Notes**:
 - added full tests for single source example.
 - adds descriptive error if temp dir can't be created on fatal startup
 - clears temp directory on shutdown.
 - removed put settings api (unused)
 - removed more unused config properties.

 **BugFixes**:
 - fix url encoding issue for search links when theres only one source https://github.com/gtsteffaniak/filebrowser/issues/501
 - files with # could have problems, double encoded.

## v0.6.6-beta

 **New Feature**:
 - limit tar size creation to limit server burden. For example, don't let customers try to download the entire filesystem as a zip. see `server.maxArchiveSize` on config wiki.

 **Notes**:
 - disableUsedPercentage also hides text and source bar.
 - share errors show up in logs in more verbose way.
 - archive creation occurs on disk rather than in memory, use `server.cacheDir` to determine where temp files are stored.
 - automatically ensures leading slash for scope
   - https://github.com/gtsteffaniak/filebrowser/issues/472
   - https://github.com/gtsteffaniak/filebrowser/issues/476

 **BugFixes**:
 - fix proxy user creation issue https://github.com/gtsteffaniak/filebrowser/issues/478
 - externalUrl prefix issue fixed for shares. https://github.com/gtsteffaniak/filebrowser/issues/465
 - fix File Opens Instead of Just Downloading https://github.com/gtsteffaniak/filebrowser/issues/480
 - fix Download file name https://github.com/gtsteffaniak/filebrowser/issues/481

## v0.6.5-beta

 **Notes**:
 - added more share and download tests

 **BugFixes**:
 - fix share download issue https://github.com/gtsteffaniak/filebrowser/issues/465
 - fix content length size calculation issue when downloading multiple files.

## v0.6.4-beta

 **BugFixes**:
 - fix preview arow issue. https://github.com/gtsteffaniak/filebrowser/issues/457
 - fix password change issue.
 - apply user defaults to publi user on startup https://github.com/gtsteffaniak/filebrowser/issues/451

## v0.6.3-beta

 **Notes**:
 - windows directories get better naming, root directories like "D:\ get named "D", otherwise base filepath is the name when unselected "D:\path\to\folder" gets named "folder" (just like linux)
 - `.pdf` files added to default onlyoffice exclusion list.

 **BugFixes**:
 - windows would not refresh file info automatically when viewing because of path issue.
 - windows paths without name for "D:\" would cause issues.
 - share path error https://github.com/gtsteffaniak/filebrowser/issues/429
 - fix bug where resource content flag would load entire file into memory.

## v0.6.2-beta

 **Notes**:
 - Added playwright tests for bugfixes for permantent fix for stability.
    (except onlyoffice since it requires integrations)

 **BugFixes**:
 - Context menu should only be available inside the folder/files container https://github.com/gtsteffaniak/filebrowser/issues/430
 - drag and drop files from desktop to browser is fixed.
 - replace prompt cancel button didn't work.
 - key events on listing page not working (like delete key)
 - fixed share viewing issue https://github.com/gtsteffaniak/filebrowser/issues/429
 - disableUsedPercentage hides entire source https://github.com/gtsteffaniak/filebrowser/issues/438
 - createUserDir fix for proxy users and new users https://github.com/gtsteffaniak/filebrowser/issues/440

## v0.6.1-beta

 **New Feature**:
 - download size information is added, including when downloding multiple files in zip/tar.gz. The browser will see the XMB of X GB and will show browser native progress.

 **BugFixes**:
 - fixed onlyoffice bug https://github.com/gtsteffaniak/filebrowser/issues/418
 - fixed breadcrumbs bug https://github.com/gtsteffaniak/filebrowser/issues/419
 - fixed search context bug https://github.com/gtsteffaniak/filebrowser/issues/417
 - fixed sessionID for search

## v0.6.0-beta

> [!WARNING]
> This release includes several config changes that could cause issues. Please backup your database file before upgrading.

This release has several changes that should work without issues... however, still backup your database file first and proceed with caution. User permissions and source config changes have been updated -- and the `server.root` paramter is no longer used.

This is a significant step towards a stable release. There shouldn't be any major breaking config changes after this.

 **New Features**:
  - multiple sources support https://github.com/gtsteffaniak/filebrowser/issues/360
    - listing view keeps them independant, you switch between the two and the url address will have a prefix `/files/<sourcename>/path/to/file` when there is more than 1 source.
    - search also happens independantly, with a selection toggle per source. searching current source searches the current scope in the listing view, if you toggle to an alternative source it will search from the source root.
    - copy/moving is currently only supported within the same source -- that will come in a future release.
  - `FILEBROWSER_CONFIG` environment variable is respected if no CLI config parameter is provided. https://github.com/gtsteffaniak/filebrowser/issues/413

 **Notes**:
  - downloads no longer open new window.
  - swagger updated with auth api help for things like api token.
    - GET api keys now uses `name` query instead of `key`. eg `GET /api/auth/tokens?name=apikeyname`
  - user permissions simplified to four permission groups (no config change required):
    - **removed**  : create, rename, delete, download
    - **remaining**: admin, modify, share, api
    - `scope` is deprecated, but still supported, applies to default source. if using multiple sources, set `defaultUserScope` at the [source config](https://github.com/gtsteffaniak/filebrowser/wiki/Configuration#default-source-configuration) instead.
  - **removed** user rules and commands.
    - commands feature has never been enabled so just removing the references.
    - rules will come back in a different form (not applied to the user).
  - `server.root` is completely removed in favor of `server.sources`

 **BugFixes**:
  - fix conflict resolution issue https://github.com/gtsteffaniak/filebrowser/issues/384
  - many user creation page bugfixes.
  - fix share delete issue https://github.com/gtsteffaniak/filebrowser/issues/408

## v0.5.4-beta

 **BugFixes**:
  - default scope share issue. @theryecatcher https://github.com/gtsteffaniak/filebrowser/pull/387
  - drag and drop on empty folders https://github.com/gtsteffaniak/filebrowser/issues/361
  - preview navigation issue https://github.com/gtsteffaniak/filebrowser/issues/372
  - auth proxy password length error https://github.com/gtsteffaniak/filebrowser/issues/375

<img width="294" alt="image" src="https://github.com/user-attachments/assets/669bca75-98d4-47c1-838b-1ffee2967d7d" />

## v0.5.3-beta

 **New Features**:
  - onlyoffice disable filetypes for user specified file types. https://github.com/gtsteffaniak/filebrowser/issues/346

 **Notes**:
  - navbar/sidebar lightmode style tweaks.
  - any item that has utf formatted text will get editor.
  - tweaks to create options on context menu.
  - removed small delay on preview before detecting the file.

 **BugFixes**:
  - fix `/files/` prefix loading issue https://github.com/gtsteffaniak/filebrowser/issues/362
  - fix special characters in filename issue https://github.com/gtsteffaniak/filebrowser/issues/357
  - fix drag and drop issue https://github.com/gtsteffaniak/filebrowser/issues/361
  - fix conflict issue with creating same file after deletion.
  - fix mimetype detection https://github.com/gtsteffaniak/filebrowser/issues/327
  - subtitles for videos https://github.com/gtsteffaniak/filebrowser/issues/358
    - supports caption sidecar files : ".vtt", ".srt", ".lrc", ".sbv", ".ass", ".ssa", ".sub", ".smi"
    - embedded subtitles not yet supported.

## v0.5.2-beta

 **New Features**:
  - Markdown file preview https://github.com/gtsteffaniak/filebrowser/issues/343
  - Easy access download button https://github.com/gtsteffaniak/filebrowser/issues/341

 **Notes**:
  - Adds message about what sharing means when creating a link.
  - api log duration is now always in milliseconds for consistency.
  - advanced index config option `fileEndsWith` is now respected.
  - Added Informative error for missing files for certificate load https://github.com/gtsteffaniak/filebrowser/issues/354

 **BugFixes**:
  - onlyoffice close window missing files issue https://github.com/gtsteffaniak/filebrowser/issues/345
  - fixed download link inside file preview

## v0.5.1-beta

 > Note: I changed the [config](https://github.com/gtsteffaniak/filebrowser/wiki/Configuration#example-auth-config) for password auth again... It was a mistake just to make it a boolean, so now you can provide options, going forward this allows for more.

  **New Features**:
  - password length requirement config via `auth.methods.password.minLength` as a number of characters required.

  **Bugfixes**:
  - NoAuth error message "resource not found"
  - CLI user configuration works and simplified see examples in the [Wiki](https://github.com/gtsteffaniak/filebrowser/wiki/CLI)

## v0.5.0-beta

 > Note: This Beta release includes a configuration change: `auth.method` is now deprecated. This is done to allow multiple login methods at once. Auth methods are specified via `auth.methods` instead. see [example on the wiki](https://github.com/gtsteffaniak/filebrowser/wiki/Configuration#example-auth-config).

  **New Features**:
  - Upload progress notification https://github.com/gtsteffaniak/filebrowser/issues/303
  - proxy auth auto create user when `auth.methods.proxy.createUser: true` while using proxy auth.

  **Notes**:
  - Context menu positioning tweaks.
  - using /tmp cachedir is disabled by default, cache dir can be specified via `server.cacheDir: /tmp` to enable it. https://github.com/gtsteffaniak/filebrowser/issues/326

  **Bugfixes**:
  - Gracefully shutdown to protect database. https://github.com/gtsteffaniak/filebrowser/issues/317
  - validates auth method provided before server startup.
  - fix sidebar disk space usage calculation. https://github.com/gtsteffaniak/filebrowser/issues/315
  - Fixed proxy auth header support (make sure your proxy and server are secure!). https://github.com/gtsteffaniak/filebrowser/issues/322

## v0.4.2-beta

  **New Features**:
  - Hidden files changes
    - windows hidden file properties are respected -- when running on windows binary (not docker) with NTFS filesystem.
    - windows "system" files are considered hidden.
    - changed user property from `hideDotFiles` to `showHidden`. Defaults to false, so a user would need to must unhide hidden files if they want to view hidden files.

  **Notes**:
  - cleaned up old and deprecated config.
  - removed unneeded "Global settings". All system configuration is done on config yaml, See configuration wiki for more help.

  **Bugfixes**:
  - Another fix for memory https://github.com/gtsteffaniak/filebrowser/issues/298

## v0.4.1-beta

  **New Features**:
  - right-click actions are available on search. https://github.com/gtsteffaniak/filebrowser/issues/273

  **Notes**:
  - delete prompt now lists all items that will be affected by delete
  - Debug and logger output tweaks.

  **Bugfixes**:
  - calculating checksums errors.
  - copy/move issues for some circumstances.
  - The previous position wasn't returned when closing a preview window https://github.com/gtsteffaniak/filebrowser/issues/298
  - fixed sources configuration mapping error (advanced `server.sources` config)

## v0.4.0-beta

  **New Features**:
  - Better logging https://github.com/gtsteffaniak/filebrowser/issues/288
    - highly configurable
    - api logs include user
  - onlyOffice support for editing only office files (inspired from https://github.com/filebrowser/filebrowser/pull/2954)

  **Notes**:
  - Breadcrumbs will only show on file listing (not on previews or editors)
  - Config file is now optional. It will run with default settings without one and throw a `[WARN ]` message.
  - Added more descriptions to swagger API

## v0.3.7-beta

  **Notes**:
  - Adding windows builds back to automated process... will replace manually if they throw malicious defender warnings.
  - Adding playwright tests to all pr's against dev/beta/release branches.
    - These playwright tests should help keep release more reliably stable.

  **Bugfixes**:
  - closing with the default bar issue.
  - tar.gz archive creation issue

## v0.3.6-beta

  **New Features**:
  - Adds "externalUrl" server config https://github.com/gtsteffaniak/filebrowser/issues/272

  **Notes**:
  - All views modes to show header bar for sorting.
  - other small style changes

  **Bugfixes**:
  - select and info bug after sorting https://github.com/gtsteffaniak/filebrowser/issues/277
  - downloading from shares with public user
  - Ctrl and Shift key modifiers work on listing views as expected.
  - copy/move file/folder error and show errors https://github.com/gtsteffaniak/filebrowser/issues/278
  - file move/copy context fix.

## v0.3.5

  **New Features**:
  - More indexing configuration options possible. However consider waiting on using this feature, because I will soon have a full onboarding experience in the UI to manage sources instead.
    - added config file options "sources" in the server config.
    - can enable/disable indexing a specified list of directories/files
    - can enable/disable indexing hidden files
    - prepped for multiple sources (not supported yet!)
  - Theme and Branding support (see updates to [configuration wiki](https://github.com/gtsteffaniak/filebrowser/wiki/Configuration) on how to use)
  - Automatically expire shares https://github.com/gtsteffaniak/filebrowser/issues/208

  **Notes**:
  - MacOS application files (ending in ".app") were previously treated as folders, now they are treated as a single file.
  - No longer indexes "$RECYCLE.BIN" or "System Volume Information" directories.
  - Icon styling tweaked so all icons have a background.
  - Updated Login page styling.
  - Settings profile menu has been simplified, password changes happen in user management.
  - Improved windows compatibility and built on windows platform to fix false windows defender warning.
  - If no "root" location is provided in the server config, the default is the **current directory** (rather than `/srv` like before)

  **Bugfixes**:
  - Fixed setting share expiration time would not work due to type conversion error.
  - More safari fixes related to text-selection.
  - Sort by name value sorting ignores the extension, only sorts by name https://github.com/gtsteffaniak/filebrowser/issues/230
  - Fixed manual language selection issue.
  - Fixed exact date time issue.

New login page:

<img width="300" alt="image" src="https://github.com/user-attachments/assets/d3ed359e-a969-4f6a-9f72-94d2b68aba49" />


Example branding in sidebar:

<img width="500" alt="image2" src="https://github.com/user-attachments/assets/d8ee14ca-4495-4106-9d26-631a5937e134" />

Example user settings page:

<img width="500" alt="image3" src="https://github.com/user-attachments/assets/79757a11-669e-4597-bd3d-e41efd667a1e" />

## v0.3.4

  **Bugfixes**:
  - Safari right-click actions.
  - Some small image viewer behavior
  - Progressive webapp "install to homescreen" fix.

## v0.3.3

  **New Features**
  - Navigating remembers your previous scroll position when opening items and then navigating backwards.
  - New Icons with larger selection of file types
  - file "type" is shown on item info page.
  - added optional non-root "filebrowser" user for docker image. See https://github.com/gtsteffaniak/filebrowser/issues/251
  - File preview supports more file types:
    - images: jpg, bmp, gif, tiff, png, svg, heic, webp

  **Notes**:
  - The file "type" is now either "directory" or a specific mimetype such as "text/xml".
  - update safari styling

  **Bugfixes**:
  - Delete/move file/folders sometimes wouldn't work.
  - Possible fix for context menu not showing issue. See https://github.com/gtsteffaniak/filebrowser/issues/251
  - Fixed drag/drop not refreshing immediately to reflect changes.

## v0.3.2

  **New Features**
  - Mobile search has the same features as desktop.

  **Notes**:
  - Added compression. Helpful for browsing folders with a large number of items. Considering https://github.com/gtsteffaniak/filebrowser/issues/201 resolved, although future pagination support will still come.
  - Compressed download options limited to `.zip` and `.tar.gz`
  - right-click context menu stays in view.

  **Bugfixes**:
  - search result links when non-default baseUrl configured
  - frontend sort bug squashed https://github.com/gtsteffaniak/filebrowser/issues/230
  - bug which caused "noauth" method not to work after v0.3.0 routes update

## v0.3.1

  **New Features**
  - Adds Smart Indexing by default.

  **Notes**:
  - Optimized api request response times via improved caching and simplified actions.
  - User information persists more reliably.
  - Added [indexing doc](./docs/indexing.md) to explain the expectations around indexing and how it works.
  - The index should also use less RAM than it did in v0.3.0.

  **Bugfixes**:
  - Tweaked sorting by name, fixes case sensitive and numeric sorting. https://github.com/gtsteffaniak/filebrowser/issues/230
  - Fixed unnecessary authentication status checks each route change
  - Fix create file action issue.
  - some small javascript related issues.
  - Fixes pretty big bug viewing raw content in v0.3.0 (utf format message)

## v0.3.0

  This Release focuses on the API and making it more accessible for developers to access functions without the UI.

  **New Features**:
  - You can now long-live api tokens to interact with API from the user settings page.
    - These tokens have the same permissions as your user.
  - Helpful swagger page for API usage.
  - Some API's were refactored for friendlier API usage, moving some attributes to parameters and first looking for a api token, then using the stored cookie if none is found. This allows for all api requests from swagger page to work without a token.
  - Add file size to search preview! Should have been in last release... sorry!

  **Notes**:
  - Replaced backend http framework with go standard library.
  - Right-click Context menu can target the item that was right-clicked. To fully address https://github.com/gtsteffaniak/filebrowser/issues/214
  - adjusted settings menu for mobile, always shows all available cards rather than grayed out cards that need to be clicked.
  - longer and more cryptographically secure share links based on UUID rather than base64.

  **Bugfixes**:
  - Fixed ui bug with shares with password.
  - Fixes baseurl related bugs https://github.com/gtsteffaniak/filebrowser/pull/228 Thanks @SimLV
  - Fixed empty directory load issue.
  - Fixed image preview cutoff on mobile.
  - Fixed issue introduced in v0.2.10 where new files and folders were not showing up on ui
  - Fixed preview issue where preview would not load after viewing video files.
  - Fixed sorting issue where files were not sorted by name by default.
  - Fixed copy file prompt issue

## v0.2.10

  **New Features**:
  - Allows user creation command line arguments https://github.com/gtsteffaniak/filebrowser/issues/196
  - Folder sizes are always shown, leveraging the index. https://github.com/gtsteffaniak/filebrowser/issues/138
  - Searching files based on filesize is no longer slower.

  **Bugfixes**:
  - fixes file selection usage when in single-click mode https://github.com/gtsteffaniak/filebrowser/issues/214
  - Fixed displayed search context on root directory
  - Fixed issue searching "smaller than" actually returned files "larger than"

  **Notes**:
  - Memory usage from index is reduced by ~40%
  - Indexing time has increased 2x due to the extra processing time required to calculate directory sizes.
  - File size calculations use 1024 base vs previous 1000 base (matching windows explorer)

## v0.2.9

  This release focused on UI navigation experience. Improving keyboard navigation and adds right click context menu.

  **New Features**:
  - listing view items are middle-clickable on selected listing or when in single-click mode.
  - listing view items can be navigated via arrow keys.
  - listing view can jump to items using letters and number keys to cycle through files that start with that character.
  - You can use the enter key and backspace key to navigate backwards and forwards on selected items.
  - ctr-space will open/close the search (leaving ctr-f to browser default find prompt)
  - Added right-click context menu to replace the file selection prompt.

  **Bugfixes**:
  - Fixed drag to upload not working.
  - Fixed shared video link issues.
  - Fixed user edit bug related to other user.
  - Fixed password reset bug.
  - Fixed loading state getting stuck.

## v0.2.8

- **Feature**: New gallery view scaling options (closes [#141](https://github.com/gtsteffaniak/filebrowser/issues/141))
- **Change**: Refactored backend files functions
- **Change**: Improved UI response to filesystem changes
- **Change**: Added frontend tests for deployment integrity
- **Fix**: move/replace file prompt issue
- **Fix**: opening files from search
- **Fix**: Display count issue when hideDotFile is enabled.

## v0.2.7

 - **Change**: New sidebar style and behavior
 - **Change**: make search view and button behavior more consistent.
 - **Fix**: [upload file bug](https://github.com/gtsteffaniak/filebrowser/issues/153)
 - **Fix**: user lock out bug introduced in 0.2.6
 - **Fix**: many minor state related issues.

## v0.2.6

This change focuses on minimizing and simplifying build process.

- **Change**: Migrated to Vite / Vue 3
- **Change**: removed npm modules
  - replaced vuex with custom state management via src/store
  - replaced noty with simple card popup notifications
  - replaced moment with simple date formatter where needed
  - replaced vue-simple-progress with vue component
- **Feature**: improved error logging
  - backend errors show the root function that called them during the error
  - frontend errors print errors to console that fail try/catch
  - all frontend errors via popup notification & print to console as well
- **Fix**: Allow editing blank text based files in editor
- tweaked listing styles
- Feature: Allow disabling the index via configuration yaml

## v0.2.5

- Fix: delete user prompt works using native hovers.

## v0.2.4

- Feature: [create-folder-feature](https://github.com/gtsteffaniak/filebrowser/pull/105)
- Feature: [playable shared video](https://github.com/filebrowser/filebrowser/issues/2537)
- Feature: photos, videos, and audio get embedded preview on share instead of icon
- Fix: sharable link bug, now uses special publicUser
- Bump go version to 1.22
- In prep for vue3 migration, npm modules removed:
  - js-base64
  - pretty-bytes
  - whatwg-fetch
  - lodash.throttle
  - lodash.clonedeep

## v0.2.3

- Feature: token expiration time now configurable
- FIX: Hidden files are still directly accessible. (https://github.com/filebrowser/filebrowser/issues/2698)
- FIX: search/user context bug

## v0.2.2

- CHG: **Speed:** (0m57s) - Decreased by 78% compared to the previous release.
- CHG: **Memory Usage:** (41MB) - Reduced by 45% compared to the previous release.
- Feature: Now utilizes the index for file browser listings!
- FIX: Editor issues fixed on save and themes.

## v0.2.1

- Addressed issue #29 - Rules can now be configured and read from the configuration YAML.
- Addressed issue #28 - Allows disabling settings per user.
- Addressed issue #27 - Shortened download link for password-protected files.
- Addressed issue #26 - Enables dark mode per user and improves switching performance.
- Improved styling with more rounded corners and enhanced listing design.
- Enhanced search performance.
- Fixed authentication issues.
- Added compact view mode.
- Improved view mode configuration and behavior.
- Updated the configuration file to accept new settings.

## v0.2.0

- **Improved UI:**
  - Enhanced the cohesive and unified look.
  - Adjusted the header bar appearance and icon behavior.
- The shell feature has been deprecated.
  - Custom commands can be executed within the Docker container if needed.
- The JSON config file is no longer used.
  - All configurations are now performed via the advanced `config.yaml`.
  - The only allowed flag is specifying the config file.
- Removed old code for migrating database versions.
- Eliminated all unused `cmd` code.

## v0.1.4

- **Various UI fixes:**
  - Reintroduced the download button to the toolbar.
  - Added the upload button to the side menu.
  - Adjusted breadcrumb spacing.
  - Introduced a "compact" view option.
  - Fixed a slash issue with CSS right-to-left (RTL) logic.
- **Various backend improvements:**
  - Added session IDs to searches to prevent collisions.
  - Modified search behavior to include spaces in searches.
  - Prepared for full JSON configuration support.
- Made size-based searches work for both smaller and larger files.
- Modified search types not to appear in the search bar when used.

## v0.1.3

- Enhanced styling with improved colors, transparency, and blur effects.
- Hid the sidebar on desktop views.
- Simplified the navbar to include three buttons:
  - Open menu
  - Search
  - Toggle view
- Revised desktop search style and included additional search options.

## v0.1.2

- Updated the UI to better utilize search features:
  - Added more filter options.
  - Enhanced icons with colors.
  - Improved GUI styling.
- Improved search performance.
- **Index Changes:**
  - **Speed:** (0m32s) - Increased by 6% compared to the previous release.
  - **Memory Usage:** (93MB) - Increased by 3% compared to the previous release.

## v0.1.1

- Improved search functionality with indexing.
- **Index Changes (Baseline Results):**
  - **Speed:** (0m30s)
  - **Memory Usage:** (90MB)

## v0.1.0

- No changes from the original.

Forked from [filebrowser/filebrowser](https://github.com/filebrowser/filebrowser).<|MERGE_RESOLUTION|>--- conflicted
+++ resolved
@@ -2,8 +2,6 @@
 
 All notable changes to this project will be documented in this file. For commit guidelines, please refer to [Standard Version](https://github.com/conventional-changelog/standard-version).
 
-<<<<<<< HEAD
-=======
 ## v1.1.3-beta
 
  **Notes**:
@@ -15,7 +13,6 @@
  - indexing used size increases over time #1685
  - download progress is not shown #1687
 
->>>>>>> 69068545
 ## v1.1.2-beta
 
  **Notes**:
