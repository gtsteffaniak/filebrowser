# Changelog

All notable changes to this project will be documented in this file. For commit guidelines, please refer to [Standard Version](https://github.com/conventional-changelog/standard-version).

<<<<<<< HEAD
=======
## v1.2.0-beta

 **New Features**:
 - SQLite based indexing
   - reduces memory usage
   - comparable performance

>>>>>>> 728ee72e
## v1.1.3-beta

 **Notes**:
 - continue create user dir scope even if filesystem path creation fails #1509
 - access control cache is cleared more aggresively to ensure no delay
 - removed default .ico favicon in favor of .svg

 **BugFixes**:
 - indexing used size increases over time #1685
 - download progress is not shown #1687

## v1.1.2-beta

 **Notes**:
 - changes to duplicate detector
   - temp SQLite database each query to reduce memory pressure
   - max limit is 500 groups total
 - Downloads from UI requests utf-8 formatted names to support chinese and other characters. Updated swagger docs.
 - beta releases no longer publish to `latest` docker tag #1675

 **BugFixes**:
 - better index status updates, fixing delays #1649
 - fixed long load times for listings with media info due sequential processing of files. 
 - downloaded files always included `utf-8` in filename #1671
 - custom sidebar links allow external links like `https://google.com`
 - html title not populated correctly for links #1676

## v1.1.1-beta

 **Notes**:
 - [docker] upgraded ffmpeg 8.0 to 8.0.1
 - stricter access control checks on file downloads.
 - Wrong translation on Chinese "save" button #1650
 - Incorrect Spanish Translations in Folder Creation and Rename Actions #1626
 - duplicate file detector has stricter partial checksum match #1617

 **BugFixes**:
 - added missing exiftool to docker image for heic conversion orientation support
 - v1.1.0-beta - Incorrect naming of 1 file in directory-info #1621
 - disable only office viewing settings not applying
 - OnlyOffice integration does not work behind proxy authentication #1422
 - Newly created users "add on" to defined scope of previous user #1628 #1518
 - disable chown on upload / file saving #1469 #1546
 - Uploading a file will silently overwrite any existing file with the same name #1564
 - share file url issue
 - Fix drag and drop and rows in normal view #1651
 - Some text based files are not able to edit. #1567

## v1.1.0-beta

 **New Features**:
 - Added tools
   - size analyzer -- quickly show largest files in interactive graphical chart
   - duplicate finder -- find duplicate files larger than 1MB
   - material icon picker and previewer
 - Listing View Style updates
   - Status bar for listing view #1459
   - Duration field shows up if media is shown with duration
   - More dynamic view modes with additional styling changes
   - Total display modes consolidated into 3 main groups: list, gallery, normal. "icon" and "compact" mode exist as views based on display size setting.
 - Customizable sidebar links
   - Logged in users can have their preferences saved and synced
   - Can rearrange, add custom links, and save your preferences.
   - Can customize shares with their own custom sidebar links.
 - Dynamic scopes for OIDC #1414 #1363
 - Share and Access Rules validation
   - If a file/path is moved/renamed in UI its rules and shares will always follow.
   - If a file/path is moved/renamed outside UI, a warning message will show and ability to associate to new path
 - Cascade delete access in Access Management when deleting a User #1347
 - Enhanced notifications #1331
   - Added "toast" notification type support -- most success messages show as toast now.
   - multiple stacked notifications possible
   - notification button support, such as click to open folder after moving file.
   - notification history (not including toasts)
   - Add swipe and visual timeout to notifications #1600
 - Choose different bind ip via `server.listen` #1573
 - Allow disabling clearing cache each startup via `server.cacheDirCleanup: false` in config #1576

 **Notes**:
 - more efficient user update actions. Successful PUT actions return only 204 if successful.
 - Do not enter directory on "New Folder" action #1343
 - Improved indexing performance - individual scanners per directory at root.
 - Improved search memory efficiency
 - Improved scrolling performance
 - Static file handling has been streamlined, could potentially see some changes from this.
 - No longer automatically publishing any dev builds to docker
 - deprecated "DefaultLandingPage" option -- now determined by first source link in sidebar.
 - Improve rename prompt #1608 #1556

 **BugFixes**:
 - uploading/editing/saving to password protected shares error
 - updating a share with password protection without a password removed the password.
 - per-user download counts were not persistant accross restarts
 - "Update" button in Chinese wraps incorrectely #1542

## v1.0.1-stable

 **BugFixes**:
 - UserDefault always applies to newly created users #1518
 - Updating user's own password sometimes doesn't work
 - Anonymous Share link with optional password does not allow downloads #1553
 - Share options should go in the meta tags #1511
 - Unable to select compression format when downloading multiple files/dir via Share link (v1.0.0) #1557
 - fixed sidebar clipping on some browsers like safari
 - Files show as Download is not available even though it is #1537

## v1.0.1-beta & v1.0.0-stable

 **New Features**:
 - login icon support added via `frontend.loginIcon` config path variable

 **Notes**:
 - updated default login icon
 - stopped publishing rolling `dev` docker tag.
 - build requirement change -- from node 18 > node 20 with npm 9.0.0+
 - version is not shown for unauthenticated users #1444
 - adjusted how static assets are served to better handle icon standards
 - fixed signup login #1444
 - update makefile linker flags to properly set version and sha #1474
 - better windows build support -- `make setup` and `make dev` work as long as git is installed on windows
 - added better first initilization detection
   - If filebrowser initialized and does not detect a database, a new warning message in server logs appears.
   - If theres no database on start, any admin user's first login will see a welcome message in the ui.
   - For docker, it defaults to ./data/database.db, but will also fallback to ./database.db without any additional configuration.

 **BugFixes**:
 - Generating multiple HEIC previews in parallel fails #1470
 - ? in path not always encoded right #1447
 - fixed some condition that the halloween background doesn't load properly
 - some comments not showing up on config viewer in settings

## v1.0.0-beta

 **Notes**:
 - Enhanced onlyoffice debugger with more wholistic backend logs
 - Updated info prompt styling
 - share qr code links to externalUrl for entire share if exists #1329

 **BugFixes**:
 - cookie host is set using x-Forwarded-Host to better support reverse proxies.
 - HEIC conversion not working #1460
 - 'Prevent user changing their password' also prevents admins changing the users password. #1365
 - OnlyOffice write problem #1397 #1068
 - Conditionals starting with a . seem to not work. #1455
 - Last modified in file info is empty #1443
 - Share links: 'Default View Mode' does not apply to subfolders. #1463

## v0.8.11-beta

 **New Features**:
 - OnlyOffice debugger now shows backend logs as well for admin users.
 - If proxy auth based `username` equals `auth.adminUsername`, the user will be promoted to admin.
 - Guard against accidently cancelling uploads #1419
 - Added a quirky halloween theme that automatically applies on october 31st -- you can disable this from happening by setting `frontend.styling.disableEventThemes`

 **Notes**:
 - Removed share setting `enableOnlyOfficeEditing` -- uses value from `allowEditing`
 - Anonymous users can now edit if a share has edit permissions enabled.
 - No "Incompatible user settings detected" message if its first setup
 - cookie handling revamped
   - fully backend managed
   - `auth` cookie name changed to `filebrowser_quantum_jwt`
   - auth cookie for password users no longer session based #1439
   - removed state jwt state variable -- 100% cookie based.

 **BugFixes**:
 - Fixed issue editing onlyoffice on shares #1397
 - Added proper and robust logging / error handling for the onlyoffice callback. #1422 #1068
 - If a file was moved/renamed/deleted onlyoffice would re-save the original file without error, now it gives error the file doesn't exist anymore.
 - OnlyOffice integration does not work behind proxy authentication #1422
 - proxy-based authentication with docker does not work unless set up with password-based login first #1226
 - Select all bug on safari mobile #1421
 - Dragging a item into itself #1446

## v0.8.10-beta

 **New Features**:
 - Add marquee selection to listing view -- thanks @Kurami32 #1388

 **Notes**:
 - More changes to login auth flow
 - respects `FILEBROWSER_DISABLE_AUTOMATIC_BACKUP='true'` env var #1398
 - Deprecating `conditionals.hidden` instead use `conditionals.ignoreHidden`

 **BugFixes**:
 - Fix material outline styling
 - "feels lonely here" when clicking at source tab #1387
 - Anonymous upload bug 0.8.9 #1383
 - changing previews between documents in onlyoffice #1410
 - onlyoffice should display user language #1061
 - Filebrowser will hard fail when OIDC provider is not found #733
 - some API endpoints always return 404 #849

## v0.8.9-beta

> [!CAUTION]
> If you have indexing rules -- such as [maxWatchers](https://github.com/gtsteffaniak/filebrowser/blob/39514169f17ed9586d587dd496257588ded6e532/frontend/public/config.generated.yaml#L30), [neverWatchPaths](https://github.com/gtsteffaniak/filebrowser/blob/39514169f17ed9586d587dd496257588ded6e532/frontend/public/config.generated.yaml#L31C9-L31C24), [exclude](https://github.com/gtsteffaniak/filebrowser/blob/39514169f17ed9586d587dd496257588ded6e532/frontend/public/config.generated.yaml#L32C9-L32C16) rules, [include](https://github.com/gtsteffaniak/filebrowser/blob/39514169f17ed9586d587dd496257588ded6e532/frontend/public/config.generated.yaml#L43) rules, see [the migration guide](https://filebrowserquantum.com/en/docs/user-guides/general-configuration/exclusion-rules/) for help.

 **New Features**:
 - Playback Queue for media -- thanks @Kurami32 #1339
 - Ctrl+b Shortcut to toggle sidebar, open settings, search #1172
 - Add a "select all" toggle in the menu #974
 - Save on exit text editor -- thanks @srini-abhiram #1334 #1241
 - Disabled indexing for subfolders but allow browsing #783
 - Added more granular create/upload, delete, and download (includes viewing content) permission #1200 #1199
 - Upload settings can be adjusted directly in the upload prompt
 - Added paste confirmation prompt when using copy/paste keyboard shortcuts.
 - Updated shares
   - `disableDownload` to disable download and (content viewing).
   - `allowReplacements` to share permission -- prohibits replacing files on conflict #661
   - normal shares can create/upload files if given permission

 **Notes**:
 - Optimized font and icon loading.
 - the next/previous buttons will follow media queue order if playback mode has a queue.
 - All new exclude rules -- see [full config example](https://github.com/gtsteffaniak/filebrowser/wiki/Full-Config-Example)
 - The order of sources will strictly match order in config.yaml. Default landing page is root first source unless otherwise configured in profile settings.
 - Uploading changes #1371
   - Chunked uploading can no longer be explicitly disabled, defaults to 5MB chunks
   - Automatic chunked/non-chunked uploads based on size. If an item exceeds the chunk size, chunked uploading will occur. If its less than chunk size, no chunked upload.
   - To "disable" chunked upload, you an set your chunk size very large -- 0 chunk size will be reset to 5MB.

 **BugFixes**:
 - Remember the previous location after closing a preview #1336
 - fixed issue related to multi-config parsing #1267
 - Cannot save text files, missing button #1326 #1367
 - Files are being overwritten and/or content disappears #1312
 - moving between items using next/previous will reset the req and show a responsive loading spinner -- fixing several state related issues.
 - access management: child folders accessible stopped showing up #1332
 - Make source inaccessible if directory does not exist rather than exiting on start #1264
 - HTTP Proxy environment gets ignored since version v0.8.6-beta #1324
 - album artwork preview not showing on shares
 - fixed OIDC logout causing a loop #995 #1361
 - fixed checksum failure #1372
 - Copy, paste, cut shortcuts don't work and make the UI unusable #1375

## v0.8.8-beta

 **New Features**:
 - Ability to split configuration files via yaml anchoring #1267
   - see [How to: Use multiple config files](https://github.com/gtsteffaniak/filebrowser/wiki/How-to:-Use-multiple-config-files)
 - added [Init Script Help wiki](https://github.com/gtsteffaniak/filebrowser/wiki/Init-Script-Help) to examples how you can bootstrap filebrowser quantum programatically
 - Add capability to edit files permissions #813
   - see updated full config for help using `server.filesystem`
 - better copy/move prompt "in progress" indicator
 - better login error message feedback
 - Add capability to disable certain video previews at server level. See full config for help.
 - Added ability to play media in same folder sequentially or shuffled.
 - upload/upload only share links. #661
 - Default landing directory if no other redirect is found (set profile settings) #781
 - share download limit feature can apply per user -- and disables anonymous download when enabled.
 - Docker health check #1292
 - embedded subtitle support is now **disabled** by default, can be enabled via `integrations.media.extractEmbeddedSubtitles`. Per share configuration is also possible via `extractEmbeddedSubtitles` toggle. This change is because reading subtitles requires processing the entire file, and multi GB video files can take 10-20 seconds.

 **Notes**:
 - Some standardized path format changes for access rules to ensure the rules apply. A migration check happens on startup, all rules should still be in effect without any issues, but double check.
 - moved `server.debugMedia` to `integrations.media.debug`
 - optimized thumbnail generation workflow
   - more concurrency changes for video thumbnails (now half of the numImageProcessors config)
   - 15s timeout added to preview api
   - preview operations are cancelled if api request is terminated.
   - reduced io overhead for video previews
   - you can now disable individual video file previews system wide at server config level (all enabled by default)

 **BugFixes**:
 - video plyr dark mode style issue where buttons are black instead of white
 - error when running without a config file #1280
 - Issue persist in 0.8.7 with Access Management #1282
 - all static resources go through /public/static url to fix logout loop #995
 - "realtime" Permission of API keys is not working #1141
 - "Path not found" when trying to share a file or folder inside a sub-directory #1139
 - logout path redirect not working
 - 2FA secret error #1305
 - console errors during login/logout
 - fix scoped user share creation issue #1309
 - share close button and navigation issues.
 - OnlyOffice source not found when opening shared file #1285
 - user scoped onlyoffice error saving files with Onlyoffice #1068

## v0.8.7-beta

 **New Features**:
 - json logging format support

 **Notes**:
 - increased overall file size limit to retrieve metadata from 50MB to 300MB #1234
 - document previews don't show up as folder previews.

 **BugFixes**:
 - Fix directories empty issue when disableIndexing is true #1249
 - OIDC to Authentik behind CloudFlare with Bot Fight turned on triggers a JS challenge #1165
 - OIDC Auth - loop with expired token #995
 - We lost the ability for download all? #1250
 - Directories are all empty when disableIndexing is true #1248
 - Access Management: issues on the shared folder when there's a sub folder #1208
 - user preferences for individual preview file types not getting respected (disable/enable office,image,video)
 - High server load when browsing folders with .mkv files #1259
 - 2FA can not be disabled with non-admin user #1244
 - 2FA not working on login #1243
 - Thumbnails of .m4a, .flac, and .opus are not displaying #1234
 - creating files/folders with same name overwrite each other #1242

## v0.8.6-beta

 **Notes**:
 - Please remove `indexAbumArt` config option from your config: it has been deprecated... I found a way to detect album art without impacting indexing performance -- so its default behavior.
 - Download button should be invisible before password input #1162
 - opus files / opus files detected wrongly #1164
 - changed autoplay behavior on plyr to not start playing if blocked instead of playing muted.
 - QR-Code disappearing / sliding out from shared link #1155
 - audio player matches dark/light mode better

 **BugFixes**:
 - Copy/Move index update changes to be more thorough and update album artwork #1220 #1219
 - fix preview related issues #1225 #1223
 - Scrollbar missing on user-edit-prompt in v0.8.5-beta #1221
 - copy share download link inconsistency #1207
 - fixed some onlyoffice related issues #1192 #1068
 - Creating a file, then a folder with the same name makes the folder unusable #1167
 - fix plyr issue switching from video to audio via next/previous button.

## v0.8.5-beta

 **New Features**:
 - backend media metadata processing
   - significantly improved performance
   - album artwork shows in listing view as preview thumbnail Album art thumbnail: display embedded covers of mp3/flac files #925
   - folders can show album art if enabled with indexing `server.sources.config.indexAlbumArt:true`
   - removed need for frontend dependancies.
 - optional thumbnail support for folders -- uses first child item with thumbnail as cover. Useful in combination with album metadata support to show album covers for folders with music.
 - Remember folder view type (and sorting) for each folder #966
 - heic is supported in viewer (via ffmpeg conversion) when on non-safari browser. This can be enabled via `integrations.ffmpeg.convert.impagePreview.heic: true` #1191
 - OnlyOffice: Add option to open documents in viewer mode (`integrations.office.viewOnly`) #1193
 - Exclude folders and file names 'starting with' or wildcard option #1054
 - added better info for failed uploads #1050
 - upload prompt "clear completed" can be changed to "clear all" in uploads & downloads settings to clear error and conflict states as well. #1128
 - share 'default view mode' option #1212
 - Universal Next/Previous buttons
   - available for all listing items (including office/markdown etc)
   - remembers sort order from parent directory
   - new "Quick Jump" prompt if you drag the next/previous icons. This shows other files available to "jump" directly to quickly.

 **Notes**:
 - Added more tests to ensure new features work in future.
 - caching for preview images is md5 based. Moved, renamed, or duplicate images don't get re-generated. Same album artwork shares cache.
 - Hide @eaDir folder by default #1212
 - defaults to hide "@eadir" folders (common for synology) #1212
 - After move/copy, ability to move to the destination folder #999

 **BugFixes**:
 - Access Management: issue with access settings #1195
 - fix shutdown panic related to sse connection
 - Custom theming not working in 0.8.4 beta #1204
 - Config Viewer not working #1189
 - "Path not found" when trying to share a file or folder inside a sub-directory #1139
 - files containing "+" in share issue #1089

## v0.8.4-beta

 **New Features**:
 - New media player styles and features
   - Custom Media Player: enhanced media player using plyr thanks @Kurami32 (see #1160)
   - Custom Media Player: also adds support for metadata
   - added embeded video subtitle support (for both native and custom player). @maxbin123 #1072 #1157
   - Users can disable the customer player and opt of native in profile settings.
 - Option to disable backend update check via `server.disableUpdateCheck` #1134
 - added `frontend.favicon` and `frontend.description` for html overrides
 - onlyoffice is now supported in shares. Both viewing and editing can be configured per-share.
 - Added only office debug view and wiki to assist with debugging issues #1068 #911 #1074
 - Dark mode enforcement possible for shared links #1029
 - added `System & Admin` section to settings
   - includes a new config viewer to see current running config (hides secrets) #838
 - added `server.minSearchLength` to allow adjusting the length requirement for search #1174

 **Notes**:
 - access management: specific folders/files with access are shown instead permission denied for parent folder
 - navigation no longer appends last location hash which should fix some unwanted navation behavior #1070
 - altered the context menu style and behavior.
 - documentation update: comma or Space separated extensions #1138
 - Files and folders can be created with "/" or "\" on the name #1126
 - Share management should not be allowed without authentication #1163
 - Question about customizing session timeout #1184

 **BugFixes**:
 - access management: delay showing rule changes in the list fixed. #1131
 - Color names are not localized #1159
 - rename issues #1170 #1171
 - some shortcuts not working #1056
 - Can't copy/paste text on mobile #1168
 - Can't change between images inside of the share image viewer. #1144
 - fixed and updated translations with variables always showing english.

## v0.8.3-beta

 **BugFixes**:
 - fixed search bar style bug in mobile #1147

## v0.8.2-beta

 **New Features**:
 - added `source.config.denyByDefault` configuration to enable a deny-by-default access rule. A source enabled with this will deny access unless an "allow" rule was specifically created. (Similar to creating a root-level denyAll rule)
 - allow oidc user source access and permission based on username and groups is fulfilled by denyByDefault source with access rules https://github.com/gtsteffaniak/filebrowser/issues/824
 - "open parent folder" in context menu and search results https://github.com/gtsteffaniak/filebrowser/issues/1121
 - added friendly "share not found" page.

 **Notes**:
 - 8.0 ffmpeg version bundled with docker
 - go 1.25 upgrade with green tea GC enabled
 - totp secrets accept non-secure strings, only throwing warning
 - adjusted download limit so it also counts viewing text "content" of files (like in editor). You can also "disable file viewing" to stop the editor from showing. lower quality file image previews are not counted as downloads.
 - updated invalid share message to be more clear https://github.com/gtsteffaniak/filebrowser/issues/1120

 **BugFixes**:
 - fixed /public/static routes issue
 - shares redirect to login - https://github.com/gtsteffaniak/filebrowser/issues/1109
 - some static assets not available to anonymous user - https://github.com/gtsteffaniak/filebrowser/issues/1102
 - more safari style issues https://github.com/gtsteffaniak/filebrowser/issues/1110
 - fix public share download issues https://github.com/gtsteffaniak/filebrowser/issues/1118 https://github.com/gtsteffaniak/filebrowser/issues/1089
 - fixed disable file viewer setting and enforced on backend

## v0.8.1-beta

 **New Features**:
 - api for generate download link (see swagger) https://github.com/gtsteffaniak/filebrowser/issues/1007
 - added `source.config.disabled` option to disable a source without removing it from config file.
 - added `source.config.private` option to designate as private -- currently just means no sharing permitted.
 - hide share card in share
 - download count for a share shows up on share management

 **Notes**:
 - updated description for indexingIntervalMinutes https://github.com/gtsteffaniak/filebrowser/issues/1067

 **BugFixes**:
 - fixed styling issues https://github.com/gtsteffaniak/filebrowser/issues/1086 https://github.com/gtsteffaniak/filebrowser/issues/1081 https://github.com/gtsteffaniak/filebrowser/issues/1082 https://github.com/gtsteffaniak/filebrowser/issues/1098
 - fix download limit issue https://github.com/gtsteffaniak/filebrowser/issues/1085
 - fixed oidc user defaults for new user https://github.com/gtsteffaniak/filebrowser/issues/1071
 - shares get updated when files moved in ui https://github.com/gtsteffaniak/filebrowser/issues/760
 - click listing behavior doesn't clear (introduced in 0.8.0) https://github.com/gtsteffaniak/filebrowser/issues/1101
 - show download count and limit in share list in settings https://github.com/gtsteffaniak/filebrowser/issues/1103
 - fix windows alt+arrow movement issue https://github.com/gtsteffaniak/filebrowser/issues/1094
 - nav memory issue for filenames with brackets https://github.com/gtsteffaniak/filebrowser/issues/1092
 - files with "+"" in name issue https://github.com/gtsteffaniak/filebrowser/issues/1089
 - fixed editor bug in share view https://github.com/gtsteffaniak/filebrowser/issues/1084
 - other share related issues https://github.com/gtsteffaniak/filebrowser/issues/1087 https://github.com/gtsteffaniak/filebrowser/issues/1064


## v0.8.0-beta

  This is a major release, new features and changes could introduce breaking behavior. Here are the known potentially breaking changes:

  - all public api and share url's get a `/public` prefix, making it easier to use with a reverse proxy. Any existing share link will still work but get redirected.
  - a small change to styling you may need to update your custom styling, for example the id `#input` was renamed `#search-input`

 **New Features**:
 - New access control system. You can add new allow / deny / denyAll rules for users/groups for specific paths on specific sources.
   - groups currently only works with provided oidc groups, but will add a full group management option for manual creation. https://github.com/gtsteffaniak/filebrowser/issues/545
 - share view changes -- now aligns with the standard listing view. This means files can be viewed and edited (if permission allows) just like a normal listing.
 - many share links customization enhancements
   - only share to certain authenticated users https://github.com/gtsteffaniak/filebrowser/issues/656 https://github.com/gtsteffaniak/filebrowser/issues/985
   - one-time download links
   - customize share theme https://github.com/gtsteffaniak/filebrowser/issues/827 https://github.com/gtsteffaniak/filebrowser/issues/1029
   - share link public changes https://github.com/gtsteffaniak/filebrowser/issues/473
   - shares can be modified/configured after creation.
   - download throttling for shares

 **Notes**:
 - hover effect on list/compact view https://github.com/gtsteffaniak/filebrowser/issues/1036

 **BugFixes**:
 - fix new file "true" content issue https://github.com/gtsteffaniak/filebrowser/issues/1048
 - editor allows device default popup https://github.com/gtsteffaniak/filebrowser/issues/1049

## v0.7.18-beta

 **Notes**:
 - desktop context menu "select multiple" enabled as optional user default (#1000)
 - onlyoffice readonly document types (".pages", ".numbers", ".key") list (#1018)
 - onlyoffice tweaks to make more consistent, added logging (#1015)

 **BugFixes**:
 - fix lightBackground issue (#1021)
 - fix user save issues (#1020, #1027)
 - fix image preview cache issue (#989)
 - fix file/folder count issue (#989)
 - only first file was upload on drag-n-drop (#1024)

## v0.7.17-beta

See an example of custom css styling that uses the reduce-rounded-corners.css by default and allows users to choose other themes. You can add your own themes as well that users can choose from in profile settings:

```
frontend:
  styling:
    lightBackground: "#f0f0f0"   # or names of css colors
    darkBackground: "#121212"
    customCSS: "custom.css"  # custom css file always applies first, then user themes on top of that.
    customThemes:
      "default": # if "default" is specified as the name, it will be the default option
        description: "Reduce rounded corners"
        css: "reduce-rounded-corners.css" # path to css file to use
      "original":
        description: "Original rounded theme"
        css: ""  # you could default to no styling changes this way.
```

 **New Features**:
 - more custom styling options (thanks @mordilloSan for #997)
   - background colors can be easily set in config
   - provided an example `reduce-rounded-corners.css` available by default in docker. (#986, #837)
   - added feature to specify multiple css themes that users can choose from in profile settings
 - swipe between photos on mobile (#825)

 **Notes**:
 - changed partition calculations on linux for total disk size (#982)
 - upload conflict detection for folders offers "replace all" if the folder already exists in target location.

 **BugFixes**:
 - TOTP prompt not showing generated code issue https://github.com/gtsteffaniak/filebrowser/issues/996
 - select mulitple deselect on mobile (#1002)
 - viewing svg images.

## v0.7.16-beta

 **Notes**:
 - more server logging for uploads when debug logging is enabled

 **BugFixes**:
 - fix onlyoffice integration viewing bug (#990)
 - fix uploading files with exec permissions (#984)
 - fix redirect on no source path (#989)
 - refresh file info on rename (#989)
 - listing refreshes when uploads finish (#989)
 - disable edit mode for certain onlyoffice files (#971)

## v0.7.15-beta

 **New Features**:
 - added userDefault `disableViewingExt`. The new properties apply to all files, not just office.
 - code blocks in markdown viewer have line numbers and each line is highlightable

 **Notes**:
 - replaced `disableOfficePreviewExt` with more generally applicable `disablePreviewExt` to disable preview for any specific file type.
 - more tooltip descriptions for settings options

 **BugFixes**:
 - fix chinese and other language error (#972, #969)
 - fix docker dockerfile for `docker run` (#973)
 - fix double slash href on single source (#968)
 - fix sources named "files" or "share" issue (#949, #574)
 - focus input field on popups (#976)
 - hopeful fix for size calculation (#982)
 - edit button is not working on .md files (#983)

## v0.7.14-beta

 **Notes**:
 - Updated translations https://github.com/gtsteffaniak/filebrowser/issues/957
 - enabled more doc types for onlyoffice https://github.com/gtsteffaniak/filebrowser/discussions/945

 **BugFixes**:
 - noauth user issue https://github.com/gtsteffaniak/filebrowser/issues/955
 - error 403 on source name with special characters https://github.com/gtsteffaniak/filebrowser/issues/952
 - delete pictures in previewer issue https://github.com/gtsteffaniak/filebrowser/issues/456
 - trailing slash source name issue https://github.com/gtsteffaniak/filebrowser/issues/920
 - image lazy loading issue causing all items to get previews at one time, not just whats in view.

## v0.7.13-beta

 **New Features**:
 - copy and Move files between sources https://github.com/gtsteffaniak/filebrowser/issues/689
 - new enhanced upload prompt
   - uses chunked uploads https://github.com/gtsteffaniak/filebrowser/issues/770
   - all or individual uploads can be paused/resumed
   - individual uploads can be retried
   - individual file upload progress https://github.com/gtsteffaniak/filebrowser/issues/871
   - keeps screen on https://github.com/gtsteffaniak/filebrowser/issues/900

 **Notes**:
 - lots of UI improvements
 - reworked a lot of the frontend path/source logic to be more consistent.
 - updated sort behavior to be natural sort https://github.com/gtsteffaniak/filebrowser/issues/551
 - optional quick save icon https://github.com/gtsteffaniak/filebrowser/issues/918
 - improved language support: zh-tw chinese traditional (tawain)

 **BugFixes**:
 - more accurate disk used calculation -- accounting for hard links and sparse files. https://github.com/gtsteffaniak/filebrowser/issues/921
 - fix api key revoking mechanism
 - fixed shift-select https://github.com/gtsteffaniak/filebrowser/issues/929
 - video preview images on safari https://github.com/gtsteffaniak/filebrowser/issues/932
 - sticky mode isn't sticky https://github.com/gtsteffaniak/filebrowser/issues/916

## v0.7.12-beta

Happy 4th of July!

The most noteworthy change is that no sources will be automatically enabled for any user. In order for a user to use a source, it needs to be added for that user. Or to keep a source available for all users, you can specify `defaultEnabled` in the source config to maintain the same behavior. See the wiki

 **New Features**:
 - setting added `deleteWithoutConfirming`, useful for quickly deleting files -- does not apply to folders.
 - more options for minimal UI https://github.com/gtsteffaniak/filebrowser/issues/745
 - dedicated section for sidebar customization in profile settings https://github.com/gtsteffaniak/filebrowser/issues/437

 **Notes**:
 - Filebrowser no longer requires a default source, users can be created without any sources.
 - Disables changing login type fallback behavior https://github.com/gtsteffaniak/filebrowser/issues/620
 - Uses calculated index size as "used" and total partition size as "total" https://github.com/gtsteffaniak/filebrowser/issues/875
 - Select multiple won't show up in context menu when using a desktop browser (with keyboard), opting for keyboard shortcuts
 - Updated translations that were not complete, such as simplified chinese https://github.com/gtsteffaniak/filebrowser/issues/895
 - larger min drop target size https://github.com/gtsteffaniak/filebrowser/issues/902
 - refresh page after file actions https://github.com/gtsteffaniak/filebrowser/issues/894
 - improved user PUT handler for easier user modification via API https://github.com/gtsteffaniak/filebrowser/issues/897
 - optional sidebar actions for upload/create https://github.com/gtsteffaniak/filebrowser/issues/885

 **BugFixes**:
 - fix delete in preview when moving between pictures. https://github.com/gtsteffaniak/filebrowser/issues/456
 - getting file info issue when indexing is disabled.
 - fixed initial sort order https://github.com/gtsteffaniak/filebrowser/issues/551
 - incorrect filename Drag and Drop fixes https://github.com/gtsteffaniak/filebrowser/issues/880
 - fix share duration always showing just now https://github.com/gtsteffaniak/filebrowser/issues/896

## v0.7.11-beta

 **Breaking Changes**:
  - `auth.resetAdminOnStart` has been removed. Instead, if you have `auth.adminPassword` set it will always be reset on startup. If you want to change your default admin password afterwards, make sure to unset `auth.adminPassword` so it doesn't get reset on startup.
  - renamed include/exclude rules see [updated example wiki](https://github.com/gtsteffaniak/filebrowser/wiki/Configuration-And-Examples#example-advanced-source-config)!

 **New Features**:
 - more comprehensive exclude/include rules (see example wiki above).
   - include/exclude parts of folder names as well https://github.com/gtsteffaniak/filebrowser/issues/854
   - include/exclude file or folder names globally.
 - `source.config.neverWatchPaths` is now functional -- a list of paths that get indexed initially, but skips re-indexing. Useful for directories you don't expect to change ever, still show up in search but get don't contribute to indexing time after initial indexing.

 **Notes**:
 - updated swagger docs https://github.com/gtsteffaniak/filebrowser/issues/849

 **BugFixes**:
 - fix version update notification for binary https://github.com/gtsteffaniak/filebrowser/issues/836
 - ctrl-click cache issue https://github.com/gtsteffaniak/filebrowser/issues/735
 - fix admin user reset OIDC user https://github.com/gtsteffaniak/filebrowser/issues/811 https://github.com/gtsteffaniak/filebrowser/issues/851
 - fix windows and binary muPdf issue https://github.com/gtsteffaniak/filebrowser/issues/744
 - fix logout oidc issue https://github.com/gtsteffaniak/filebrowser/issues/829 https://github.com/gtsteffaniak/filebrowser/issues/662
 - file name upload bug https://github.com/gtsteffaniak/filebrowser/issues/662
 - could not create share with absolute timestamps enabled https://github.com/gtsteffaniak/filebrowser/issues/764
 - context menu off screen issue https://github.com/gtsteffaniak/filebrowser/issues/828

## v0.7.10-beta

 **OIDC change**: if you specify `oidc.userIdentifier: "username"`, originally this would map to `preferred_username` but now it maps to `username` explicitly. To maintain the same behavior update your config to `userIdentifier: "preferred_username"`. This was updated to allow for `username` to work as [some might need](https://github.com/gtsteffaniak/filebrowser/pull/789).

 **New Features**:
 - Added settings option to stop sidebar from automatically hiding on editor and previews. https://github.com/gtsteffaniak/filebrowser/issues/744
 - Added more secrets loadable from environment variables. https://github.com/gtsteffaniak/filebrowser/issues/790
 - Include/exclude files are checked for existence to assist with configuration, will show as warning if something is configured but doesn't exist.
 - Added open in new tab link for preview items to view the raw picture, pdf, etc. Especially helpful for safari viewing PDF documents. https://github.com/gtsteffaniak/filebrowser/issues/734
 - Added autoplay media toggle in user profile, to automatically play videos and audio.

 **Notes**:
 - Allowed to delete default admin user https://github.com/gtsteffaniak/filebrowser/issues/811 https://github.com/gtsteffaniak/filebrowser/issues/762
 - Better try/catch error handling for user feedback for shares https://github.com/gtsteffaniak/filebrowser/issues/732

 **BugFixes**:
 - Fix share scope creation issue https://github.com/gtsteffaniak/filebrowser/issues/809
 - Fix oidc token logout issue https://github.com/gtsteffaniak/filebrowser/issues/791
 - Non-admin users OTP issue https://github.com/gtsteffaniak/filebrowser/issues/815
 - Linewrap issue for a few cases https://github.com/gtsteffaniak/filebrowser/issues/810
 - BaseUrl redirect issue with proxies https://github.com/gtsteffaniak/filebrowser/issues/796
 - Fix exclude still shows up in ui issue https://github.com/gtsteffaniak/filebrowser/issues/797
 - Copy/move functions are async https://github.com/gtsteffaniak/filebrowser/issues/812
 - fix subtitle fetch issue https://github.com/gtsteffaniak/filebrowser/issues/766
 - fix location memory issue for url encoded file names

## v0.7.9-beta

 **New Features**:
 - Admin users will get a small notification banner for available update in sidebar with link to new release.

 **Notes**:
 - docker now defaults to ./data/databse.db as the database path allowing a simplified initial docker-compose.yaml. Existing configurations do not need updating.
 - oidc groups header updates admin permission of existing user (either add/remove if role exists)'
 - builds amd64 binary with musl for compatibility (glic error) https://github.com/gtsteffaniak/filebrowser/issues/755
 - renamed `server.sources.config.disabled` to `server.sources.config.disableIndexing`
 - better support for running with disabled index.
 - small indexing behavior tweaks.
 - markdown viewer hides sidebar https://github.com/gtsteffaniak/filebrowser/issues/744
 - quick download only applies to files

 **BugFixes**:
 - subtitles filename issue https://github.com/gtsteffaniak/filebrowser/issues/678
 - search result links not working with custom baseUrl https://github.com/gtsteffaniak/filebrowser/issues/746
 - preview error for office native preview https://github.com/gtsteffaniak/filebrowser/issues/744
 - more source name safety for special characters.
 - shares with special character errors https://github.com/gtsteffaniak/filebrowser/issues/753
 - backspace navigates back a page when typing https://github.com/gtsteffaniak/filebrowser/issues/663
 - markdown viewer scrolling https://github.com/gtsteffaniak/filebrowser/issues/767
 - fix user permissions updated when modifying api key permissions
 - fix language change issue https://github.com/gtsteffaniak/filebrowser/issues/768 https://github.com/gtsteffaniak/filebrowser/issues/487

## v0.7.8-beta

Note: if using oidc, please update from 0.7.7 to resolve invalid_grant issue. Also - oidc no longer creates users automatically by default -- must be enabled.

 **New Features**:
 - More oidc user creation options https://github.com/gtsteffaniak/filebrowser/issues/685
   - `auth.methods.oidc.createUser` must be true to automatically create user, defaults to false.
   - `auth.methods.oidc.adminGroup` allows using oidc provider group name to enable admin user creation.

 **BugFixes**:
 - fix save editor info sometimes saves wrong file. https://github.com/gtsteffaniak/filebrowser/issues/701
 - make ctrl select work on mac or windows. https://github.com/gtsteffaniak/filebrowser/issues/739
 - oidc login failures introduced in 0.7.6 https://github.com/gtsteffaniak/filebrowser/issues/731
 - oidc respects non-default baseURL

## v0.7.7-beta

  This release cleans up some of the native preview (image preview) feature logic. And adds simple docx and epub viewers as well. Going through all of this, I think I know how I can add full-fledge google doc and microsoft office viewer support (no edit). But, for now "onlyOffice" remains the most comprehensive solution with most compatibility and ability to fully edit. One day, I think I will be able to integrate a minimal license-free server into the docker image. But that's something for another time.

  Native preview (image preview) support is also available for linux arm64 and amd64 binaries, and windows exe.

 **New Features**:
 - since theres a wider kind of document preview types, a new disableOfficePreviewExt option has been added.
 - native (and simple) docx and epub viewers.
 - Other documents like xlsx get full size image preview when opened and no onlyoffice support.

 **Notes**:
 - all text mimetype files have preview support.
 - high-quality preview image sizes bumped from 512x512 to 640x640 to help make text previews readable.
 - no config is allowed and defaults to on source at current directory.

 **BugFixes**:
 - fix otp clearing on user save https://github.com/gtsteffaniak/filebrowser/issues/699
 - admin special characters and general login improvements https://github.com/gtsteffaniak/filebrowser/issues/594
 - updated editor caching behavior https://github.com/gtsteffaniak/filebrowser/issues/701
 - move/copy file path issue and overwrite https://github.com/gtsteffaniak/filebrowser/issues/687
 - fix popup preview loading on safari
 - `preview.highQuality` only affects gallery view mode. popop preview is always high quality, and icons are always low quality.

## v0.7.6-beta

 **New Features**:
 - native document preview generation enabled for certain document types on the regular docker image (no office integration needed)
   - supported native document preview types:
     - ".pdf",  // PDF
     - ".xps",  // XPS
     - ".epub", // EPUB
     - ".mobi", // MOBI
     - ".fb2",  // FB2
     - ".cbz",  // CBZ
     - ".svg",  // SVG
     - ".txt",  // TXT
     - ".docx", // DOCX
     - ".ppt",  // PPT
     - ".pptx", // PPTX
     - ".xlsx", // exel XLSX
     - ".hwp",  // HWP
     - ".hwp",  // HWPX
 - proxy logout redirectUrl support via `auth.methods.proxy.logoutRedirectUrl` https://github.com/gtsteffaniak/filebrowser/issues/684

 **Notes**:
 - image loading placeholders added and remain if image can't be loaded.
 - no more arm32 support on main image -- use a `slim` tagged image.

 **BugFixes**:
 - onlyoffice and other cache issues https://github.com/gtsteffaniak/filebrowser/issues/686
 - gallery size indicator centering https://github.com/gtsteffaniak/filebrowser/issues/652

## v0.7.5-beta

 **New Features**
 - new `./filebrowser.exe setup` command for creating a config.yaml on first run. https://github.com/gtsteffaniak/filebrowser/issues/675
 - new 2FA/OTP support for password-based users.
 - `auth.password.enforcedOtp` option to enforce 2FA usage for password users.

 **Notes**:
 - logging uses localtime, optional UTC config added https://github.com/gtsteffaniak/filebrowser/issues/665
 - generated config example now includes defaults https://github.com/gtsteffaniak/filebrowser/issues/590
 - `server.debugMedia` config option added to help debug ffmpeg issues in the future (don't enable unless debugging an issue)
 - more translations additions from english settings https://github.com/gtsteffaniak/filebrowser/issues/653
 - visual tweaks https://github.com/gtsteffaniak/filebrowser/issues/652
 - enhanced markdown viewer with code view spec

 **BugFixes**:
 - long video names ffmpeg issue fixed https://github.com/gtsteffaniak/filebrowser/issues/669
 - certain files not passing content https://github.com/gtsteffaniak/filebrowser/issues/657
 - https://github.com/gtsteffaniak/filebrowser/issues/668
 - allow edit markdown files
 - rename button doesn't close prompt https://github.com/gtsteffaniak/filebrowser/issues/664
 - webm video preview issue https://github.com/gtsteffaniak/filebrowser/issues/673
 - fix signup issue https://github.com/gtsteffaniak/filebrowser/issues/648
 - fix default source bug
 - https://github.com/gtsteffaniak/filebrowser/issues/666
 - fix 500 error for subtitle videos https://github.com/gtsteffaniak/filebrowser/issues/678
 - spaces and special characters in source name issue https://github.com/gtsteffaniak/filebrowser/issues/679

![image](https://github.com/user-attachments/assets/28e4e67e-31a1-4107-9294-0e715e87b558)

## v0.7.4-beta

 **Notes**:
 - Updated German translation. https://github.com/gtsteffaniak/filebrowser/pull/644

 **BugFixes**:
 - windows control click https://github.com/gtsteffaniak/filebrowser/issues/642
 - create user issue https://github.com/gtsteffaniak/filebrowser/issues/647

## v0.7.3-beta

Note: OIDC changes require config update.

 **New Features**
 - Added code highlights to text editor and enabled text editor for all asci files under 25MB
 - Motion previews for videos -- cycles screenshots of vidoes. https://github.com/gtsteffaniak/filebrowser/issues/588
 - Optionally reset default admin username/password on startup, to guarentee a username/password on startup if needed. Use by setting `auth.resetAdminOnStart` true https://github.com/gtsteffaniak/filebrowser/issues/625

 **Notes**:
 - Updated translations everywhere. https://github.com/gtsteffaniak/filebrowser/issues/627
 - Office viewer is now full-screen with floating close button. https://github.com/gtsteffaniak/filebrowser/issues/542
 - OIDC config additions
   - `issuerUrl` required now to get relevant oidc configurations.
   - `disableVerifyTLS` optionally, disable verifying HTTPS provider endpoints.
   - `logoutRedirectUrl` optionally, redirect the user to this URL on logout.
   - other URL config parameters are no longer accepted -- replace with issuerUrl.
 - Aadmins allowed to change user login methods in user settings when creating or updating users.
   - https://github.com/gtsteffaniak/filebrowser/issues/618
   - https://github.com/gtsteffaniak/filebrowser/issues/617
 - Hide header when showing only office https://github.com/gtsteffaniak/filebrowser/issues/542

 **BugFixes**:
 - Editor save shows notification
 - Preview settings resetting on startup
 - Not all languages show correctly https://github.com/gtsteffaniak/filebrowser/issues/623
 - scopes sometimes reset on startup https://github.com/gtsteffaniak/filebrowser/issues/636
 - Update save password option
   - https://github.com/gtsteffaniak/filebrowser/issues/587
   - https://github.com/gtsteffaniak/filebrowser/issues/619
   - https://github.com/gtsteffaniak/filebrowser/issues/615

## v0.7.2-beta

The `media` tags introduced in 0.7.0 have been removed -- all docker images have media enabled now.

  **Notes**:
  - Reverts enforced user login methods types -- until suitable methods to alter are available.
  - When updating a user, updating scope always sets to the exact scope specified on updated.
  - Redirect api messages are INFO instead of WARN
  - Settings has close button instead of back https://github.com/gtsteffaniak/filebrowser/issues/583

  **Bug Fixes**:
  - Hover bug when exact timestamp setting enabled https://github.com/gtsteffaniak/filebrowser/issues/585

## v0.7.1-beta

The `media` tags introduced in 0.7.0 have been removed -- all docker images have media enabled now.

  **Notes**:
  - changes to support jwks url needed for authelia - still needs testing to ensure it works https://github.com/gtsteffaniak/filebrowser/issues/575, added debug logs to help identify any further issues.
  - added apache license file back https://github.com/gtsteffaniak/filebrowser/discussions/599
  - updated toggle view icons to better match.
  - adjusted popup preview position on mobile.
  - updated createUserDir logic, https://github.com/gtsteffaniak/filebrowser/issues/541
    - it always creats user dir (even for admins)
    - scope path must exist if it doesn't end in username, and if it does, the parent dir must exist
    - enforced user login methods types -- can't be changed. a password user cannot login as oidc, etc.

  **Bug Fixes**:
  - right click context menu issue https://github.com/gtsteffaniak/filebrowser/issues/598
  - upload file issue https://github.com/gtsteffaniak/filebrowser/issues/597
  - defaultUserScope is not respected https://github.com/gtsteffaniak/filebrowser/issues/589
  - defaultEnabled is not respected https://github.com/gtsteffaniak/filebrowser/issues/603
  - user has weird navigation barhttps://github.com/gtsteffaniak/filebrowser/issues/593
  - fix multibutton state issue for close overlay https://github.com/gtsteffaniak/filebrowser/issues/596

## v0.7.0-beta

 **New Features**:
 - New authentication method: OIDC (OpenID Connect)
 - UI refresh
   - Refreshed icons and styles to provide more contrast https://github.com/gtsteffaniak/filebrowser/issues/493
   - New scrollbar which includes information about the listing https://github.com/gtsteffaniak/filebrowser/issues/304
   - User-configurable popup previewer and user can control preview size of images.
   - Enhanced user settings page with more toggle options.
   - Replaced checkboxes with toggles switches https://github.com/gtsteffaniak/filebrowser/issues/461
   - Refreshed Breadcrumbs style.
   - Main navbar icon is multipurpose menu, close, back and animates
   - Enhanced source info on the UI
     - User must have permission `realtime: true` property to get realtime events.
     - Sources shows status of the directory `ready`, `indexing`, and `unavailable`
   - Top-right overflow menu for deleting / editing files in peview https://github.com/gtsteffaniak/filebrowser/issues/456
   - Helpful UI animation for drag and drop files, to get feedback where the drop target is.
   - More consistent theme color https://github.com/gtsteffaniak/filebrowser/issues/538
 - New file preview types:
   - Video thumbnails available via new media integration (see configuration wiki for help) https://github.com/gtsteffaniak/filebrowser/issues/351
   - Office file previews if you have office integration enabled. https://github.com/gtsteffaniak/filebrowser/issues/460

  **Notes**:
  - sesssionId is now unique per window. Previously it was shared accross browser tabs.
  - DisableUsedPercentage is a backend property now, so users can't "hack" the information to be shown.
  - Updated documentation for resources api https://github.com/gtsteffaniak/filebrowser/issues/560
  - Updated placeholder for scopes https://github.com/gtsteffaniak/filebrowser/issues/475
  - When user's API permissions are removed, any api keys the user had will be revoked.
  - `server.enableThumbnails` moved to `server.disablePreviews` defaulting to false.
  - `server.resizePreview` moved to `server.resizePreviews` (with an "s" at the end)

  **Bug Fixes**:
  - Nil pointer error when source media is disconnected while running.
  - Source selection buggy https://github.com/gtsteffaniak/filebrowser/issues/537
  - Upload folder structure https://github.com/gtsteffaniak/filebrowser/issues/539
  - Editing files on multiple sources https://github.com/gtsteffaniak/filebrowser/issues/535
  - Prevent the user from changing the password https://github.com/gtsteffaniak/filebrowser/issues/550
  - Links in setting page does not navigate to correct location https://github.com/gtsteffaniak/filebrowser/issues/474
  - Url encoding issue https://github.com/gtsteffaniak/filebrowser/issues/530
  - Certain file types being treated as folders https://github.com/gtsteffaniak/filebrowser/issues/555
  - Source name with special characters https://github.com/gtsteffaniak/filebrowser/issues/557
  - Onlyoffice support on proxy auth https://github.com/gtsteffaniak/filebrowser/issues/559
  - Downloading with user scope https://github.com/gtsteffaniak/filebrowser/issues/564
  - User disableSettings property to be respected.
  - Non admin users updating admin settings.
  - Right click context issue on safari desktop.
  - office save file issue.

## v0.6.8-beta

 **New Features**
 - environment variables are available for certain secrets.
   - see wiki https://github.com/gtsteffaniak/filebrowser/wiki/Environment-Variables
   - thanks @aaronkyriesenbach https://github.com/gtsteffaniak/filebrowser/pull/511

 **Notes**:
 - config validation (see https://github.com/gtsteffaniak/filebrowser/wiki/Full-Config-Example)
   - fails when config file contains unknown fields (helps spot typos)
   - some light value validation on certain fields
   - removed recaptcha -- was disabled and not used before.
   - moved `recaptcha` and `signup` configs to `auth.methods.password`

 **BugFixes**:
 - fix scope reset on restart https://github.com/gtsteffaniak/filebrowser/issues/515
 - Clicking empty space to deselect https://github.com/gtsteffaniak/filebrowser/issues/492

## v0.6.7-beta

 **Notes**:
 - added full tests for single source example.
 - adds descriptive error if temp dir can't be created on fatal startup
 - clears temp directory on shutdown.
 - removed put settings api (unused)
 - removed more unused config properties.

 **BugFixes**:
 - fix url encoding issue for search links when theres only one source https://github.com/gtsteffaniak/filebrowser/issues/501
 - files with # could have problems, double encoded.

## v0.6.6-beta

 **New Feature**:
 - limit tar size creation to limit server burden. For example, don't let customers try to download the entire filesystem as a zip. see `server.maxArchiveSize` on config wiki.

 **Notes**:
 - disableUsedPercentage also hides text and source bar.
 - share errors show up in logs in more verbose way.
 - archive creation occurs on disk rather than in memory, use `server.cacheDir` to determine where temp files are stored.
 - automatically ensures leading slash for scope
   - https://github.com/gtsteffaniak/filebrowser/issues/472
   - https://github.com/gtsteffaniak/filebrowser/issues/476

 **BugFixes**:
 - fix proxy user creation issue https://github.com/gtsteffaniak/filebrowser/issues/478
 - externalUrl prefix issue fixed for shares. https://github.com/gtsteffaniak/filebrowser/issues/465
 - fix File Opens Instead of Just Downloading https://github.com/gtsteffaniak/filebrowser/issues/480
 - fix Download file name https://github.com/gtsteffaniak/filebrowser/issues/481

## v0.6.5-beta

 **Notes**:
 - added more share and download tests

 **BugFixes**:
 - fix share download issue https://github.com/gtsteffaniak/filebrowser/issues/465
 - fix content length size calculation issue when downloading multiple files.

## v0.6.4-beta

 **BugFixes**:
 - fix preview arow issue. https://github.com/gtsteffaniak/filebrowser/issues/457
 - fix password change issue.
 - apply user defaults to publi user on startup https://github.com/gtsteffaniak/filebrowser/issues/451

## v0.6.3-beta

 **Notes**:
 - windows directories get better naming, root directories like "D:\ get named "D", otherwise base filepath is the name when unselected "D:\path\to\folder" gets named "folder" (just like linux)
 - `.pdf` files added to default onlyoffice exclusion list.

 **BugFixes**:
 - windows would not refresh file info automatically when viewing because of path issue.
 - windows paths without name for "D:\" would cause issues.
 - share path error https://github.com/gtsteffaniak/filebrowser/issues/429
 - fix bug where resource content flag would load entire file into memory.

## v0.6.2-beta

 **Notes**:
 - Added playwright tests for bugfixes for permantent fix for stability.
    (except onlyoffice since it requires integrations)

 **BugFixes**:
 - Context menu should only be available inside the folder/files container https://github.com/gtsteffaniak/filebrowser/issues/430
 - drag and drop files from desktop to browser is fixed.
 - replace prompt cancel button didn't work.
 - key events on listing page not working (like delete key)
 - fixed share viewing issue https://github.com/gtsteffaniak/filebrowser/issues/429
 - disableUsedPercentage hides entire source https://github.com/gtsteffaniak/filebrowser/issues/438
 - createUserDir fix for proxy users and new users https://github.com/gtsteffaniak/filebrowser/issues/440

## v0.6.1-beta

 **New Feature**:
 - download size information is added, including when downloding multiple files in zip/tar.gz. The browser will see the XMB of X GB and will show browser native progress.

 **BugFixes**:
 - fixed onlyoffice bug https://github.com/gtsteffaniak/filebrowser/issues/418
 - fixed breadcrumbs bug https://github.com/gtsteffaniak/filebrowser/issues/419
 - fixed search context bug https://github.com/gtsteffaniak/filebrowser/issues/417
 - fixed sessionID for search

## v0.6.0-beta

> [!WARNING]
> This release includes several config changes that could cause issues. Please backup your database file before upgrading.

This release has several changes that should work without issues... however, still backup your database file first and proceed with caution. User permissions and source config changes have been updated -- and the `server.root` paramter is no longer used.

This is a significant step towards a stable release. There shouldn't be any major breaking config changes after this.

 **New Features**:
  - multiple sources support https://github.com/gtsteffaniak/filebrowser/issues/360
    - listing view keeps them independant, you switch between the two and the url address will have a prefix `/files/<sourcename>/path/to/file` when there is more than 1 source.
    - search also happens independantly, with a selection toggle per source. searching current source searches the current scope in the listing view, if you toggle to an alternative source it will search from the source root.
    - copy/moving is currently only supported within the same source -- that will come in a future release.
  - `FILEBROWSER_CONFIG` environment variable is respected if no CLI config parameter is provided. https://github.com/gtsteffaniak/filebrowser/issues/413

 **Notes**:
  - downloads no longer open new window.
  - swagger updated with auth api help for things like api token.
    - GET api keys now uses `name` query instead of `key`. eg `GET /api/auth/tokens?name=apikeyname`
  - user permissions simplified to four permission groups (no config change required):
    - **removed**  : create, rename, delete, download
    - **remaining**: admin, modify, share, api
    - `scope` is deprecated, but still supported, applies to default source. if using multiple sources, set `defaultUserScope` at the [source config](https://github.com/gtsteffaniak/filebrowser/wiki/Configuration#default-source-configuration) instead.
  - **removed** user rules and commands.
    - commands feature has never been enabled so just removing the references.
    - rules will come back in a different form (not applied to the user).
  - `server.root` is completely removed in favor of `server.sources`

 **BugFixes**:
  - fix conflict resolution issue https://github.com/gtsteffaniak/filebrowser/issues/384
  - many user creation page bugfixes.
  - fix share delete issue https://github.com/gtsteffaniak/filebrowser/issues/408

## v0.5.4-beta

 **BugFixes**:
  - default scope share issue. @theryecatcher https://github.com/gtsteffaniak/filebrowser/pull/387
  - drag and drop on empty folders https://github.com/gtsteffaniak/filebrowser/issues/361
  - preview navigation issue https://github.com/gtsteffaniak/filebrowser/issues/372
  - auth proxy password length error https://github.com/gtsteffaniak/filebrowser/issues/375

<img width="294" alt="image" src="https://github.com/user-attachments/assets/669bca75-98d4-47c1-838b-1ffee2967d7d" />

## v0.5.3-beta

 **New Features**:
  - onlyoffice disable filetypes for user specified file types. https://github.com/gtsteffaniak/filebrowser/issues/346

 **Notes**:
  - navbar/sidebar lightmode style tweaks.
  - any item that has utf formatted text will get editor.
  - tweaks to create options on context menu.
  - removed small delay on preview before detecting the file.

 **BugFixes**:
  - fix `/files/` prefix loading issue https://github.com/gtsteffaniak/filebrowser/issues/362
  - fix special characters in filename issue https://github.com/gtsteffaniak/filebrowser/issues/357
  - fix drag and drop issue https://github.com/gtsteffaniak/filebrowser/issues/361
  - fix conflict issue with creating same file after deletion.
  - fix mimetype detection https://github.com/gtsteffaniak/filebrowser/issues/327
  - subtitles for videos https://github.com/gtsteffaniak/filebrowser/issues/358
    - supports caption sidecar files : ".vtt", ".srt", ".lrc", ".sbv", ".ass", ".ssa", ".sub", ".smi"
    - embedded subtitles not yet supported.

## v0.5.2-beta

 **New Features**:
  - Markdown file preview https://github.com/gtsteffaniak/filebrowser/issues/343
  - Easy access download button https://github.com/gtsteffaniak/filebrowser/issues/341

 **Notes**:
  - Adds message about what sharing means when creating a link.
  - api log duration is now always in milliseconds for consistency.
  - advanced index config option `fileEndsWith` is now respected.
  - Added Informative error for missing files for certificate load https://github.com/gtsteffaniak/filebrowser/issues/354

 **BugFixes**:
  - onlyoffice close window missing files issue https://github.com/gtsteffaniak/filebrowser/issues/345
  - fixed download link inside file preview

## v0.5.1-beta

 > Note: I changed the [config](https://github.com/gtsteffaniak/filebrowser/wiki/Configuration#example-auth-config) for password auth again... It was a mistake just to make it a boolean, so now you can provide options, going forward this allows for more.

  **New Features**:
  - password length requirement config via `auth.methods.password.minLength` as a number of characters required.

  **Bugfixes**:
  - NoAuth error message "resource not found"
  - CLI user configuration works and simplified see examples in the [Wiki](https://github.com/gtsteffaniak/filebrowser/wiki/CLI)

## v0.5.0-beta

 > Note: This Beta release includes a configuration change: `auth.method` is now deprecated. This is done to allow multiple login methods at once. Auth methods are specified via `auth.methods` instead. see [example on the wiki](https://github.com/gtsteffaniak/filebrowser/wiki/Configuration#example-auth-config).

  **New Features**:
  - Upload progress notification https://github.com/gtsteffaniak/filebrowser/issues/303
  - proxy auth auto create user when `auth.methods.proxy.createUser: true` while using proxy auth.

  **Notes**:
  - Context menu positioning tweaks.
  - using /tmp cachedir is disabled by default, cache dir can be specified via `server.cacheDir: /tmp` to enable it. https://github.com/gtsteffaniak/filebrowser/issues/326

  **Bugfixes**:
  - Gracefully shutdown to protect database. https://github.com/gtsteffaniak/filebrowser/issues/317
  - validates auth method provided before server startup.
  - fix sidebar disk space usage calculation. https://github.com/gtsteffaniak/filebrowser/issues/315
  - Fixed proxy auth header support (make sure your proxy and server are secure!). https://github.com/gtsteffaniak/filebrowser/issues/322

## v0.4.2-beta

  **New Features**:
  - Hidden files changes
    - windows hidden file properties are respected -- when running on windows binary (not docker) with NTFS filesystem.
    - windows "system" files are considered hidden.
    - changed user property from `hideDotFiles` to `showHidden`. Defaults to false, so a user would need to must unhide hidden files if they want to view hidden files.

  **Notes**:
  - cleaned up old and deprecated config.
  - removed unneeded "Global settings". All system configuration is done on config yaml, See configuration wiki for more help.

  **Bugfixes**:
  - Another fix for memory https://github.com/gtsteffaniak/filebrowser/issues/298

## v0.4.1-beta

  **New Features**:
  - right-click actions are available on search. https://github.com/gtsteffaniak/filebrowser/issues/273

  **Notes**:
  - delete prompt now lists all items that will be affected by delete
  - Debug and logger output tweaks.

  **Bugfixes**:
  - calculating checksums errors.
  - copy/move issues for some circumstances.
  - The previous position wasn't returned when closing a preview window https://github.com/gtsteffaniak/filebrowser/issues/298
  - fixed sources configuration mapping error (advanced `server.sources` config)

## v0.4.0-beta

  **New Features**:
  - Better logging https://github.com/gtsteffaniak/filebrowser/issues/288
    - highly configurable
    - api logs include user
  - onlyOffice support for editing only office files (inspired from https://github.com/filebrowser/filebrowser/pull/2954)

  **Notes**:
  - Breadcrumbs will only show on file listing (not on previews or editors)
  - Config file is now optional. It will run with default settings without one and throw a `[WARN ]` message.
  - Added more descriptions to swagger API

## v0.3.7-beta

  **Notes**:
  - Adding windows builds back to automated process... will replace manually if they throw malicious defender warnings.
  - Adding playwright tests to all pr's against dev/beta/release branches.
    - These playwright tests should help keep release more reliably stable.

  **Bugfixes**:
  - closing with the default bar issue.
  - tar.gz archive creation issue

## v0.3.6-beta

  **New Features**:
  - Adds "externalUrl" server config https://github.com/gtsteffaniak/filebrowser/issues/272

  **Notes**:
  - All views modes to show header bar for sorting.
  - other small style changes

  **Bugfixes**:
  - select and info bug after sorting https://github.com/gtsteffaniak/filebrowser/issues/277
  - downloading from shares with public user
  - Ctrl and Shift key modifiers work on listing views as expected.
  - copy/move file/folder error and show errors https://github.com/gtsteffaniak/filebrowser/issues/278
  - file move/copy context fix.

## v0.3.5

  **New Features**:
  - More indexing configuration options possible. However consider waiting on using this feature, because I will soon have a full onboarding experience in the UI to manage sources instead.
    - added config file options "sources" in the server config.
    - can enable/disable indexing a specified list of directories/files
    - can enable/disable indexing hidden files
    - prepped for multiple sources (not supported yet!)
  - Theme and Branding support (see updates to [configuration wiki](https://github.com/gtsteffaniak/filebrowser/wiki/Configuration) on how to use)
  - Automatically expire shares https://github.com/gtsteffaniak/filebrowser/issues/208

  **Notes**:
  - MacOS application files (ending in ".app") were previously treated as folders, now they are treated as a single file.
  - No longer indexes "$RECYCLE.BIN" or "System Volume Information" directories.
  - Icon styling tweaked so all icons have a background.
  - Updated Login page styling.
  - Settings profile menu has been simplified, password changes happen in user management.
  - Improved windows compatibility and built on windows platform to fix false windows defender warning.
  - If no "root" location is provided in the server config, the default is the **current directory** (rather than `/srv` like before)

  **Bugfixes**:
  - Fixed setting share expiration time would not work due to type conversion error.
  - More safari fixes related to text-selection.
  - Sort by name value sorting ignores the extension, only sorts by name https://github.com/gtsteffaniak/filebrowser/issues/230
  - Fixed manual language selection issue.
  - Fixed exact date time issue.

New login page:

<img width="300" alt="image" src="https://github.com/user-attachments/assets/d3ed359e-a969-4f6a-9f72-94d2b68aba49" />


Example branding in sidebar:

<img width="500" alt="image2" src="https://github.com/user-attachments/assets/d8ee14ca-4495-4106-9d26-631a5937e134" />

Example user settings page:

<img width="500" alt="image3" src="https://github.com/user-attachments/assets/79757a11-669e-4597-bd3d-e41efd667a1e" />

## v0.3.4

  **Bugfixes**:
  - Safari right-click actions.
  - Some small image viewer behavior
  - Progressive webapp "install to homescreen" fix.

## v0.3.3

  **New Features**
  - Navigating remembers your previous scroll position when opening items and then navigating backwards.
  - New Icons with larger selection of file types
  - file "type" is shown on item info page.
  - added optional non-root "filebrowser" user for docker image. See https://github.com/gtsteffaniak/filebrowser/issues/251
  - File preview supports more file types:
    - images: jpg, bmp, gif, tiff, png, svg, heic, webp

  **Notes**:
  - The file "type" is now either "directory" or a specific mimetype such as "text/xml".
  - update safari styling

  **Bugfixes**:
  - Delete/move file/folders sometimes wouldn't work.
  - Possible fix for context menu not showing issue. See https://github.com/gtsteffaniak/filebrowser/issues/251
  - Fixed drag/drop not refreshing immediately to reflect changes.

## v0.3.2

  **New Features**
  - Mobile search has the same features as desktop.

  **Notes**:
  - Added compression. Helpful for browsing folders with a large number of items. Considering https://github.com/gtsteffaniak/filebrowser/issues/201 resolved, although future pagination support will still come.
  - Compressed download options limited to `.zip` and `.tar.gz`
  - right-click context menu stays in view.

  **Bugfixes**:
  - search result links when non-default baseUrl configured
  - frontend sort bug squashed https://github.com/gtsteffaniak/filebrowser/issues/230
  - bug which caused "noauth" method not to work after v0.3.0 routes update

## v0.3.1

  **New Features**
  - Adds Smart Indexing by default.

  **Notes**:
  - Optimized api request response times via improved caching and simplified actions.
  - User information persists more reliably.
  - Added [indexing doc](./docs/indexing.md) to explain the expectations around indexing and how it works.
  - The index should also use less RAM than it did in v0.3.0.

  **Bugfixes**:
  - Tweaked sorting by name, fixes case sensitive and numeric sorting. https://github.com/gtsteffaniak/filebrowser/issues/230
  - Fixed unnecessary authentication status checks each route change
  - Fix create file action issue.
  - some small javascript related issues.
  - Fixes pretty big bug viewing raw content in v0.3.0 (utf format message)

## v0.3.0

  This Release focuses on the API and making it more accessible for developers to access functions without the UI.

  **New Features**:
  - You can now long-live api tokens to interact with API from the user settings page.
    - These tokens have the same permissions as your user.
  - Helpful swagger page for API usage.
  - Some API's were refactored for friendlier API usage, moving some attributes to parameters and first looking for a api token, then using the stored cookie if none is found. This allows for all api requests from swagger page to work without a token.
  - Add file size to search preview! Should have been in last release... sorry!

  **Notes**:
  - Replaced backend http framework with go standard library.
  - Right-click Context menu can target the item that was right-clicked. To fully address https://github.com/gtsteffaniak/filebrowser/issues/214
  - adjusted settings menu for mobile, always shows all available cards rather than grayed out cards that need to be clicked.
  - longer and more cryptographically secure share links based on UUID rather than base64.

  **Bugfixes**:
  - Fixed ui bug with shares with password.
  - Fixes baseurl related bugs https://github.com/gtsteffaniak/filebrowser/pull/228 Thanks @SimLV
  - Fixed empty directory load issue.
  - Fixed image preview cutoff on mobile.
  - Fixed issue introduced in v0.2.10 where new files and folders were not showing up on ui
  - Fixed preview issue where preview would not load after viewing video files.
  - Fixed sorting issue where files were not sorted by name by default.
  - Fixed copy file prompt issue

## v0.2.10

  **New Features**:
  - Allows user creation command line arguments https://github.com/gtsteffaniak/filebrowser/issues/196
  - Folder sizes are always shown, leveraging the index. https://github.com/gtsteffaniak/filebrowser/issues/138
  - Searching files based on filesize is no longer slower.

  **Bugfixes**:
  - fixes file selection usage when in single-click mode https://github.com/gtsteffaniak/filebrowser/issues/214
  - Fixed displayed search context on root directory
  - Fixed issue searching "smaller than" actually returned files "larger than"

  **Notes**:
  - Memory usage from index is reduced by ~40%
  - Indexing time has increased 2x due to the extra processing time required to calculate directory sizes.
  - File size calculations use 1024 base vs previous 1000 base (matching windows explorer)

## v0.2.9

  This release focused on UI navigation experience. Improving keyboard navigation and adds right click context menu.

  **New Features**:
  - listing view items are middle-clickable on selected listing or when in single-click mode.
  - listing view items can be navigated via arrow keys.
  - listing view can jump to items using letters and number keys to cycle through files that start with that character.
  - You can use the enter key and backspace key to navigate backwards and forwards on selected items.
  - ctr-space will open/close the search (leaving ctr-f to browser default find prompt)
  - Added right-click context menu to replace the file selection prompt.

  **Bugfixes**:
  - Fixed drag to upload not working.
  - Fixed shared video link issues.
  - Fixed user edit bug related to other user.
  - Fixed password reset bug.
  - Fixed loading state getting stuck.

## v0.2.8

- **Feature**: New gallery view scaling options (closes [#141](https://github.com/gtsteffaniak/filebrowser/issues/141))
- **Change**: Refactored backend files functions
- **Change**: Improved UI response to filesystem changes
- **Change**: Added frontend tests for deployment integrity
- **Fix**: move/replace file prompt issue
- **Fix**: opening files from search
- **Fix**: Display count issue when hideDotFile is enabled.

## v0.2.7

 - **Change**: New sidebar style and behavior
 - **Change**: make search view and button behavior more consistent.
 - **Fix**: [upload file bug](https://github.com/gtsteffaniak/filebrowser/issues/153)
 - **Fix**: user lock out bug introduced in 0.2.6
 - **Fix**: many minor state related issues.

## v0.2.6

This change focuses on minimizing and simplifying build process.

- **Change**: Migrated to Vite / Vue 3
- **Change**: removed npm modules
  - replaced vuex with custom state management via src/store
  - replaced noty with simple card popup notifications
  - replaced moment with simple date formatter where needed
  - replaced vue-simple-progress with vue component
- **Feature**: improved error logging
  - backend errors show the root function that called them during the error
  - frontend errors print errors to console that fail try/catch
  - all frontend errors via popup notification & print to console as well
- **Fix**: Allow editing blank text based files in editor
- tweaked listing styles
- Feature: Allow disabling the index via configuration yaml

## v0.2.5

- Fix: delete user prompt works using native hovers.

## v0.2.4

- Feature: [create-folder-feature](https://github.com/gtsteffaniak/filebrowser/pull/105)
- Feature: [playable shared video](https://github.com/filebrowser/filebrowser/issues/2537)
- Feature: photos, videos, and audio get embedded preview on share instead of icon
- Fix: sharable link bug, now uses special publicUser
- Bump go version to 1.22
- In prep for vue3 migration, npm modules removed:
  - js-base64
  - pretty-bytes
  - whatwg-fetch
  - lodash.throttle
  - lodash.clonedeep

## v0.2.3

- Feature: token expiration time now configurable
- FIX: Hidden files are still directly accessible. (https://github.com/filebrowser/filebrowser/issues/2698)
- FIX: search/user context bug

## v0.2.2

- CHG: **Speed:** (0m57s) - Decreased by 78% compared to the previous release.
- CHG: **Memory Usage:** (41MB) - Reduced by 45% compared to the previous release.
- Feature: Now utilizes the index for file browser listings!
- FIX: Editor issues fixed on save and themes.

## v0.2.1

- Addressed issue #29 - Rules can now be configured and read from the configuration YAML.
- Addressed issue #28 - Allows disabling settings per user.
- Addressed issue #27 - Shortened download link for password-protected files.
- Addressed issue #26 - Enables dark mode per user and improves switching performance.
- Improved styling with more rounded corners and enhanced listing design.
- Enhanced search performance.
- Fixed authentication issues.
- Added compact view mode.
- Improved view mode configuration and behavior.
- Updated the configuration file to accept new settings.

## v0.2.0

- **Improved UI:**
  - Enhanced the cohesive and unified look.
  - Adjusted the header bar appearance and icon behavior.
- The shell feature has been deprecated.
  - Custom commands can be executed within the Docker container if needed.
- The JSON config file is no longer used.
  - All configurations are now performed via the advanced `config.yaml`.
  - The only allowed flag is specifying the config file.
- Removed old code for migrating database versions.
- Eliminated all unused `cmd` code.

## v0.1.4

- **Various UI fixes:**
  - Reintroduced the download button to the toolbar.
  - Added the upload button to the side menu.
  - Adjusted breadcrumb spacing.
  - Introduced a "compact" view option.
  - Fixed a slash issue with CSS right-to-left (RTL) logic.
- **Various backend improvements:**
  - Added session IDs to searches to prevent collisions.
  - Modified search behavior to include spaces in searches.
  - Prepared for full JSON configuration support.
- Made size-based searches work for both smaller and larger files.
- Modified search types not to appear in the search bar when used.

## v0.1.3

- Enhanced styling with improved colors, transparency, and blur effects.
- Hid the sidebar on desktop views.
- Simplified the navbar to include three buttons:
  - Open menu
  - Search
  - Toggle view
- Revised desktop search style and included additional search options.

## v0.1.2

- Updated the UI to better utilize search features:
  - Added more filter options.
  - Enhanced icons with colors.
  - Improved GUI styling.
- Improved search performance.
- **Index Changes:**
  - **Speed:** (0m32s) - Increased by 6% compared to the previous release.
  - **Memory Usage:** (93MB) - Increased by 3% compared to the previous release.

## v0.1.1

- Improved search functionality with indexing.
- **Index Changes (Baseline Results):**
  - **Speed:** (0m30s)
  - **Memory Usage:** (90MB)

## v0.1.0

- No changes from the original.

Forked from [filebrowser/filebrowser](https://github.com/filebrowser/filebrowser).<|MERGE_RESOLUTION|>--- conflicted
+++ resolved
@@ -2,8 +2,6 @@
 
 All notable changes to this project will be documented in this file. For commit guidelines, please refer to [Standard Version](https://github.com/conventional-changelog/standard-version).
 
-<<<<<<< HEAD
-=======
 ## v1.2.0-beta
 
  **New Features**:
@@ -11,7 +9,6 @@
    - reduces memory usage
    - comparable performance
 
->>>>>>> 728ee72e
 ## v1.1.3-beta
 
  **Notes**:
