--- conflicted
+++ resolved
@@ -85,15 +85,7 @@
  - fixed some condition that the halloween background doesn't load properly
  - some comments not showing up on config viewer in settings
 
-<<<<<<< HEAD
 ## v1.0.0-beta
-=======
-<<<<<<< HEAD
-## v1.0.0-beta
-=======
-## v1.0.0
->>>>>>> main
->>>>>>> main
 
  **Notes**:
  - Enhanced onlyoffice debugger with more wholistic backend logs
