# Changelog

All notable changes to this project will be documented in this file. For commit guidelines, please refer to [Standard Version](https://github.com/conventional-changelog/standard-version).

<<<<<<< HEAD
## v1.0.1-stable

 **BugFixes**:
 - UserDefault always applies to newly created users #1518
 - Updating user's own password sometimes doesn't work
 - Anonymous Share link with optional password does not allow downloads #1553
 - Share options should go in the meta tags #1511
 - Unable to select compression format when downloading multiple files/dir via Share link (v1.0.0) #1557
 - fixed sidebar clipping on some browsers like safari
 - Files show as Download is not available even though it is #1537

## v1.0.1-beta & v1.0.0-stable
=======
## v1.1.0

 **New Features**:
 - size analyzer tool
 - Status bar for listing view #1459
 - Customizable sidebar links -- reorder sources and add custom links.
 - Dynamic scopes for OIDC #1414 #1363
 - Enhanced notifications, buttons persistence. #1331
 - Share and Access Rules validation
   - If a file/path is moved/renamed in UI its rules and shares will always follow.
   - If a file/path is moved/renamed outside UI, a warning message will show and ability to associate to new path
 - Cascade delete access in Access Management when deleting a User #1347

 **Notes**:
 - more efficient user update actions. Successful PUT actions return only 204 if successful.
 - Do not enter directory on "New Folder" action #1343
 - Individual scanners per directory at root -- improves scanning impact.

## v1.0.1
>>>>>>> 4bbf70cc

 **New Features**:
 - login icon support added via `frontend.loginIcon` config path variable

 **Notes**:
 - updated default login icon
 - stopped publishing rolling `dev` docker tag.
 - build requirement change -- from node 18 > node 20 with npm 9.0.0+
 - version is not shown for unauthenticated users #1444
 - adjusted how static assets are served to better handle icon standards
 - fixed signup login #1444
 - update makefile linker flags to properly set version and sha #1474
 - better windows build support -- `make setup` and `make dev` work as long as git is installed on windows
 - added better first initilization detection
   - If filebrowser initialized and does not detect a database, a new warning message in server logs appears.
   - If theres no database on start, any admin user's first login will see a welcome message in the ui.
   - For docker, it defaults to ./data/database.db, but will also fallback to ./database.db without any additional configuration.

 **BugFixes**:
 - Generating multiple HEIC previews in parallel fails #1470
 - ? in path not always encoded right #1447
 - fixed some condition that the halloween background doesn't load properly
 - some comments not showing up on config viewer in settings

## v1.0.0-beta

 **Notes**:
 - Enhanced onlyoffice debugger with more wholistic backend logs
 - Updated info prompt styling
 - share qr code links to externalUrl for entire share if exists #1329

 **BugFixes**:
 - cookie host is set using x-Forwarded-Host to better support reverse proxies.
 - HEIC conversion not working #1460
 - 'Prevent user changing their password' also prevents admins changing the users password. #1365
 - OnlyOffice write problem #1397 #1068
 - Conditionals starting with a . seem to not work. #1455
 - Last modified in file info is empty #1443
 - Share links: 'Default View Mode' does not apply to subfolders. #1463

## v0.8.11-beta

 **New Features**:
 - OnlyOffice debugger now shows backend logs as well for admin users.
 - If proxy auth based `username` equals `auth.adminUsername`, the user will be promoted to admin.
 - Guard against accidently cancelling uploads #1419
 - Added a quirky halloween theme that automatically applies on october 31st -- you can disable this from happening by setting `frontend.styling.disableEventThemes`

 **Notes**:
 - Removed share setting `enableOnlyOfficeEditing` -- uses value from `allowEditing`
 - Anonymous users can now edit if a share has edit permissions enabled.
 - No "Incompatible user settings detected" message if its first setup
 - cookie handling revamped
   - fully backend managed
   - `auth` cookie name changed to `filebrowser_quantum_jwt`
   - auth cookie for password users no longer session based #1439
   - removed state jwt state variable -- 100% cookie based.

 **BugFixes**:
 - Fixed issue editing onlyoffice on shares #1397
 - Added proper and robust logging / error handling for the onlyoffice callback. #1422 #1068
 - If a file was moved/renamed/deleted onlyoffice would re-save the original file without error, now it gives error the file doesn't exist anymore.
 - OnlyOffice integration does not work behind proxy authentication #1422
 - proxy-based authentication with docker does not work unless set up with password-based login first #1226
 - Select all bug on safari mobile #1421
 - Dragging a item into itself #1446

## v0.8.10-beta

 **New Features**:
 - Add marquee selection to listing view -- thanks @Kurami32 #1388

 **Notes**:
 - More changes to login auth flow
 - respects `FILEBROWSER_DISABLE_AUTOMATIC_BACKUP='true'` env var #1398
 - Deprecating `conditionals.hidden` instead use `conditionals.ignoreHidden`

 **BugFixes**:
 - Fix material outline styling
 - "feels lonely here" when clicking at source tab #1387
 - Anonymous upload bug 0.8.9 #1383
 - changing previews between documents in onlyoffice #1410
 - onlyoffice should display user language #1061
 - Filebrowser will hard fail when OIDC provider is not found #733
 - some API endpoints always return 404 #849

## v0.8.9-beta

> [!CAUTION]
> If you have indexing rules -- such as [maxWatchers](https://github.com/gtsteffaniak/filebrowser/blob/39514169f17ed9586d587dd496257588ded6e532/frontend/public/config.generated.yaml#L30), [neverWatchPaths](https://github.com/gtsteffaniak/filebrowser/blob/39514169f17ed9586d587dd496257588ded6e532/frontend/public/config.generated.yaml#L31C9-L31C24), [exclude](https://github.com/gtsteffaniak/filebrowser/blob/39514169f17ed9586d587dd496257588ded6e532/frontend/public/config.generated.yaml#L32C9-L32C16) rules, [include](https://github.com/gtsteffaniak/filebrowser/blob/39514169f17ed9586d587dd496257588ded6e532/frontend/public/config.generated.yaml#L43) rules, see [the migration guide](https://filebrowserquantum.com/en/docs/user-guides/general-configuration/exclusion-rules/) for help.

 **New Features**:
 - Playback Queue for media -- thanks @Kurami32 #1339
 - Ctrl+b Shortcut to toggle sidebar, open settings, search #1172
 - Add a "select all" toggle in the menu #974
 - Save on exit text editor -- thanks @srini-abhiram #1334 #1241
 - Disabled indexing for subfolders but allow browsing #783
 - Added more granular create/upload, delete, and download (includes viewing content) permission #1200 #1199
 - Upload settings can be adjusted directly in the upload prompt
 - Added paste confirmation prompt when using copy/paste keyboard shortcuts.
 - Updated shares
   - `disableDownload` to disable download and (content viewing).
   - `allowReplacements` to share permission -- prohibits replacing files on conflict #661
   - normal shares can create/upload files if given permission

 **Notes**:
 - Optimized font and icon loading.
 - the next/previous buttons will follow media queue order if playback mode has a queue.
 - All new exclude rules -- see [full config example](https://github.com/gtsteffaniak/filebrowser/wiki/Full-Config-Example)
 - The order of sources will strictly match order in config.yaml. Default landing page is root first source unless otherwise configured in profile settings.
 - Uploading changes #1371
   - Chunked uploading can no longer be explicitly disabled, defaults to 5MB chunks
   - Automatic chunked/non-chunked uploads based on size. If an item exceeds the chunk size, chunked uploading will occur. If its less than chunk size, no chunked upload.
   - To "disable" chunked upload, you an set your chunk size very large -- 0 chunk size will be reset to 5MB.

 **BugFixes**:
 - Remember the previous location after closing a preview #1336
 - fixed issue related to multi-config parsing #1267
 - Cannot save text files, missing button #1326 #1367
 - Files are being overwritten and/or content disappears #1312
 - moving between items using next/previous will reset the req and show a responsive loading spinner -- fixing several state related issues.
 - access management: child folders accessible stopped showing up #1332
 - Make source inaccessible if directory does not exist rather than exiting on start #1264
 - HTTP Proxy environment gets ignored since version v0.8.6-beta #1324
 - album artwork preview not showing on shares
 - fixed OIDC logout causing a loop #995 #1361
 - fixed checksum failure #1372
 - Copy, paste, cut shortcuts don't work and make the UI unusable #1375

## v0.8.8-beta

 **New Features**:
 - Ability to split configuration files via yaml anchoring #1267
   - see [How to: Use multiple config files](https://github.com/gtsteffaniak/filebrowser/wiki/How-to:-Use-multiple-config-files)
 - added [Init Script Help wiki](https://github.com/gtsteffaniak/filebrowser/wiki/Init-Script-Help) to examples how you can bootstrap filebrowser quantum programatically
 - Add capability to edit files permissions #813
   - see updated full config for help using `server.filesystem`
 - better copy/move prompt "in progress" indicator
 - better login error message feedback
 - Add capability to disable certain video previews at server level. See full config for help.
 - Added ability to play media in same folder sequentially or shuffled.
 - upload/upload only share links. #661
 - Default landing directory if no other redirect is found (set profile settings) #781
 - share download limit feature can apply per user -- and disables anonymous download when enabled.
 - Docker health check #1292
 - embedded subtitle support is now **disabled** by default, can be enabled via `integrations.media.extractEmbeddedSubtitles`. Per share configuration is also possible via `extractEmbeddedSubtitles` toggle. This change is because reading subtitles requires processing the entire file, and multi GB video files can take 10-20 seconds.

 **Notes**:
 - Some standardized path format changes for access rules to ensure the rules apply. A migration check happens on startup, all rules should still be in effect without any issues, but double check.
 - moved `server.debugMedia` to `integrations.media.debug`
 - optimized thumbnail generation workflow
   - more concurrency changes for video thumbnails (now half of the numImageProcessors config)
   - 15s timeout added to preview api
   - preview operations are cancelled if api request is terminated.
   - reduced io overhead for video previews
   - you can now disable individual video file previews system wide at server config level (all enabled by default)

 **BugFixes**:
 - video plyr dark mode style issue where buttons are black instead of white
 - error when running without a config file #1280
 - Issue persist in 0.8.7 with Access Management #1282
 - all static resources go through /public/static url to fix logout loop #995
 - "realtime" Permission of API keys is not working #1141
 - "Path not found" when trying to share a file or folder inside a sub-directory #1139
 - logout path redirect not working
 - 2FA secret error #1305
 - console errors during login/logout
 - fix scoped user share creation issue #1309
 - share close button and navigation issues.
 - OnlyOffice source not found when opening shared file #1285
 - user scoped onlyoffice error saving files with Onlyoffice #1068

## v0.8.7-beta

 **New Features**:
 - json logging format support

 **Notes**:
 - increased overall file size limit to retrieve metadata from 50MB to 300MB #1234
 - document previews don't show up as folder previews.

 **BugFixes**:
 - Fix directories empty issue when disableIndexing is true #1249
 - OIDC to Authentik behind CloudFlare with Bot Fight turned on triggers a JS challenge #1165
 - OIDC Auth - loop with expired token #995
 - We lost the ability for download all? #1250
 - Directories are all empty when disableIndexing is true #1248
 - Access Management: issues on the shared folder when there's a sub folder #1208
 - user preferences for individual preview file types not getting respected (disable/enable office,image,video)
 - High server load when browsing folders with .mkv files #1259
 - 2FA can not be disabled with non-admin user #1244
 - 2FA not working on login #1243
 - Thumbnails of .m4a, .flac, and .opus are not displaying #1234
 - creating files/folders with same name overwrite each other #1242

## v0.8.6-beta

 **Notes**:
 - Please remove `indexAbumArt` config option from your config: it has been deprecated... I found a way to detect album art without impacting indexing performance -- so its default behavior.
 - Download button should be invisible before password input #1162
 - opus files / opus files detected wrongly #1164
 - changed autoplay behavior on plyr to not start playing if blocked instead of playing muted.
 - QR-Code disappearing / sliding out from shared link #1155
 - audio player matches dark/light mode better

 **BugFixes**:
 - Copy/Move index update changes to be more thorough and update album artwork #1220 #1219
 - fix preview related issues #1225 #1223
 - Scrollbar missing on user-edit-prompt in v0.8.5-beta #1221
 - copy share download link inconsistency #1207
 - fixed some onlyoffice related issues #1192 #1068
 - Creating a file, then a folder with the same name makes the folder unusable #1167
 - fix plyr issue switching from video to audio via next/previous button.

## v0.8.5-beta

 **New Features**:
 - backend media metadata processing
   - significantly improved performance
   - album artwork shows in listing view as preview thumbnail Album art thumbnail: display embedded covers of mp3/flac files #925
   - folders can show album art if enabled with indexing `server.sources.config.indexAlbumArt:true`
   - removed need for frontend dependancies.
 - optional thumbnail support for folders -- uses first child item with thumbnail as cover. Useful in combination with album metadata support to show album covers for folders with music.
 - Remember folder view type (and sorting) for each folder #966
 - heic is supported in viewer (via ffmpeg conversion) when on non-safari browser. This can be enabled via `integrations.ffmpeg.convert.impagePreview.heic: true` #1191
 - OnlyOffice: Add option to open documents in viewer mode (`integrations.office.viewOnly`) #1193
 - Exclude folders and file names 'starting with' or wildcard option #1054
 - added better info for failed uploads #1050
 - upload prompt "clear completed" can be changed to "clear all" in uploads & downloads settings to clear error and conflict states as well. #1128
 - share 'default view mode' option #1212
 - Universal Next/Previous buttons
   - available for all listing items (including office/markdown etc)
   - remembers sort order from parent directory
   - new "Quick Jump" prompt if you drag the next/previous icons. This shows other files available to "jump" directly to quickly.

 **Notes**:
 - Added more tests to ensure new features work in future.
 - caching for preview images is md5 based. Moved, renamed, or duplicate images don't get re-generated. Same album artwork shares cache.
 - Hide @eaDir folder by default #1212
 - defaults to hide "@eadir" folders (common for synology) #1212
 - After move/copy, ability to move to the destination folder #999

 **BugFixes**:
 - Access Management: issue with access settings #1195
 - fix shutdown panic related to sse connection
 - Custom theming not working in 0.8.4 beta #1204
 - Config Viewer not working #1189
 - "Path not found" when trying to share a file or folder inside a sub-directory #1139
 - files containing "+" in share issue #1089

## v0.8.4-beta

 **New Features**:
 - New media player styles and features
   - Custom Media Player: enhanced media player using plyr thanks @Kurami32 (see #1160)
   - Custom Media Player: also adds support for metadata
   - added embeded video subtitle support (for both native and custom player). @maxbin123 #1072 #1157
   - Users can disable the customer player and opt of native in profile settings.
 - Option to disable backend update check via `server.disableUpdateCheck` #1134
 - added `frontend.favicon` and `frontend.description` for html overrides
 - onlyoffice is now supported in shares. Both viewing and editing can be configured per-share.
 - Added only office debug view and wiki to assist with debugging issues #1068 #911 #1074
 - Dark mode enforcement possible for shared links #1029
 - added `System & Admin` section to settings
   - includes a new config viewer to see current running config (hides secrets) #838
 - added `server.minSearchLength` to allow adjusting the length requirement for search #1174

 **Notes**:
 - access management: specific folders/files with access are shown instead permission denied for parent folder
 - navigation no longer appends last location hash which should fix some unwanted navation behavior #1070
 - altered the context menu style and behavior.
 - documentation update: comma or Space separated extensions #1138
 - Files and folders can be created with "/" or "\" on the name #1126
 - Share management should not be allowed without authentication #1163
 - Question about customizing session timeout #1184

 **BugFixes**:
 - access management: delay showing rule changes in the list fixed. #1131
 - Color names are not localized #1159
 - rename issues #1170 #1171
 - some shortcuts not working #1056
 - Can't copy/paste text on mobile #1168
 - Can't change between images inside of the share image viewer. #1144
 - fixed and updated translations with variables always showing english.

## v0.8.3-beta

 **BugFixes**:
 - fixed search bar style bug in mobile #1147

## v0.8.2-beta

 **New Features**:
 - added `source.config.denyByDefault` configuration to enable a deny-by-default access rule. A source enabled with this will deny access unless an "allow" rule was specifically created. (Similar to creating a root-level denyAll rule)
 - allow oidc user source access and permission based on username and groups is fulfilled by denyByDefault source with access rules https://github.com/gtsteffaniak/filebrowser/issues/824
 - "open parent folder" in context menu and search results https://github.com/gtsteffaniak/filebrowser/issues/1121
 - added friendly "share not found" page.

 **Notes**:
 - 8.0 ffmpeg version bundled with docker
 - go 1.25 upgrade with green tea GC enabled
 - totp secrets accept non-secure strings, only throwing warning
 - adjusted download limit so it also counts viewing text "content" of files (like in editor). You can also "disable file viewing" to stop the editor from showing. lower quality file image previews are not counted as downloads.
 - updated invalid share message to be more clear https://github.com/gtsteffaniak/filebrowser/issues/1120

 **BugFixes**:
 - fixed /public/static routes issue
 - shares redirect to login - https://github.com/gtsteffaniak/filebrowser/issues/1109
 - some static assets not available to anonymous user - https://github.com/gtsteffaniak/filebrowser/issues/1102
 - more safari style issues https://github.com/gtsteffaniak/filebrowser/issues/1110
 - fix public share download issues https://github.com/gtsteffaniak/filebrowser/issues/1118 https://github.com/gtsteffaniak/filebrowser/issues/1089
 - fixed disable file viewer setting and enforced on backend

## v0.8.1-beta

 **New Features**:
 - api for generate download link (see swagger) https://github.com/gtsteffaniak/filebrowser/issues/1007
 - added `source.config.disabled` option to disable a source without removing it from config file.
 - added `source.config.private` option to designate as private -- currently just means no sharing permitted.
 - hide share card in share
 - download count for a share shows up on share management

 **Notes**:
 - updated description for indexingIntervalMinutes https://github.com/gtsteffaniak/filebrowser/issues/1067

 **BugFixes**:
 - fixed styling issues https://github.com/gtsteffaniak/filebrowser/issues/1086 https://github.com/gtsteffaniak/filebrowser/issues/1081 https://github.com/gtsteffaniak/filebrowser/issues/1082 https://github.com/gtsteffaniak/filebrowser/issues/1098
 - fix download limit issue https://github.com/gtsteffaniak/filebrowser/issues/1085
 - fixed oidc user defaults for new user https://github.com/gtsteffaniak/filebrowser/issues/1071
 - shares get updated when files moved in ui https://github.com/gtsteffaniak/filebrowser/issues/760
 - click listing behavior doesn't clear (introduced in 0.8.0) https://github.com/gtsteffaniak/filebrowser/issues/1101
 - show download count and limit in share list in settings https://github.com/gtsteffaniak/filebrowser/issues/1103
 - fix windows alt+arrow movement issue https://github.com/gtsteffaniak/filebrowser/issues/1094
 - nav memory issue for filenames with brackets https://github.com/gtsteffaniak/filebrowser/issues/1092
 - files with "+"" in name issue https://github.com/gtsteffaniak/filebrowser/issues/1089
 - fixed editor bug in share view https://github.com/gtsteffaniak/filebrowser/issues/1084
 - other share related issues https://github.com/gtsteffaniak/filebrowser/issues/1087 https://github.com/gtsteffaniak/filebrowser/issues/1064


## v0.8.0-beta

  This is a major release, new features and changes could introduce breaking behavior. Here are the known potentially breaking changes:

  - all public api and share url's get a `/public` prefix, making it easier to use with a reverse proxy. Any existing share link will still work but get redirected.
  - a small change to styling you may need to update your custom styling, for example the id `#input` was renamed `#search-input`

 **New Features**:
 - New access control system. You can add new allow / deny / denyAll rules for users/groups for specific paths on specific sources.
   - groups currently only works with provided oidc groups, but will add a full group management option for manual creation. https://github.com/gtsteffaniak/filebrowser/issues/545
 - share view changes -- now aligns with the standard listing view. This means files can be viewed and edited (if permission allows) just like a normal listing.
 - many share links customization enhancements
   - only share to certain authenticated users https://github.com/gtsteffaniak/filebrowser/issues/656 https://github.com/gtsteffaniak/filebrowser/issues/985
   - one-time download links
   - customize share theme https://github.com/gtsteffaniak/filebrowser/issues/827 https://github.com/gtsteffaniak/filebrowser/issues/1029
   - share link public changes https://github.com/gtsteffaniak/filebrowser/issues/473
   - shares can be modified/configured after creation.
   - download throttling for shares

 **Notes**:
 - hover effect on list/compact view https://github.com/gtsteffaniak/filebrowser/issues/1036

 **BugFixes**:
 - fix new file "true" content issue https://github.com/gtsteffaniak/filebrowser/issues/1048
 - editor allows device default popup https://github.com/gtsteffaniak/filebrowser/issues/1049

## v0.7.18-beta

 **Notes**:
 - desktop context menu "select multiple" enabled as optional user default (#1000)
 - onlyoffice readonly document types (".pages", ".numbers", ".key") list (#1018)
 - onlyoffice tweaks to make more consistent, added logging (#1015)

 **BugFixes**:
 - fix lightBackground issue (#1021)
 - fix user save issues (#1020, #1027)
 - fix image preview cache issue (#989)
 - fix file/folder count issue (#989)
 - only first file was upload on drag-n-drop (#1024)

## v0.7.17-beta

See an example of custom css styling that uses the reduce-rounded-corners.css by default and allows users to choose other themes. You can add your own themes as well that users can choose from in profile settings:

```
frontend:
  styling:
    lightBackground: "#f0f0f0"   # or names of css colors
    darkBackground: "#121212"
    customCSS: "custom.css"  # custom css file always applies first, then user themes on top of that.
    customThemes:
      "default": # if "default" is specified as the name, it will be the default option
        description: "Reduce rounded corners"
        css: "reduce-rounded-corners.css" # path to css file to use
      "original":
        description: "Original rounded theme"
        css: ""  # you could default to no styling changes this way.
```

 **New Features**:
 - more custom styling options (thanks @mordilloSan for #997)
   - background colors can be easily set in config
   - provided an example `reduce-rounded-corners.css` available by default in docker. (#986, #837)
   - added feature to specify multiple css themes that users can choose from in profile settings
 - swipe between photos on mobile (#825)

 **Notes**:
 - changed partition calculations on linux for total disk size (#982)
 - upload conflict detection for folders offers "replace all" if the folder already exists in target location.

 **BugFixes**:
 - TOTP prompt not showing generated code issue https://github.com/gtsteffaniak/filebrowser/issues/996
 - select mulitple deselect on mobile (#1002)
 - viewing svg images.

## v0.7.16-beta

 **Notes**:
 - more server logging for uploads when debug logging is enabled

 **BugFixes**:
 - fix onlyoffice integration viewing bug (#990)
 - fix uploading files with exec permissions (#984)
 - fix redirect on no source path (#989)
 - refresh file info on rename (#989)
 - listing refreshes when uploads finish (#989)
 - disable edit mode for certain onlyoffice files (#971)

## v0.7.15-beta

 **New Features**:
 - added userDefault `disableViewingExt`. The new properties apply to all files, not just office.
 - code blocks in markdown viewer have line numbers and each line is highlightable

 **Notes**:
 - replaced `disableOfficePreviewExt` with more generally applicable `disablePreviewExt` to disable preview for any specific file type.
 - more tooltip descriptions for settings options

 **BugFixes**:
 - fix chinese and other language error (#972, #969)
 - fix docker dockerfile for `docker run` (#973)
 - fix double slash href on single source (#968)
 - fix sources named "files" or "share" issue (#949, #574)
 - focus input field on popups (#976)
 - hopeful fix for size calculation (#982)
 - edit button is not working on .md files (#983)

## v0.7.14-beta

 **Notes**:
 - Updated translations https://github.com/gtsteffaniak/filebrowser/issues/957
 - enabled more doc types for onlyoffice https://github.com/gtsteffaniak/filebrowser/discussions/945

 **BugFixes**:
 - noauth user issue https://github.com/gtsteffaniak/filebrowser/issues/955
 - error 403 on source name with special characters https://github.com/gtsteffaniak/filebrowser/issues/952
 - delete pictures in previewer issue https://github.com/gtsteffaniak/filebrowser/issues/456
 - trailing slash source name issue https://github.com/gtsteffaniak/filebrowser/issues/920
 - image lazy loading issue causing all items to get previews at one time, not just whats in view.

## v0.7.13-beta

 **New Features**:
 - copy and Move files between sources https://github.com/gtsteffaniak/filebrowser/issues/689
 - new enhanced upload prompt
   - uses chunked uploads https://github.com/gtsteffaniak/filebrowser/issues/770
   - all or individual uploads can be paused/resumed
   - individual uploads can be retried
   - individual file upload progress https://github.com/gtsteffaniak/filebrowser/issues/871
   - keeps screen on https://github.com/gtsteffaniak/filebrowser/issues/900

 **Notes**:
 - lots of UI improvements
 - reworked a lot of the frontend path/source logic to be more consistent.
 - updated sort behavior to be natural sort https://github.com/gtsteffaniak/filebrowser/issues/551
 - optional quick save icon https://github.com/gtsteffaniak/filebrowser/issues/918
 - improved language support: zh-tw chinese traditional (tawain)

 **BugFixes**:
 - more accurate disk used calculation -- accounting for hard links and sparse files. https://github.com/gtsteffaniak/filebrowser/issues/921
 - fix api key revoking mechanism
 - fixed shift-select https://github.com/gtsteffaniak/filebrowser/issues/929
 - video preview images on safari https://github.com/gtsteffaniak/filebrowser/issues/932
 - sticky mode isn't sticky https://github.com/gtsteffaniak/filebrowser/issues/916

## v0.7.12-beta

Happy 4th of July!

The most noteworthy change is that no sources will be automatically enabled for any user. In order for a user to use a source, it needs to be added for that user. Or to keep a source available for all users, you can specify `defaultEnabled` in the source config to maintain the same behavior. See the wiki

 **New Features**:
 - setting added `deleteWithoutConfirming`, useful for quickly deleting files -- does not apply to folders.
 - more options for minimal UI https://github.com/gtsteffaniak/filebrowser/issues/745
 - dedicated section for sidebar customization in profile settings https://github.com/gtsteffaniak/filebrowser/issues/437

 **Notes**:
 - Filebrowser no longer requires a default source, users can be created without any sources.
 - Disables changing login type fallback behavior https://github.com/gtsteffaniak/filebrowser/issues/620
 - Uses calculated index size as "used" and total partition size as "total" https://github.com/gtsteffaniak/filebrowser/issues/875
 - Select multiple won't show up in context menu when using a desktop browser (with keyboard), opting for keyboard shortcuts
 - Updated translations that were not complete, such as simplified chinese https://github.com/gtsteffaniak/filebrowser/issues/895
 - larger min drop target size https://github.com/gtsteffaniak/filebrowser/issues/902
 - refresh page after file actions https://github.com/gtsteffaniak/filebrowser/issues/894
 - improved user PUT handler for easier user modification via API https://github.com/gtsteffaniak/filebrowser/issues/897
 - optional sidebar actions for upload/create https://github.com/gtsteffaniak/filebrowser/issues/885

 **BugFixes**:
 - fix delete in preview when moving between pictures. https://github.com/gtsteffaniak/filebrowser/issues/456
 - getting file info issue when indexing is disabled.
 - fixed initial sort order https://github.com/gtsteffaniak/filebrowser/issues/551
 - incorrect filename Drag and Drop fixes https://github.com/gtsteffaniak/filebrowser/issues/880
 - fix share duration always showing just now https://github.com/gtsteffaniak/filebrowser/issues/896

## v0.7.11-beta

 **Breaking Changes**:
  - `auth.resetAdminOnStart` has been removed. Instead, if you have `auth.adminPassword` set it will always be reset on startup. If you want to change your default admin password afterwards, make sure to unset `auth.adminPassword` so it doesn't get reset on startup.
  - renamed include/exclude rules see [updated example wiki](https://github.com/gtsteffaniak/filebrowser/wiki/Configuration-And-Examples#example-advanced-source-config)!

 **New Features**:
 - more comprehensive exclude/include rules (see example wiki above).
   - include/exclude parts of folder names as well https://github.com/gtsteffaniak/filebrowser/issues/854
   - include/exclude file or folder names globally.
 - `source.config.neverWatchPaths` is now functional -- a list of paths that get indexed initially, but skips re-indexing. Useful for directories you don't expect to change ever, still show up in search but get don't contribute to indexing time after initial indexing.

 **Notes**:
 - updated swagger docs https://github.com/gtsteffaniak/filebrowser/issues/849

 **BugFixes**:
 - fix version update notification for binary https://github.com/gtsteffaniak/filebrowser/issues/836
 - ctrl-click cache issue https://github.com/gtsteffaniak/filebrowser/issues/735
 - fix admin user reset OIDC user https://github.com/gtsteffaniak/filebrowser/issues/811 https://github.com/gtsteffaniak/filebrowser/issues/851
 - fix windows and binary muPdf issue https://github.com/gtsteffaniak/filebrowser/issues/744
 - fix logout oidc issue https://github.com/gtsteffaniak/filebrowser/issues/829 https://github.com/gtsteffaniak/filebrowser/issues/662
 - file name upload bug https://github.com/gtsteffaniak/filebrowser/issues/662
 - could not create share with absolute timestamps enabled https://github.com/gtsteffaniak/filebrowser/issues/764
 - context menu off screen issue https://github.com/gtsteffaniak/filebrowser/issues/828

## v0.7.10-beta

 **OIDC change**: if you specify `oidc.userIdentifier: "username"`, originally this would map to `preferred_username` but now it maps to `username` explicitly. To maintain the same behavior update your config to `userIdentifier: "preferred_username"`. This was updated to allow for `username` to work as [some might need](https://github.com/gtsteffaniak/filebrowser/pull/789).

 **New Features**:
 - Added settings option to stop sidebar from automatically hiding on editor and previews. https://github.com/gtsteffaniak/filebrowser/issues/744
 - Added more secrets loadable from environment variables. https://github.com/gtsteffaniak/filebrowser/issues/790
 - Include/exclude files are checked for existence to assist with configuration, will show as warning if something is configured but doesn't exist.
 - Added open in new tab link for preview items to view the raw picture, pdf, etc. Especially helpful for safari viewing PDF documents. https://github.com/gtsteffaniak/filebrowser/issues/734
 - Added autoplay media toggle in user profile, to automatically play videos and audio.

 **Notes**:
 - Allowed to delete default admin user https://github.com/gtsteffaniak/filebrowser/issues/811 https://github.com/gtsteffaniak/filebrowser/issues/762
 - Better try/catch error handling for user feedback for shares https://github.com/gtsteffaniak/filebrowser/issues/732

 **BugFixes**:
 - Fix share scope creation issue https://github.com/gtsteffaniak/filebrowser/issues/809
 - Fix oidc token logout issue https://github.com/gtsteffaniak/filebrowser/issues/791
 - Non-admin users OTP issue https://github.com/gtsteffaniak/filebrowser/issues/815
 - Linewrap issue for a few cases https://github.com/gtsteffaniak/filebrowser/issues/810
 - BaseUrl redirect issue with proxies https://github.com/gtsteffaniak/filebrowser/issues/796
 - Fix exclude still shows up in ui issue https://github.com/gtsteffaniak/filebrowser/issues/797
 - Copy/move functions are async https://github.com/gtsteffaniak/filebrowser/issues/812
 - fix subtitle fetch issue https://github.com/gtsteffaniak/filebrowser/issues/766
 - fix location memory issue for url encoded file names

## v0.7.9-beta

 **New Features**:
 - Admin users will get a small notification banner for available update in sidebar with link to new release.

 **Notes**:
 - docker now defaults to ./data/databse.db as the database path allowing a simplified initial docker-compose.yaml. Existing configurations do not need updating.
 - oidc groups header updates admin permission of existing user (either add/remove if role exists)'
 - builds amd64 binary with musl for compatibility (glic error) https://github.com/gtsteffaniak/filebrowser/issues/755
 - renamed `server.sources.config.disabled` to `server.sources.config.disableIndexing`
 - better support for running with disabled index.
 - small indexing behavior tweaks.
 - markdown viewer hides sidebar https://github.com/gtsteffaniak/filebrowser/issues/744
 - quick download only applies to files

 **BugFixes**:
 - subtitles filename issue https://github.com/gtsteffaniak/filebrowser/issues/678
 - search result links not working with custom baseUrl https://github.com/gtsteffaniak/filebrowser/issues/746
 - preview error for office native preview https://github.com/gtsteffaniak/filebrowser/issues/744
 - more source name safety for special characters.
 - shares with special character errors https://github.com/gtsteffaniak/filebrowser/issues/753
 - backspace navigates back a page when typing https://github.com/gtsteffaniak/filebrowser/issues/663
 - markdown viewer scrolling https://github.com/gtsteffaniak/filebrowser/issues/767
 - fix user permissions updated when modifying api key permissions
 - fix language change issue https://github.com/gtsteffaniak/filebrowser/issues/768 https://github.com/gtsteffaniak/filebrowser/issues/487

## v0.7.8-beta

Note: if using oidc, please update from 0.7.7 to resolve invalid_grant issue. Also - oidc no longer creates users automatically by default -- must be enabled.

 **New Features**:
 - More oidc user creation options https://github.com/gtsteffaniak/filebrowser/issues/685
   - `auth.methods.oidc.createUser` must be true to automatically create user, defaults to false.
   - `auth.methods.oidc.adminGroup` allows using oidc provider group name to enable admin user creation.

 **BugFixes**:
 - fix save editor info sometimes saves wrong file. https://github.com/gtsteffaniak/filebrowser/issues/701
 - make ctrl select work on mac or windows. https://github.com/gtsteffaniak/filebrowser/issues/739
 - oidc login failures introduced in 0.7.6 https://github.com/gtsteffaniak/filebrowser/issues/731
 - oidc respects non-default baseURL

## v0.7.7-beta

  This release cleans up some of the native preview (image preview) feature logic. And adds simple docx and epub viewers as well. Going through all of this, I think I know how I can add full-fledge google doc and microsoft office viewer support (no edit). But, for now "onlyOffice" remains the most comprehensive solution with most compatibility and ability to fully edit. One day, I think I will be able to integrate a minimal license-free server into the docker image. But that's something for another time.

  Native preview (image preview) support is also available for linux arm64 and amd64 binaries, and windows exe.

 **New Features**:
 - since theres a wider kind of document preview types, a new disableOfficePreviewExt option has been added.
 - native (and simple) docx and epub viewers.
 - Other documents like xlsx get full size image preview when opened and no onlyoffice support.

 **Notes**:
 - all text mimetype files have preview support.
 - high-quality preview image sizes bumped from 512x512 to 640x640 to help make text previews readable.
 - no config is allowed and defaults to on source at current directory.

 **BugFixes**:
 - fix otp clearing on user save https://github.com/gtsteffaniak/filebrowser/issues/699
 - admin special characters and general login improvements https://github.com/gtsteffaniak/filebrowser/issues/594
 - updated editor caching behavior https://github.com/gtsteffaniak/filebrowser/issues/701
 - move/copy file path issue and overwrite https://github.com/gtsteffaniak/filebrowser/issues/687
 - fix popup preview loading on safari
 - `preview.highQuality` only affects gallery view mode. popop preview is always high quality, and icons are always low quality.

## v0.7.6-beta

 **New Features**:
 - native document preview generation enabled for certain document types on the regular docker image (no office integration needed)
   - supported native document preview types:
     - ".pdf",  // PDF
     - ".xps",  // XPS
     - ".epub", // EPUB
     - ".mobi", // MOBI
     - ".fb2",  // FB2
     - ".cbz",  // CBZ
     - ".svg",  // SVG
     - ".txt",  // TXT
     - ".docx", // DOCX
     - ".ppt",  // PPT
     - ".pptx", // PPTX
     - ".xlsx", // exel XLSX
     - ".hwp",  // HWP
     - ".hwp",  // HWPX
 - proxy logout redirectUrl support via `auth.methods.proxy.logoutRedirectUrl` https://github.com/gtsteffaniak/filebrowser/issues/684

 **Notes**:
 - image loading placeholders added and remain if image can't be loaded.
 - no more arm32 support on main image -- use a `slim` tagged image.

 **BugFixes**:
 - onlyoffice and other cache issues https://github.com/gtsteffaniak/filebrowser/issues/686
 - gallery size indicator centering https://github.com/gtsteffaniak/filebrowser/issues/652

## v0.7.5-beta

 **New Features**
 - new `./filebrowser.exe setup` command for creating a config.yaml on first run. https://github.com/gtsteffaniak/filebrowser/issues/675
 - new 2FA/OTP support for password-based users.
 - `auth.password.enforcedOtp` option to enforce 2FA usage for password users.

 **Notes**:
 - logging uses localtime, optional UTC config added https://github.com/gtsteffaniak/filebrowser/issues/665
 - generated config example now includes defaults https://github.com/gtsteffaniak/filebrowser/issues/590
 - `server.debugMedia` config option added to help debug ffmpeg issues in the future (don't enable unless debugging an issue)
 - more translations additions from english settings https://github.com/gtsteffaniak/filebrowser/issues/653
 - visual tweaks https://github.com/gtsteffaniak/filebrowser/issues/652
 - enhanced markdown viewer with code view spec

 **BugFixes**:
 - long video names ffmpeg issue fixed https://github.com/gtsteffaniak/filebrowser/issues/669
 - certain files not passing content https://github.com/gtsteffaniak/filebrowser/issues/657
 - https://github.com/gtsteffaniak/filebrowser/issues/668
 - allow edit markdown files
 - rename button doesn't close prompt https://github.com/gtsteffaniak/filebrowser/issues/664
 - webm video preview issue https://github.com/gtsteffaniak/filebrowser/issues/673
 - fix signup issue https://github.com/gtsteffaniak/filebrowser/issues/648
 - fix default source bug
 - https://github.com/gtsteffaniak/filebrowser/issues/666
 - fix 500 error for subtitle videos https://github.com/gtsteffaniak/filebrowser/issues/678
 - spaces and special characters in source name issue https://github.com/gtsteffaniak/filebrowser/issues/679

![image](https://github.com/user-attachments/assets/28e4e67e-31a1-4107-9294-0e715e87b558)

## v0.7.4-beta

 **Notes**:
 - Updated German translation. https://github.com/gtsteffaniak/filebrowser/pull/644

 **BugFixes**:
 - windows control click https://github.com/gtsteffaniak/filebrowser/issues/642
 - create user issue https://github.com/gtsteffaniak/filebrowser/issues/647

## v0.7.3-beta

Note: OIDC changes require config update.

 **New Features**
 - Added code highlights to text editor and enabled text editor for all asci files under 25MB
 - Motion previews for videos -- cycles screenshots of vidoes. https://github.com/gtsteffaniak/filebrowser/issues/588
 - Optionally reset default admin username/password on startup, to guarentee a username/password on startup if needed. Use by setting `auth.resetAdminOnStart` true https://github.com/gtsteffaniak/filebrowser/issues/625

 **Notes**:
 - Updated translations everywhere. https://github.com/gtsteffaniak/filebrowser/issues/627
 - Office viewer is now full-screen with floating close button. https://github.com/gtsteffaniak/filebrowser/issues/542
 - OIDC config additions
   - `issuerUrl` required now to get relevant oidc configurations.
   - `disableVerifyTLS` optionally, disable verifying HTTPS provider endpoints.
   - `logoutRedirectUrl` optionally, redirect the user to this URL on logout.
   - other URL config parameters are no longer accepted -- replace with issuerUrl.
 - Aadmins allowed to change user login methods in user settings when creating or updating users.
   - https://github.com/gtsteffaniak/filebrowser/issues/618
   - https://github.com/gtsteffaniak/filebrowser/issues/617
 - Hide header when showing only office https://github.com/gtsteffaniak/filebrowser/issues/542

 **BugFixes**:
 - Editor save shows notification
 - Preview settings resetting on startup
 - Not all languages show correctly https://github.com/gtsteffaniak/filebrowser/issues/623
 - scopes sometimes reset on startup https://github.com/gtsteffaniak/filebrowser/issues/636
 - Update save password option
   - https://github.com/gtsteffaniak/filebrowser/issues/587
   - https://github.com/gtsteffaniak/filebrowser/issues/619
   - https://github.com/gtsteffaniak/filebrowser/issues/615

## v0.7.2-beta

The `media` tags introduced in 0.7.0 have been removed -- all docker images have media enabled now.

  **Notes**:
  - Reverts enforced user login methods types -- until suitable methods to alter are available.
  - When updating a user, updating scope always sets to the exact scope specified on updated.
  - Redirect api messages are INFO instead of WARN
  - Settings has close button instead of back https://github.com/gtsteffaniak/filebrowser/issues/583

  **Bug Fixes**:
  - Hover bug when exact timestamp setting enabled https://github.com/gtsteffaniak/filebrowser/issues/585

## v0.7.1-beta

The `media` tags introduced in 0.7.0 have been removed -- all docker images have media enabled now.

  **Notes**:
  - changes to support jwks url needed for authelia - still needs testing to ensure it works https://github.com/gtsteffaniak/filebrowser/issues/575, added debug logs to help identify any further issues.
  - added apache license file back https://github.com/gtsteffaniak/filebrowser/discussions/599
  - updated toggle view icons to better match.
  - adjusted popup preview position on mobile.
  - updated createUserDir logic, https://github.com/gtsteffaniak/filebrowser/issues/541
    - it always creats user dir (even for admins)
    - scope path must exist if it doesn't end in username, and if it does, the parent dir must exist
    - enforced user login methods types -- can't be changed. a password user cannot login as oidc, etc.

  **Bug Fixes**:
  - right click context menu issue https://github.com/gtsteffaniak/filebrowser/issues/598
  - upload file issue https://github.com/gtsteffaniak/filebrowser/issues/597
  - defaultUserScope is not respected https://github.com/gtsteffaniak/filebrowser/issues/589
  - defaultEnabled is not respected https://github.com/gtsteffaniak/filebrowser/issues/603
  - user has weird navigation barhttps://github.com/gtsteffaniak/filebrowser/issues/593
  - fix multibutton state issue for close overlay https://github.com/gtsteffaniak/filebrowser/issues/596

## v0.7.0-beta

 **New Features**:
 - New authentication method: OIDC (OpenID Connect)
 - UI refresh
   - Refreshed icons and styles to provide more contrast https://github.com/gtsteffaniak/filebrowser/issues/493
   - New scrollbar which includes information about the listing https://github.com/gtsteffaniak/filebrowser/issues/304
   - User-configurable popup previewer and user can control preview size of images.
   - Enhanced user settings page with more toggle options.
   - Replaced checkboxes with toggles switches https://github.com/gtsteffaniak/filebrowser/issues/461
   - Refreshed Breadcrumbs style.
   - Main navbar icon is multipurpose menu, close, back and animates
   - Enhanced source info on the UI
     - User must have permission `realtime: true` property to get realtime events.
     - Sources shows status of the directory `ready`, `indexing`, and `unavailable`
   - Top-right overflow menu for deleting / editing files in peview https://github.com/gtsteffaniak/filebrowser/issues/456
   - Helpful UI animation for drag and drop files, to get feedback where the drop target is.
   - More consistent theme color https://github.com/gtsteffaniak/filebrowser/issues/538
 - New file preview types:
   - Video thumbnails available via new media integration (see configuration wiki for help) https://github.com/gtsteffaniak/filebrowser/issues/351
   - Office file previews if you have office integration enabled. https://github.com/gtsteffaniak/filebrowser/issues/460

  **Notes**:
  - sesssionId is now unique per window. Previously it was shared accross browser tabs.
  - DisableUsedPercentage is a backend property now, so users can't "hack" the information to be shown.
  - Updated documentation for resources api https://github.com/gtsteffaniak/filebrowser/issues/560
  - Updated placeholder for scopes https://github.com/gtsteffaniak/filebrowser/issues/475
  - When user's API permissions are removed, any api keys the user had will be revoked.
  - `server.enableThumbnails` moved to `server.disablePreviews` defaulting to false.
  - `server.resizePreview` moved to `server.resizePreviews` (with an "s" at the end)

  **Bug Fixes**:
  - Nil pointer error when source media is disconnected while running.
  - Source selection buggy https://github.com/gtsteffaniak/filebrowser/issues/537
  - Upload folder structure https://github.com/gtsteffaniak/filebrowser/issues/539
  - Editing files on multiple sources https://github.com/gtsteffaniak/filebrowser/issues/535
  - Prevent the user from changing the password https://github.com/gtsteffaniak/filebrowser/issues/550
  - Links in setting page does not navigate to correct location https://github.com/gtsteffaniak/filebrowser/issues/474
  - Url encoding issue https://github.com/gtsteffaniak/filebrowser/issues/530
  - Certain file types being treated as folders https://github.com/gtsteffaniak/filebrowser/issues/555
  - Source name with special characters https://github.com/gtsteffaniak/filebrowser/issues/557
  - Onlyoffice support on proxy auth https://github.com/gtsteffaniak/filebrowser/issues/559
  - Downloading with user scope https://github.com/gtsteffaniak/filebrowser/issues/564
  - User disableSettings property to be respected.
  - Non admin users updating admin settings.
  - Right click context issue on safari desktop.
  - office save file issue.

## v0.6.8-beta

 **New Features**
 - environment variables are available for certain secrets.
   - see wiki https://github.com/gtsteffaniak/filebrowser/wiki/Environment-Variables
   - thanks @aaronkyriesenbach https://github.com/gtsteffaniak/filebrowser/pull/511

 **Notes**:
 - config validation (see https://github.com/gtsteffaniak/filebrowser/wiki/Full-Config-Example)
   - fails when config file contains unknown fields (helps spot typos)
   - some light value validation on certain fields
   - removed recaptcha -- was disabled and not used before.
   - moved `recaptcha` and `signup` configs to `auth.methods.password`

 **BugFixes**:
 - fix scope reset on restart https://github.com/gtsteffaniak/filebrowser/issues/515
 - Clicking empty space to deselect https://github.com/gtsteffaniak/filebrowser/issues/492

## v0.6.7-beta

 **Notes**:
 - added full tests for single source example.
 - adds descriptive error if temp dir can't be created on fatal startup
 - clears temp directory on shutdown.
 - removed put settings api (unused)
 - removed more unused config properties.

 **BugFixes**:
 - fix url encoding issue for search links when theres only one source https://github.com/gtsteffaniak/filebrowser/issues/501
 - files with # could have problems, double encoded.

## v0.6.6-beta

 **New Feature**:
 - limit tar size creation to limit server burden. For example, don't let customers try to download the entire filesystem as a zip. see `server.maxArchiveSize` on config wiki.

 **Notes**:
 - disableUsedPercentage also hides text and source bar.
 - share errors show up in logs in more verbose way.
 - archive creation occurs on disk rather than in memory, use `server.cacheDir` to determine where temp files are stored.
 - automatically ensures leading slash for scope
   - https://github.com/gtsteffaniak/filebrowser/issues/472
   - https://github.com/gtsteffaniak/filebrowser/issues/476

 **BugFixes**:
 - fix proxy user creation issue https://github.com/gtsteffaniak/filebrowser/issues/478
 - externalUrl prefix issue fixed for shares. https://github.com/gtsteffaniak/filebrowser/issues/465
 - fix File Opens Instead of Just Downloading https://github.com/gtsteffaniak/filebrowser/issues/480
 - fix Download file name https://github.com/gtsteffaniak/filebrowser/issues/481

## v0.6.5-beta

 **Notes**:
 - added more share and download tests

 **BugFixes**:
 - fix share download issue https://github.com/gtsteffaniak/filebrowser/issues/465
 - fix content length size calculation issue when downloading multiple files.

## v0.6.4-beta

 **BugFixes**:
 - fix preview arow issue. https://github.com/gtsteffaniak/filebrowser/issues/457
 - fix password change issue.
 - apply user defaults to publi user on startup https://github.com/gtsteffaniak/filebrowser/issues/451

## v0.6.3-beta

 **Notes**:
 - windows directories get better naming, root directories like "D:\ get named "D", otherwise base filepath is the name when unselected "D:\path\to\folder" gets named "folder" (just like linux)
 - `.pdf` files added to default onlyoffice exclusion list.

 **BugFixes**:
 - windows would not refresh file info automatically when viewing because of path issue.
 - windows paths without name for "D:\" would cause issues.
 - share path error https://github.com/gtsteffaniak/filebrowser/issues/429
 - fix bug where resource content flag would load entire file into memory.

## v0.6.2-beta

 **Notes**:
 - Added playwright tests for bugfixes for permantent fix for stability.
    (except onlyoffice since it requires integrations)

 **BugFixes**:
 - Context menu should only be available inside the folder/files container https://github.com/gtsteffaniak/filebrowser/issues/430
 - drag and drop files from desktop to browser is fixed.
 - replace prompt cancel button didn't work.
 - key events on listing page not working (like delete key)
 - fixed share viewing issue https://github.com/gtsteffaniak/filebrowser/issues/429
 - disableUsedPercentage hides entire source https://github.com/gtsteffaniak/filebrowser/issues/438
 - createUserDir fix for proxy users and new users https://github.com/gtsteffaniak/filebrowser/issues/440

## v0.6.1-beta

 **New Feature**:
 - download size information is added, including when downloding multiple files in zip/tar.gz. The browser will see the XMB of X GB and will show browser native progress.

 **BugFixes**:
 - fixed onlyoffice bug https://github.com/gtsteffaniak/filebrowser/issues/418
 - fixed breadcrumbs bug https://github.com/gtsteffaniak/filebrowser/issues/419
 - fixed search context bug https://github.com/gtsteffaniak/filebrowser/issues/417
 - fixed sessionID for search

## v0.6.0-beta

> [!WARNING]
> This release includes several config changes that could cause issues. Please backup your database file before upgrading.

This release has several changes that should work without issues... however, still backup your database file first and proceed with caution. User permissions and source config changes have been updated -- and the `server.root` paramter is no longer used.

This is a significant step towards a stable release. There shouldn't be any major breaking config changes after this.

 **New Features**:
  - multiple sources support https://github.com/gtsteffaniak/filebrowser/issues/360
    - listing view keeps them independant, you switch between the two and the url address will have a prefix `/files/<sourcename>/path/to/file` when there is more than 1 source.
    - search also happens independantly, with a selection toggle per source. searching current source searches the current scope in the listing view, if you toggle to an alternative source it will search from the source root.
    - copy/moving is currently only supported within the same source -- that will come in a future release.
  - `FILEBROWSER_CONFIG` environment variable is respected if no CLI config parameter is provided. https://github.com/gtsteffaniak/filebrowser/issues/413

 **Notes**:
  - downloads no longer open new window.
  - swagger updated with auth api help for things like api token.
    - GET api keys now uses `name` query instead of `key`. eg `GET /api/auth/tokens?name=apikeyname`
  - user permissions simplified to four permission groups (no config change required):
    - **removed**  : create, rename, delete, download
    - **remaining**: admin, modify, share, api
    - `scope` is deprecated, but still supported, applies to default source. if using multiple sources, set `defaultUserScope` at the [source config](https://github.com/gtsteffaniak/filebrowser/wiki/Configuration#default-source-configuration) instead.
  - **removed** user rules and commands.
    - commands feature has never been enabled so just removing the references.
    - rules will come back in a different form (not applied to the user).
  - `server.root` is completely removed in favor of `server.sources`

 **BugFixes**:
  - fix conflict resolution issue https://github.com/gtsteffaniak/filebrowser/issues/384
  - many user creation page bugfixes.
  - fix share delete issue https://github.com/gtsteffaniak/filebrowser/issues/408

## v0.5.4-beta

 **BugFixes**:
  - default scope share issue. @theryecatcher https://github.com/gtsteffaniak/filebrowser/pull/387
  - drag and drop on empty folders https://github.com/gtsteffaniak/filebrowser/issues/361
  - preview navigation issue https://github.com/gtsteffaniak/filebrowser/issues/372
  - auth proxy password length error https://github.com/gtsteffaniak/filebrowser/issues/375

<img width="294" alt="image" src="https://github.com/user-attachments/assets/669bca75-98d4-47c1-838b-1ffee2967d7d" />

## v0.5.3-beta

 **New Features**:
  - onlyoffice disable filetypes for user specified file types. https://github.com/gtsteffaniak/filebrowser/issues/346

 **Notes**:
  - navbar/sidebar lightmode style tweaks.
  - any item that has utf formatted text will get editor.
  - tweaks to create options on context menu.
  - removed small delay on preview before detecting the file.

 **BugFixes**:
  - fix `/files/` prefix loading issue https://github.com/gtsteffaniak/filebrowser/issues/362
  - fix special characters in filename issue https://github.com/gtsteffaniak/filebrowser/issues/357
  - fix drag and drop issue https://github.com/gtsteffaniak/filebrowser/issues/361
  - fix conflict issue with creating same file after deletion.
  - fix mimetype detection https://github.com/gtsteffaniak/filebrowser/issues/327
  - subtitles for videos https://github.com/gtsteffaniak/filebrowser/issues/358
    - supports caption sidecar files : ".vtt", ".srt", ".lrc", ".sbv", ".ass", ".ssa", ".sub", ".smi"
    - embedded subtitles not yet supported.

## v0.5.2-beta

 **New Features**:
  - Markdown file preview https://github.com/gtsteffaniak/filebrowser/issues/343
  - Easy access download button https://github.com/gtsteffaniak/filebrowser/issues/341

 **Notes**:
  - Adds message about what sharing means when creating a link.
  - api log duration is now always in milliseconds for consistency.
  - advanced index config option `fileEndsWith` is now respected.
  - Added Informative error for missing files for certificate load https://github.com/gtsteffaniak/filebrowser/issues/354

 **BugFixes**:
  - onlyoffice close window missing files issue https://github.com/gtsteffaniak/filebrowser/issues/345
  - fixed download link inside file preview

## v0.5.1-beta

 > Note: I changed the [config](https://github.com/gtsteffaniak/filebrowser/wiki/Configuration#example-auth-config) for password auth again... It was a mistake just to make it a boolean, so now you can provide options, going forward this allows for more.

  **New Features**:
  - password length requirement config via `auth.methods.password.minLength` as a number of characters required.

  **Bugfixes**:
  - NoAuth error message "resource not found"
  - CLI user configuration works and simplified see examples in the [Wiki](https://github.com/gtsteffaniak/filebrowser/wiki/CLI)

## v0.5.0-beta

 > Note: This Beta release includes a configuration change: `auth.method` is now deprecated. This is done to allow multiple login methods at once. Auth methods are specified via `auth.methods` instead. see [example on the wiki](https://github.com/gtsteffaniak/filebrowser/wiki/Configuration#example-auth-config).

  **New Features**:
  - Upload progress notification https://github.com/gtsteffaniak/filebrowser/issues/303
  - proxy auth auto create user when `auth.methods.proxy.createUser: true` while using proxy auth.

  **Notes**:
  - Context menu positioning tweaks.
  - using /tmp cachedir is disabled by default, cache dir can be specified via `server.cacheDir: /tmp` to enable it. https://github.com/gtsteffaniak/filebrowser/issues/326

  **Bugfixes**:
  - Gracefully shutdown to protect database. https://github.com/gtsteffaniak/filebrowser/issues/317
  - validates auth method provided before server startup.
  - fix sidebar disk space usage calculation. https://github.com/gtsteffaniak/filebrowser/issues/315
  - Fixed proxy auth header support (make sure your proxy and server are secure!). https://github.com/gtsteffaniak/filebrowser/issues/322

## v0.4.2-beta

  **New Features**:
  - Hidden files changes
    - windows hidden file properties are respected -- when running on windows binary (not docker) with NTFS filesystem.
    - windows "system" files are considered hidden.
    - changed user property from `hideDotFiles` to `showHidden`. Defaults to false, so a user would need to must unhide hidden files if they want to view hidden files.

  **Notes**:
  - cleaned up old and deprecated config.
  - removed unneeded "Global settings". All system configuration is done on config yaml, See configuration wiki for more help.

  **Bugfixes**:
  - Another fix for memory https://github.com/gtsteffaniak/filebrowser/issues/298

## v0.4.1-beta

  **New Features**:
  - right-click actions are available on search. https://github.com/gtsteffaniak/filebrowser/issues/273

  **Notes**:
  - delete prompt now lists all items that will be affected by delete
  - Debug and logger output tweaks.

  **Bugfixes**:
  - calculating checksums errors.
  - copy/move issues for some circumstances.
  - The previous position wasn't returned when closing a preview window https://github.com/gtsteffaniak/filebrowser/issues/298
  - fixed sources configuration mapping error (advanced `server.sources` config)

## v0.4.0-beta

  **New Features**:
  - Better logging https://github.com/gtsteffaniak/filebrowser/issues/288
    - highly configurable
    - api logs include user
  - onlyOffice support for editing only office files (inspired from https://github.com/filebrowser/filebrowser/pull/2954)

  **Notes**:
  - Breadcrumbs will only show on file listing (not on previews or editors)
  - Config file is now optional. It will run with default settings without one and throw a `[WARN ]` message.
  - Added more descriptions to swagger API

## v0.3.7-beta

  **Notes**:
  - Adding windows builds back to automated process... will replace manually if they throw malicious defender warnings.
  - Adding playwright tests to all pr's against dev/beta/release branches.
    - These playwright tests should help keep release more reliably stable.

  **Bugfixes**:
  - closing with the default bar issue.
  - tar.gz archive creation issue

## v0.3.6-beta

  **New Features**:
  - Adds "externalUrl" server config https://github.com/gtsteffaniak/filebrowser/issues/272

  **Notes**:
  - All views modes to show header bar for sorting.
  - other small style changes

  **Bugfixes**:
  - select and info bug after sorting https://github.com/gtsteffaniak/filebrowser/issues/277
  - downloading from shares with public user
  - Ctrl and Shift key modifiers work on listing views as expected.
  - copy/move file/folder error and show errors https://github.com/gtsteffaniak/filebrowser/issues/278
  - file move/copy context fix.

## v0.3.5

  **New Features**:
  - More indexing configuration options possible. However consider waiting on using this feature, because I will soon have a full onboarding experience in the UI to manage sources instead.
    - added config file options "sources" in the server config.
    - can enable/disable indexing a specified list of directories/files
    - can enable/disable indexing hidden files
    - prepped for multiple sources (not supported yet!)
  - Theme and Branding support (see updates to [configuration wiki](https://github.com/gtsteffaniak/filebrowser/wiki/Configuration) on how to use)
  - Automatically expire shares https://github.com/gtsteffaniak/filebrowser/issues/208

  **Notes**:
  - MacOS application files (ending in ".app") were previously treated as folders, now they are treated as a single file.
  - No longer indexes "$RECYCLE.BIN" or "System Volume Information" directories.
  - Icon styling tweaked so all icons have a background.
  - Updated Login page styling.
  - Settings profile menu has been simplified, password changes happen in user management.
  - Improved windows compatibility and built on windows platform to fix false windows defender warning.
  - If no "root" location is provided in the server config, the default is the **current directory** (rather than `/srv` like before)

  **Bugfixes**:
  - Fixed setting share expiration time would not work due to type conversion error.
  - More safari fixes related to text-selection.
  - Sort by name value sorting ignores the extension, only sorts by name https://github.com/gtsteffaniak/filebrowser/issues/230
  - Fixed manual language selection issue.
  - Fixed exact date time issue.

New login page:

<img width="300" alt="image" src="https://github.com/user-attachments/assets/d3ed359e-a969-4f6a-9f72-94d2b68aba49" />


Example branding in sidebar:

<img width="500" alt="image2" src="https://github.com/user-attachments/assets/d8ee14ca-4495-4106-9d26-631a5937e134" />

Example user settings page:

<img width="500" alt="image3" src="https://github.com/user-attachments/assets/79757a11-669e-4597-bd3d-e41efd667a1e" />

## v0.3.4

  **Bugfixes**:
  - Safari right-click actions.
  - Some small image viewer behavior
  - Progressive webapp "install to homescreen" fix.

## v0.3.3

  **New Features**
  - Navigating remembers your previous scroll position when opening items and then navigating backwards.
  - New Icons with larger selection of file types
  - file "type" is shown on item info page.
  - added optional non-root "filebrowser" user for docker image. See https://github.com/gtsteffaniak/filebrowser/issues/251
  - File preview supports more file types:
    - images: jpg, bmp, gif, tiff, png, svg, heic, webp

  **Notes**:
  - The file "type" is now either "directory" or a specific mimetype such as "text/xml".
  - update safari styling

  **Bugfixes**:
  - Delete/move file/folders sometimes wouldn't work.
  - Possible fix for context menu not showing issue. See https://github.com/gtsteffaniak/filebrowser/issues/251
  - Fixed drag/drop not refreshing immediately to reflect changes.

## v0.3.2

  **New Features**
  - Mobile search has the same features as desktop.

  **Notes**:
  - Added compression. Helpful for browsing folders with a large number of items. Considering https://github.com/gtsteffaniak/filebrowser/issues/201 resolved, although future pagination support will still come.
  - Compressed download options limited to `.zip` and `.tar.gz`
  - right-click context menu stays in view.

  **Bugfixes**:
  - search result links when non-default baseUrl configured
  - frontend sort bug squashed https://github.com/gtsteffaniak/filebrowser/issues/230
  - bug which caused "noauth" method not to work after v0.3.0 routes update

## v0.3.1

  **New Features**
  - Adds Smart Indexing by default.

  **Notes**:
  - Optimized api request response times via improved caching and simplified actions.
  - User information persists more reliably.
  - Added [indexing doc](./docs/indexing.md) to explain the expectations around indexing and how it works.
  - The index should also use less RAM than it did in v0.3.0.

  **Bugfixes**:
  - Tweaked sorting by name, fixes case sensitive and numeric sorting. https://github.com/gtsteffaniak/filebrowser/issues/230
  - Fixed unnecessary authentication status checks each route change
  - Fix create file action issue.
  - some small javascript related issues.
  - Fixes pretty big bug viewing raw content in v0.3.0 (utf format message)

## v0.3.0

  This Release focuses on the API and making it more accessible for developers to access functions without the UI.

  **New Features**:
  - You can now long-live api tokens to interact with API from the user settings page.
    - These tokens have the same permissions as your user.
  - Helpful swagger page for API usage.
  - Some API's were refactored for friendlier API usage, moving some attributes to parameters and first looking for a api token, then using the stored cookie if none is found. This allows for all api requests from swagger page to work without a token.
  - Add file size to search preview! Should have been in last release... sorry!

  **Notes**:
  - Replaced backend http framework with go standard library.
  - Right-click Context menu can target the item that was right-clicked. To fully address https://github.com/gtsteffaniak/filebrowser/issues/214
  - adjusted settings menu for mobile, always shows all available cards rather than grayed out cards that need to be clicked.
  - longer and more cryptographically secure share links based on UUID rather than base64.

  **Bugfixes**:
  - Fixed ui bug with shares with password.
  - Fixes baseurl related bugs https://github.com/gtsteffaniak/filebrowser/pull/228 Thanks @SimLV
  - Fixed empty directory load issue.
  - Fixed image preview cutoff on mobile.
  - Fixed issue introduced in v0.2.10 where new files and folders were not showing up on ui
  - Fixed preview issue where preview would not load after viewing video files.
  - Fixed sorting issue where files were not sorted by name by default.
  - Fixed copy file prompt issue

## v0.2.10

  **New Features**:
  - Allows user creation command line arguments https://github.com/gtsteffaniak/filebrowser/issues/196
  - Folder sizes are always shown, leveraging the index. https://github.com/gtsteffaniak/filebrowser/issues/138
  - Searching files based on filesize is no longer slower.

  **Bugfixes**:
  - fixes file selection usage when in single-click mode https://github.com/gtsteffaniak/filebrowser/issues/214
  - Fixed displayed search context on root directory
  - Fixed issue searching "smaller than" actually returned files "larger than"

  **Notes**:
  - Memory usage from index is reduced by ~40%
  - Indexing time has increased 2x due to the extra processing time required to calculate directory sizes.
  - File size calculations use 1024 base vs previous 1000 base (matching windows explorer)

## v0.2.9

  This release focused on UI navigation experience. Improving keyboard navigation and adds right click context menu.

  **New Features**:
  - listing view items are middle-clickable on selected listing or when in single-click mode.
  - listing view items can be navigated via arrow keys.
  - listing view can jump to items using letters and number keys to cycle through files that start with that character.
  - You can use the enter key and backspace key to navigate backwards and forwards on selected items.
  - ctr-space will open/close the search (leaving ctr-f to browser default find prompt)
  - Added right-click context menu to replace the file selection prompt.

  **Bugfixes**:
  - Fixed drag to upload not working.
  - Fixed shared video link issues.
  - Fixed user edit bug related to other user.
  - Fixed password reset bug.
  - Fixed loading state getting stuck.

## v0.2.8

- **Feature**: New gallery view scaling options (closes [#141](https://github.com/gtsteffaniak/filebrowser/issues/141))
- **Change**: Refactored backend files functions
- **Change**: Improved UI response to filesystem changes
- **Change**: Added frontend tests for deployment integrity
- **Fix**: move/replace file prompt issue
- **Fix**: opening files from search
- **Fix**: Display count issue when hideDotFile is enabled.

## v0.2.7

 - **Change**: New sidebar style and behavior
 - **Change**: make search view and button behavior more consistent.
 - **Fix**: [upload file bug](https://github.com/gtsteffaniak/filebrowser/issues/153)
 - **Fix**: user lock out bug introduced in 0.2.6
 - **Fix**: many minor state related issues.

## v0.2.6

This change focuses on minimizing and simplifying build process.

- **Change**: Migrated to Vite / Vue 3
- **Change**: removed npm modules
  - replaced vuex with custom state management via src/store
  - replaced noty with simple card popup notifications
  - replaced moment with simple date formatter where needed
  - replaced vue-simple-progress with vue component
- **Feature**: improved error logging
  - backend errors show the root function that called them during the error
  - frontend errors print errors to console that fail try/catch
  - all frontend errors via popup notification & print to console as well
- **Fix**: Allow editing blank text based files in editor
- tweaked listing styles
- Feature: Allow disabling the index via configuration yaml

## v0.2.5

- Fix: delete user prompt works using native hovers.

## v0.2.4

- Feature: [create-folder-feature](https://github.com/gtsteffaniak/filebrowser/pull/105)
- Feature: [playable shared video](https://github.com/filebrowser/filebrowser/issues/2537)
- Feature: photos, videos, and audio get embedded preview on share instead of icon
- Fix: sharable link bug, now uses special publicUser
- Bump go version to 1.22
- In prep for vue3 migration, npm modules removed:
  - js-base64
  - pretty-bytes
  - whatwg-fetch
  - lodash.throttle
  - lodash.clonedeep

## v0.2.3

- Feature: token expiration time now configurable
- FIX: Hidden files are still directly accessible. (https://github.com/filebrowser/filebrowser/issues/2698)
- FIX: search/user context bug

## v0.2.2

- CHG: **Speed:** (0m57s) - Decreased by 78% compared to the previous release.
- CHG: **Memory Usage:** (41MB) - Reduced by 45% compared to the previous release.
- Feature: Now utilizes the index for file browser listings!
- FIX: Editor issues fixed on save and themes.

## v0.2.1

- Addressed issue #29 - Rules can now be configured and read from the configuration YAML.
- Addressed issue #28 - Allows disabling settings per user.
- Addressed issue #27 - Shortened download link for password-protected files.
- Addressed issue #26 - Enables dark mode per user and improves switching performance.
- Improved styling with more rounded corners and enhanced listing design.
- Enhanced search performance.
- Fixed authentication issues.
- Added compact view mode.
- Improved view mode configuration and behavior.
- Updated the configuration file to accept new settings.

## v0.2.0

- **Improved UI:**
  - Enhanced the cohesive and unified look.
  - Adjusted the header bar appearance and icon behavior.
- The shell feature has been deprecated.
  - Custom commands can be executed within the Docker container if needed.
- The JSON config file is no longer used.
  - All configurations are now performed via the advanced `config.yaml`.
  - The only allowed flag is specifying the config file.
- Removed old code for migrating database versions.
- Eliminated all unused `cmd` code.

## v0.1.4

- **Various UI fixes:**
  - Reintroduced the download button to the toolbar.
  - Added the upload button to the side menu.
  - Adjusted breadcrumb spacing.
  - Introduced a "compact" view option.
  - Fixed a slash issue with CSS right-to-left (RTL) logic.
- **Various backend improvements:**
  - Added session IDs to searches to prevent collisions.
  - Modified search behavior to include spaces in searches.
  - Prepared for full JSON configuration support.
- Made size-based searches work for both smaller and larger files.
- Modified search types not to appear in the search bar when used.

## v0.1.3

- Enhanced styling with improved colors, transparency, and blur effects.
- Hid the sidebar on desktop views.
- Simplified the navbar to include three buttons:
  - Open menu
  - Search
  - Toggle view
- Revised desktop search style and included additional search options.

## v0.1.2

- Updated the UI to better utilize search features:
  - Added more filter options.
  - Enhanced icons with colors.
  - Improved GUI styling.
- Improved search performance.
- **Index Changes:**
  - **Speed:** (0m32s) - Increased by 6% compared to the previous release.
  - **Memory Usage:** (93MB) - Increased by 3% compared to the previous release.

## v0.1.1

- Improved search functionality with indexing.
- **Index Changes (Baseline Results):**
  - **Speed:** (0m30s)
  - **Memory Usage:** (90MB)

## v0.1.0

- No changes from the original.

Forked from [filebrowser/filebrowser](https://github.com/filebrowser/filebrowser).<|MERGE_RESOLUTION|>--- conflicted
+++ resolved
@@ -2,21 +2,7 @@
 
 All notable changes to this project will be documented in this file. For commit guidelines, please refer to [Standard Version](https://github.com/conventional-changelog/standard-version).
 
-<<<<<<< HEAD
-## v1.0.1-stable
-
- **BugFixes**:
- - UserDefault always applies to newly created users #1518
- - Updating user's own password sometimes doesn't work
- - Anonymous Share link with optional password does not allow downloads #1553
- - Share options should go in the meta tags #1511
- - Unable to select compression format when downloading multiple files/dir via Share link (v1.0.0) #1557
- - fixed sidebar clipping on some browsers like safari
- - Files show as Download is not available even though it is #1537
-
-## v1.0.1-beta & v1.0.0-stable
-=======
-## v1.1.0
+## v1.1.0-beta
 
  **New Features**:
  - size analyzer tool
@@ -34,8 +20,18 @@
  - Do not enter directory on "New Folder" action #1343
  - Individual scanners per directory at root -- improves scanning impact.
 
-## v1.0.1
->>>>>>> 4bbf70cc
+## v1.0.1-stable
+
+ **BugFixes**:
+ - UserDefault always applies to newly created users #1518
+ - Updating user's own password sometimes doesn't work
+ - Anonymous Share link with optional password does not allow downloads #1553
+ - Share options should go in the meta tags #1511
+ - Unable to select compression format when downloading multiple files/dir via Share link (v1.0.0) #1557
+ - fixed sidebar clipping on some browsers like safari
+ - Files show as Download is not available even though it is #1537
+
+## v1.0.1-beta & v1.0.0-stable
 
  **New Features**:
  - login icon support added via `frontend.loginIcon` config path variable
