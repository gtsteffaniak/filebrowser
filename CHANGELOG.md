# Changelog

All notable changes to this project will be documented in this file. For commit guidelines, please refer to [Standard Version](https://github.com/conventional-changelog/standard-version).

## v0.7.14-beta

 **Notes**:
 - Updated translations https://github.com/gtsteffaniak/filebrowser/issues/957
 - enabled more doc types for onlyoffice https://github.com/gtsteffaniak/filebrowser/discussions/945

 **BugFixes**:
 - noauth user issue https://github.com/gtsteffaniak/filebrowser/issues/955
 - error 403 on source name with special characters https://github.com/gtsteffaniak/filebrowser/issues/952
 - delete pictures in previewer issue https://github.com/gtsteffaniak/filebrowser/issues/456
 - trailing slash source name issue https://github.com/gtsteffaniak/filebrowser/issues/920
<<<<<<< HEAD
 - image lazy loading issue causing all items to get previews at one time, not just whats in view.
=======
>>>>>>> 8d196be1
 
## v0.7.13-beta

 **New Features**:
 - copy and Move files between sources https://github.com/gtsteffaniak/filebrowser/issues/689
 - new enhanced upload prompt
   - uses chunked uploads https://github.com/gtsteffaniak/filebrowser/issues/770
   - all or individual uploads can be paused/resumed
   - individual uploads can be retried
   - individual file upload progress https://github.com/gtsteffaniak/filebrowser/issues/871
   - keeps screen on https://github.com/gtsteffaniak/filebrowser/issues/900

 **Notes**:
 - lots of UI improvements
 - reworked a lot of the frontend path/source logic to be more consistent.
 - updated sort behavior to be natural sort https://github.com/gtsteffaniak/filebrowser/issues/551
 - optional quick save icon https://github.com/gtsteffaniak/filebrowser/issues/918
 - improved language support: zh-tw chinese traditional (tawain)

 **BugFixes**:
 - more accurate disk used calculation -- accounting for hard links and sparse files. https://github.com/gtsteffaniak/filebrowser/issues/921
 - fix api key revoking mechanism
 - fixed shift-select https://github.com/gtsteffaniak/filebrowser/issues/929
 - video preview images on safari https://github.com/gtsteffaniak/filebrowser/issues/932
 - sticky mode isn't sticky https://github.com/gtsteffaniak/filebrowser/issues/916

## v0.7.12-beta

Happy 4th of July!

The most noteworthy change is that no sources will be automatically enabled for any user. In order for a user to use a source, it needs to be added for that user. Or to keep a source available for all users, you can specify `defaultEnabled` in the source config to maintain the same behavior. See the wiki

 **New Features**:
 - setting added `deleteWithoutConfirming`, useful for quickly deleting files -- does not apply to folders.
 - more options for minimal UI https://github.com/gtsteffaniak/filebrowser/issues/745
 - dedicated section for sidebar customization in profile settings https://github.com/gtsteffaniak/filebrowser/issues/437

 **Notes**:
 - Filebrowser no longer requires a default source, users can be created without any sources.
 - Disables changing login type fallback behavior https://github.com/gtsteffaniak/filebrowser/issues/620
 - Uses calculated index size as "used" and total partition size as "total" https://github.com/gtsteffaniak/filebrowser/issues/875
 - Select multiple won't show up in context menu when using a desktop browser (with keyboard), opting for keyboard shortcuts
 - Updated translations that were not complete, such as simplified chinese https://github.com/gtsteffaniak/filebrowser/issues/895
 - larger min drop target size https://github.com/gtsteffaniak/filebrowser/issues/902
 - refresh page after file actions https://github.com/gtsteffaniak/filebrowser/issues/894
 - improved user PUT handler for easier user modification via API https://github.com/gtsteffaniak/filebrowser/issues/897
 - optional sidebar actions for upload/create https://github.com/gtsteffaniak/filebrowser/issues/885

 **BugFixes**:
 - fix delete in preview when moving between pictures. https://github.com/gtsteffaniak/filebrowser/issues/456
 - getting file info issue when indexing is disabled.
 - fixed initial sort order https://github.com/gtsteffaniak/filebrowser/issues/551
 - incorrect filename Drag and Drop fixes https://github.com/gtsteffaniak/filebrowser/issues/880
 - fix share duration always showing just now https://github.com/gtsteffaniak/filebrowser/issues/896

## v0.7.11-beta

 **Breaking Changes**:
  - `auth.resetAdminOnStart` has been removed. Instead, if you have `auth.adminPassword` set it will always be reset on startup. If you want to change your default admin password afterwards, make sure to unset `auth.adminPassword` so it doesn't get reset on startup.
  - renamed include/exclude rules see [updated example wiki](https://github.com/gtsteffaniak/filebrowser/wiki/Configuration-And-Examples#example-advanced-source-config)!

 **New Features**:
 - more comprehensive exclude/include rules (see example wiki above).
   - include/exclude parts of folder names as well https://github.com/gtsteffaniak/filebrowser/issues/854
   - include/exclude file or folder names globally.
 - `source.config.neverWatchPaths` is now functional -- a list of paths that get indexed initially, but skips re-indexing. Useful for directories you don't expect to change ever, still show up in search but get don't contribute to indexing time after initial indexing.

 **Notes**:
 - updated swagger docs https://github.com/gtsteffaniak/filebrowser/issues/849

 **BugFixes**:
 - fix version update notification for binary https://github.com/gtsteffaniak/filebrowser/issues/836
 - ctrl-click cache issue https://github.com/gtsteffaniak/filebrowser/issues/735
 - fix admin user reset OIDC user https://github.com/gtsteffaniak/filebrowser/issues/811 https://github.com/gtsteffaniak/filebrowser/issues/851
 - fix windows and binary muPdf issue https://github.com/gtsteffaniak/filebrowser/issues/744
 - fix logout oidc issue https://github.com/gtsteffaniak/filebrowser/issues/829 https://github.com/gtsteffaniak/filebrowser/issues/662
 - file name upload bug https://github.com/gtsteffaniak/filebrowser/issues/662
 - could not create share with absolute timestamps enabled https://github.com/gtsteffaniak/filebrowser/issues/764
 - context menu off screen issue https://github.com/gtsteffaniak/filebrowser/issues/828

## v0.7.10-beta

 **OIDC change**: if you specify `oidc.userIdentifier: "username"`, originally this would map to `preferred_username` but now it maps to `username` explicitly. To maintain the same behavior update your config to `userIdentifier: "preferred_username"`. This was updated to allow for `username` to work as [some might need](https://github.com/gtsteffaniak/filebrowser/pull/789).

 **New Features**:
 - Added settings option to stop sidebar from automatically hiding on editor and previews. https://github.com/gtsteffaniak/filebrowser/issues/744
 - Added more secrets loadable from environment variables. https://github.com/gtsteffaniak/filebrowser/issues/790
 - Include/exclude files are checked for existence to assist with configuration, will show as warning if something is configured but doesn't exist.
 - Added open in new tab link for preview items to view the raw picture, pdf, etc. Especially helpful for safari viewing PDF documents. https://github.com/gtsteffaniak/filebrowser/issues/734
 - Added autoplay media toggle in user profile, to automatically play videos and audio.

 **Notes**:
 - Allowed to delete default admin user https://github.com/gtsteffaniak/filebrowser/issues/811 https://github.com/gtsteffaniak/filebrowser/issues/762
 - Better try/catch error handling for user feedback for shares https://github.com/gtsteffaniak/filebrowser/issues/732

 **BugFixes**:
 - Fix share scope creation issue https://github.com/gtsteffaniak/filebrowser/issues/809
 - Fix oidc token logout issue https://github.com/gtsteffaniak/filebrowser/issues/791
 - Non-admin users OTP issue https://github.com/gtsteffaniak/filebrowser/issues/815
 - Linewrap issue for a few cases https://github.com/gtsteffaniak/filebrowser/issues/810
 - BaseUrl redirect issue with proxies https://github.com/gtsteffaniak/filebrowser/issues/796
 - Fix exclude still shows up in ui issue https://github.com/gtsteffaniak/filebrowser/issues/797
 - Copy/move functions are async https://github.com/gtsteffaniak/filebrowser/issues/812
 - fix subtitle fetch issue https://github.com/gtsteffaniak/filebrowser/issues/766
 - fix location memory issue for url encoded file names

## v0.7.9-beta

 **New Features**:
 - Admin users will get a small notification banner for available update in sidebar with link to new release.

 **Notes**:
 - docker now defaults to ./data/databse.db as the database path allowing a simplified initial docker-compose.yaml. Existing configurations do not need updating.
 - oidc groups header updates admin permission of existing user (either add/remove if role exists)'
 - builds amd64 binary with musl for compatibility (glic error) https://github.com/gtsteffaniak/filebrowser/issues/755
 - renamed `server.sources.config.disabled` to `server.sources.config.disableIndexing`
 - better support for running with disabled index.
 - small indexing behavior tweaks.
 - markdown viewer hides sidebar https://github.com/gtsteffaniak/filebrowser/issues/744
 - quick download only applies to files

 **BugFixes**:
 - subtitles filename issue https://github.com/gtsteffaniak/filebrowser/issues/678
 - search result links not working with custom baseUrl https://github.com/gtsteffaniak/filebrowser/issues/746
 - preview error for office native preview https://github.com/gtsteffaniak/filebrowser/issues/744
 - more source name safety for special characters.
 - shares with special character errors https://github.com/gtsteffaniak/filebrowser/issues/753
 - backspace navigates back a page when typing https://github.com/gtsteffaniak/filebrowser/issues/663
 - markdown viewer scrolling https://github.com/gtsteffaniak/filebrowser/issues/767
 - fix user permissions updated when modifying api key permissions
 - fix language change issue https://github.com/gtsteffaniak/filebrowser/issues/768 https://github.com/gtsteffaniak/filebrowser/issues/487

## v0.7.8-beta

Note: if using oidc, please update from 0.7.7 to resolve invalid_grant issue. Also - oidc no longer creates users automatically by default -- must be enabled.

 **New Features**:
 - More oidc user creation options https://github.com/gtsteffaniak/filebrowser/issues/685
   - `auth.methods.oidc.createUser` must be true to automatically create user, defaults to false.
   - `auth.methods.oidc.adminGroup` allows using oidc provider group name to enable admin user creation.

 **BugFixes**:
 - fix save editor info sometimes saves wrong file. https://github.com/gtsteffaniak/filebrowser/issues/701
 - make ctrl select work on mac or windows. https://github.com/gtsteffaniak/filebrowser/issues/739
 - oidc login failures introduced in 0.7.6 https://github.com/gtsteffaniak/filebrowser/issues/731
 - oidc respects non-default baseURL

## v0.7.7-beta

  This release cleans up some of the native preview (image preview) feature logic. And adds simple docx and epub viewers as well. Going through all of this, I think I know how I can add full-fledge google doc and microsoft office viewer support (no edit). But, for now "onlyOffice" remains the most comprehensive solution with most compatibility and ability to fully edit. One day, I think I will be able to integrate a minimal license-free server into the docker image. But that's something for another time.

  Native preview (image preview) support is also available for linux arm64 and amd64 binaries, and windows exe.

 **New Features**:
 - since theres a wider kind of document preview types, a new disableOfficePreviewExt option has been added.
 - native (and simple) docx and epub viewers.
 - Other documents like xlsx get full size image preview when opened and no onlyoffice support.

 **Notes**:
 - all text mimetype files have preview support.
 - high-quality preview image sizes bumped from 512x512 to 640x640 to help make text previews readable.
 - no config is allowed and defaults to on source at current directory.

 **BugFixes**:
 - fix otp clearing on user save https://github.com/gtsteffaniak/filebrowser/issues/699
 - admin special characters and general login improvements https://github.com/gtsteffaniak/filebrowser/issues/594
 - updated editor caching behavior https://github.com/gtsteffaniak/filebrowser/issues/701
 - move/copy file path issue and overwrite https://github.com/gtsteffaniak/filebrowser/issues/687
 - fix popup preview loading on safari
 - `preview.highQuality` only affects gallery view mode. popop preview is always high quality, and icons are always low quality.

## v0.7.6-beta

 **New Features**:
 - native document preview generation enabled for certain document types on the regular docker image (no office integration needed)
   - supported native document preview types:
     - ".pdf",  // PDF
     - ".xps",  // XPS
     - ".epub", // EPUB
     - ".mobi", // MOBI
     - ".fb2",  // FB2
     - ".cbz",  // CBZ
     - ".svg",  // SVG
     - ".txt",  // TXT
     - ".docx", // DOCX
     - ".ppt",  // PPT
     - ".pptx", // PPTX
     - ".xlsx", // exel XLSX
     - ".hwp",  // HWP
     - ".hwp",  // HWPX
 - proxy logout redirectUrl support via `auth.methods.proxy.logoutRedirectUrl` https://github.com/gtsteffaniak/filebrowser/issues/684

 **Notes**:
 - image loading placeholders added and remain if image can't be loaded.
 - no more arm32 support on main image -- use a `slim` tagged image.

 **BugFixes**:
 - onlyoffice and other cache issues https://github.com/gtsteffaniak/filebrowser/issues/686
 - gallery size indicator centering https://github.com/gtsteffaniak/filebrowser/issues/652

## v0.7.5-beta

 **New Features**
 - new `./filebrowser.exe setup` command for creating a config.yaml on first run. https://github.com/gtsteffaniak/filebrowser/issues/675
 - new 2FA/OTP support for password-based users.
 - `auth.password.enforcedOtp` option to enforce 2FA usage for password users.

 **Notes**:
 - logging uses localtime, optional UTC config added https://github.com/gtsteffaniak/filebrowser/issues/665
 - generated config example now includes defaults https://github.com/gtsteffaniak/filebrowser/issues/590
 - `server.debugMedia` config option added to help debug ffmpeg issues in the future (don't enable unless debugging an issue)
 - more translations additions from english settings https://github.com/gtsteffaniak/filebrowser/issues/653
 - visual tweaks https://github.com/gtsteffaniak/filebrowser/issues/652
 - enhanced markdown viewer with code view spec

 **BugFixes**:
 - long video names ffmpeg issue fixed https://github.com/gtsteffaniak/filebrowser/issues/669
 - certain files not passing content https://github.com/gtsteffaniak/filebrowser/issues/657
 - https://github.com/gtsteffaniak/filebrowser/issues/668
 - allow edit markdown files
 - rename button doesn't close prompt https://github.com/gtsteffaniak/filebrowser/issues/664
 - webm video preview issue https://github.com/gtsteffaniak/filebrowser/issues/673
 - fix signup issue https://github.com/gtsteffaniak/filebrowser/issues/648
 - fix default source bug
 - https://github.com/gtsteffaniak/filebrowser/issues/666
 - fix 500 error for subtitle videos https://github.com/gtsteffaniak/filebrowser/issues/678
 - spaces and special characters in source name issue https://github.com/gtsteffaniak/filebrowser/issues/679

![image](https://github.com/user-attachments/assets/28e4e67e-31a1-4107-9294-0e715e87b558)

## v0.7.4-beta

 **Notes**:
 - Updated German translation. https://github.com/gtsteffaniak/filebrowser/pull/644

 **BugFixes**:
 - windows control click https://github.com/gtsteffaniak/filebrowser/issues/642
 - create user issue https://github.com/gtsteffaniak/filebrowser/issues/647

## v0.7.3-beta

Note: OIDC changes require config update.

 **New Features**
 - Added code highlights to text editor and enabled text editor for all asci files under 25MB
 - Motion previews for videos -- cycles screenshots of vidoes. https://github.com/gtsteffaniak/filebrowser/issues/588
 - Optionally reset default admin username/password on startup, to guarentee a username/password on startup if needed. Use by setting `auth.resetAdminOnStart` true https://github.com/gtsteffaniak/filebrowser/issues/625

 **Notes**:
 - Updated translations everywhere. https://github.com/gtsteffaniak/filebrowser/issues/627
 - Office viewer is now full-screen with floating close button. https://github.com/gtsteffaniak/filebrowser/issues/542
 - OIDC config additions
   - `issuerUrl` required now to get relevant oidc configurations.
   - `disableVerifyTLS` optionally, disable verifying HTTPS provider endpoints.
   - `logoutRedirectUrl` optionally, redirect the user to this URL on logout.
   - other URL config parameters are no longer accepted -- replace with issuerUrl.
 - Aadmins allowed to change user login methods in user settings when creating or updating users.
   - https://github.com/gtsteffaniak/filebrowser/issues/618
   - https://github.com/gtsteffaniak/filebrowser/issues/617
 - Hide header when showing only office https://github.com/gtsteffaniak/filebrowser/issues/542

 **BugFixes**:
 - Editor save shows notification
 - Preview settings resetting on startup
 - Not all languages show correctly https://github.com/gtsteffaniak/filebrowser/issues/623
 - scopes sometimes reset on startup https://github.com/gtsteffaniak/filebrowser/issues/636
 - Update save password option
   - https://github.com/gtsteffaniak/filebrowser/issues/587
   - https://github.com/gtsteffaniak/filebrowser/issues/619
   - https://github.com/gtsteffaniak/filebrowser/issues/615

## v0.7.2-beta

The `media` tags introduced in 0.7.0 have been removed -- all docker images have media enabled now.

  **Notes**:
  - Reverts enforced user login methods types -- until suitable methods to alter are available.
  - When updating a user, updating scope always sets to the exact scope specified on updated.
  - Redirect api messages are INFO instead of WARN
  - Settings has close button instead of back https://github.com/gtsteffaniak/filebrowser/issues/583

  **Bug Fixes**:
  - Hover bug when exact timestamp setting enabled https://github.com/gtsteffaniak/filebrowser/issues/585

## v0.7.1-beta

The `media` tags introduced in 0.7.0 have been removed -- all docker images have media enabled now.

  **Notes**:
  - changes to support jwks url needed for authelia - still needs testing to ensure it works https://github.com/gtsteffaniak/filebrowser/issues/575, added debug logs to help identify any further issues.
  - added apache license file back https://github.com/gtsteffaniak/filebrowser/discussions/599
  - updated toggle view icons to better match.
  - adjusted popup preview position on mobile.
  - updated createUserDir logic, https://github.com/gtsteffaniak/filebrowser/issues/541
    - it always creats user dir (even for admins)
    - scope path must exist if it doesn't end in username, and if it does, the parent dir must exist
    - enforced user login methods types -- can't be changed. a password user cannot login as oidc, etc.

  **Bug Fixes**:
  - right click context menu issue https://github.com/gtsteffaniak/filebrowser/issues/598
  - upload file issue https://github.com/gtsteffaniak/filebrowser/issues/597
  - defaultUserScope is not respected https://github.com/gtsteffaniak/filebrowser/issues/589
  - defaultEnabled is not respected https://github.com/gtsteffaniak/filebrowser/issues/603
  - user has weird navigation barhttps://github.com/gtsteffaniak/filebrowser/issues/593
  - fix multibutton state issue for close overlay https://github.com/gtsteffaniak/filebrowser/issues/596

## v0.7.0-beta

 **New Features**:
 - New authentication method: OIDC (OpenID Connect)
 - UI refresh
   - Refreshed icons and styles to provide more contrast https://github.com/gtsteffaniak/filebrowser/issues/493
   - New scrollbar which includes information about the listing https://github.com/gtsteffaniak/filebrowser/issues/304
   - User-configurable popup previewer and user can control preview size of images.
   - Enhanced user settings page with more toggle options.
   - Replaced checkboxes with toggles switches https://github.com/gtsteffaniak/filebrowser/issues/461
   - Refreshed Breadcrumbs style.
   - Main navbar icon is multipurpose menu, close, back and animates
   - Enhanced source info on the UI
     - User must have permission `realtime: true` property to get realtime events.
     - Sources shows status of the directory `ready`, `indexing`, and `unavailable`
   - Top-right overflow menu for deleting / editing files in peview https://github.com/gtsteffaniak/filebrowser/issues/456
   - Helpful UI animation for drag and drop files, to get feedback where the drop target is.
   - More consistent theme color https://github.com/gtsteffaniak/filebrowser/issues/538
 - New file preview types:
   - Video thumbnails available via new media integration (see configuration wiki for help) https://github.com/gtsteffaniak/filebrowser/issues/351
   - Office file previews if you have office integration enabled. https://github.com/gtsteffaniak/filebrowser/issues/460

  **Notes**:
  - sesssionId is now unique per window. Previously it was shared accross browser tabs.
  - DisableUsedPercentage is a backend property now, so users can't "hack" the information to be shown.
  - Updated documentation for resources api https://github.com/gtsteffaniak/filebrowser/issues/560
  - Updated placeholder for scopes https://github.com/gtsteffaniak/filebrowser/issues/475
  - When user's API permissions are removed, any api keys the user had will be revoked.
  - `server.enableThumbnails` moved to `server.disablePreviews` defaulting to false.
  - `server.resizePreview` moved to `server.resizePreviews` (with an "s" at the end)

  **Bug Fixes**:
  - Nil pointer error when source media is disconnected while running.
  - Source selection buggy https://github.com/gtsteffaniak/filebrowser/issues/537
  - Upload folder structure https://github.com/gtsteffaniak/filebrowser/issues/539
  - Editing files on multiple sources https://github.com/gtsteffaniak/filebrowser/issues/535
  - Prevent the user from changing the password https://github.com/gtsteffaniak/filebrowser/issues/550
  - Links in setting page does not navigate to correct location https://github.com/gtsteffaniak/filebrowser/issues/474
  - Url encoding issue https://github.com/gtsteffaniak/filebrowser/issues/530
  - Certain file types being treated as folders https://github.com/gtsteffaniak/filebrowser/issues/555
  - Source name with special characters https://github.com/gtsteffaniak/filebrowser/issues/557
  - Onlyoffice support on proxy auth https://github.com/gtsteffaniak/filebrowser/issues/559
  - Downloading with user scope https://github.com/gtsteffaniak/filebrowser/issues/564
  - User disableSettings property to be respected.
  - Non admin users updating admin settings.
  - Right click context issue on safari desktop.
  - office save file issue.

## v0.6.8-beta

 **New Features**
 - environment variables are available for certain secrets.
   - see wiki https://github.com/gtsteffaniak/filebrowser/wiki/Environment-Variables
   - thanks @aaronkyriesenbach https://github.com/gtsteffaniak/filebrowser/pull/511

 **Notes**:
 - config validation (see https://github.com/gtsteffaniak/filebrowser/wiki/Full-Config-Example)
   - fails when config file contains unknown fields (helps spot typos)
   - some light value validation on certain fields
   - removed recaptcha -- was disabled and not used before.
   - moved `recaptcha` and `signup` configs to `auth.methods.password`

 **BugFixes**:
 - fix scope reset on restart https://github.com/gtsteffaniak/filebrowser/issues/515
 - Clicking empty space to deselect https://github.com/gtsteffaniak/filebrowser/issues/492

## v0.6.7-beta

 **Notes**:
 - added full tests for single source example.
 - adds descriptive error if temp dir can't be created on fatal startup
 - clears temp directory on shutdown.
 - removed put settings api (unused)
 - removed more unused config properties.

 **BugFixes**:
 - fix url encoding issue for search links when theres only one source https://github.com/gtsteffaniak/filebrowser/issues/501
 - files with # could have problems, double encoded.

## v0.6.6-beta

 **New Feature**:
 - limit tar size creation to limit server burden. For example, don't let customers try to download the entire filesystem as a zip. see `server.maxArchiveSize` on config wiki.

 **Notes**:
 - disableUsedPercentage also hides text and source bar.
 - share errors show up in logs in more verbose way.
 - archive creation occurs on disk rather than in memory, use `server.cacheDir` to determine where temp files are stored.
 - automatically ensures leading slash for scope
   - https://github.com/gtsteffaniak/filebrowser/issues/472
   - https://github.com/gtsteffaniak/filebrowser/issues/476

 **BugFixes**:
 - fix proxy user creation issue https://github.com/gtsteffaniak/filebrowser/issues/478
 - externalUrl prefix issue fixed for shares. https://github.com/gtsteffaniak/filebrowser/issues/465
 - fix File Opens Instead of Just Downloading https://github.com/gtsteffaniak/filebrowser/issues/480
 - fix Download file name https://github.com/gtsteffaniak/filebrowser/issues/481

## v0.6.5-beta

 **Notes**:
 - added more share and download tests

 **BugFixes**:
 - fix share download issue https://github.com/gtsteffaniak/filebrowser/issues/465
 - fix content length size calculation issue when downloading multiple files.

## v0.6.4-beta

 **BugFixes**:
 - fix preview arow issue. https://github.com/gtsteffaniak/filebrowser/issues/457
 - fix password change issue.
 - apply user defaults to publi user on startup https://github.com/gtsteffaniak/filebrowser/issues/451

## v0.6.3-beta

 **Notes**:
 - windows directories get better naming, root directories like "D:\ get named "D", otherwise base filepath is the name when unselected "D:\path\to\folder" gets named "folder" (just like linux)
 - `.pdf` files added to default onlyoffice exclusion list.

 **BugFixes**:
 - windows would not refresh file info automatically when viewing because of path issue.
 - windows paths without name for "D:\" would cause issues.
 - share path error https://github.com/gtsteffaniak/filebrowser/issues/429
 - fix bug where resource content flag would load entire file into memory.

## v0.6.2-beta

 **Notes**:
 - Added playwright tests for bugfixes for permantent fix for stability.
    (except onlyoffice since it requires integrations)

 **BugFixes**:
 - Context menu should only be available inside the folder/files container https://github.com/gtsteffaniak/filebrowser/issues/430
 - drag and drop files from desktop to browser is fixed.
 - replace prompt cancel button didn't work.
 - key events on listing page not working (like delete key)
 - fixed share viewing issue https://github.com/gtsteffaniak/filebrowser/issues/429
 - disableUsedPercentage hides entire source https://github.com/gtsteffaniak/filebrowser/issues/438
 - createUserDir fix for proxy users and new users https://github.com/gtsteffaniak/filebrowser/issues/440

## v0.6.1-beta

 **New Feature**:
 - download size information is added, including when downloding multiple files in zip/tar.gz. The browser will see the XMB of X GB and will show browser native progress.

 **BugFixes**:
 - fixed onlyoffice bug https://github.com/gtsteffaniak/filebrowser/issues/418
 - fixed breadcrumbs bug https://github.com/gtsteffaniak/filebrowser/issues/419
 - fixed search context bug https://github.com/gtsteffaniak/filebrowser/issues/417
 - fixed sessionID for search

## v0.6.0-beta

> [!WARNING]
> This release includes several config changes that could cause issues. Please backup your database file before upgrading.

This release has several changes that should work without issues... however, still backup your database file first and proceed with caution. User permissions and source config changes have been updated -- and the `server.root` paramter is no longer used.

This is a significant step towards a stable release. There shouldn't be any major breaking config changes after this.

 **New Features**:
  - multiple sources support https://github.com/gtsteffaniak/filebrowser/issues/360
    - listing view keeps them independant, you switch between the two and the url address will have a prefix `/files/<sourcename>/path/to/file` when there is more than 1 source.
    - search also happens independantly, with a selection toggle per source. searching current source searches the current scope in the listing view, if you toggle to an alternative source it will search from the source root.
    - copy/moving is currently only supported within the same source -- that will come in a future release.
  - `FILEBROWSER_CONFIG` environment variable is respected if no CLI config parameter is provided. https://github.com/gtsteffaniak/filebrowser/issues/413

 **Notes**:
  - downloads no longer open new window.
  - swagger updated with auth api help for things like api token.
    - GET api keys now uses `name` query instead of `key`. eg `GET /api/auth/tokens?name=apikeyname`
  - user permissions simplified to four permission groups (no config change required):
    - **removed**  : create, rename, delete, download
    - **remaining**: admin, modify, share, api
    - `scope` is deprecated, but still supported, applies to default source. if using multiple sources, set `defaultUserScope` at the [source config](https://github.com/gtsteffaniak/filebrowser/wiki/Configuration#default-source-configuration) instead.
  - **removed** user rules and commands.
    - commands feature has never been enabled so just removing the references.
    - rules will come back in a different form (not applied to the user).
  - `server.root` is completely removed in favor of `server.sources`

 **BugFixes**:
  - fix conflict resolution issue https://github.com/gtsteffaniak/filebrowser/issues/384
  - many user creation page bugfixes.
  - fix share delete issue https://github.com/gtsteffaniak/filebrowser/issues/408

## v0.5.4-beta

 **BugFixes**:
  - default scope share issue. @theryecatcher https://github.com/gtsteffaniak/filebrowser/pull/387
  - drag and drop on empty folders https://github.com/gtsteffaniak/filebrowser/issues/361
  - preview navigation issue https://github.com/gtsteffaniak/filebrowser/issues/372
  - auth proxy password length error https://github.com/gtsteffaniak/filebrowser/issues/375

<img width="294" alt="image" src="https://github.com/user-attachments/assets/669bca75-98d4-47c1-838b-1ffee2967d7d" />

## v0.5.3-beta

 **New Features**:
  - onlyoffice disable filetypes for user specified file types. https://github.com/gtsteffaniak/filebrowser/issues/346

 **Notes**:
  - navbar/sidebar lightmode style tweaks.
  - any item that has utf formatted text will get editor.
  - tweaks to create options on context menu.
  - removed small delay on preview before detecting the file.

 **BugFixes**:
  - fix `/files/` prefix loading issue https://github.com/gtsteffaniak/filebrowser/issues/362
  - fix special characters in filename issue https://github.com/gtsteffaniak/filebrowser/issues/357
  - fix drag and drop issue https://github.com/gtsteffaniak/filebrowser/issues/361
  - fix conflict issue with creating same file after deletion.
  - fix mimetype detection https://github.com/gtsteffaniak/filebrowser/issues/327
  - subtitles for videos https://github.com/gtsteffaniak/filebrowser/issues/358
    - supports caption sidecar files : ".vtt", ".srt", ".lrc", ".sbv", ".ass", ".ssa", ".sub", ".smi"
    - embedded subtitles not yet supported.

## v0.5.2-beta

 **New Features**:
  - Markdown file preview https://github.com/gtsteffaniak/filebrowser/issues/343
  - Easy access download button https://github.com/gtsteffaniak/filebrowser/issues/341

 **Notes**:
  - Adds message about what sharing means when creating a link.
  - api log duration is now always in milliseconds for consistency.
  - advanced index config option `fileEndsWith` is now respected.
  - Added Informative error for missing files for certificate load https://github.com/gtsteffaniak/filebrowser/issues/354

 **BugFixes**:
  - onlyoffice close window missing files issue https://github.com/gtsteffaniak/filebrowser/issues/345
  - fixed download link inside file preview

## v0.5.1-beta

 > Note: I changed the [config](https://github.com/gtsteffaniak/filebrowser/wiki/Configuration#example-auth-config) for password auth again... It was a mistake just to make it a boolean, so now you can provide options, going forward this allows for more.

  **New Features**:
  - password length requirement config via `auth.methods.password.minLength` as a number of characters required.

  **Bugfixes**:
  - NoAuth error message "resource not found"
  - CLI user configuration works and simplified see examples in the [Wiki](https://github.com/gtsteffaniak/filebrowser/wiki/CLI)

## v0.5.0-beta

 > Note: This Beta release includes a configuration change: `auth.method` is now deprecated. This is done to allow multiple login methods at once. Auth methods are specified via `auth.methods` instead. see [example on the wiki](https://github.com/gtsteffaniak/filebrowser/wiki/Configuration#example-auth-config).

  **New Features**:
  - Upload progress notification https://github.com/gtsteffaniak/filebrowser/issues/303
  - proxy auth auto create user when `auth.methods.proxy.createUser: true` while using proxy auth.

  **Notes**:
  - Context menu positioning tweaks.
  - using /tmp cachedir is disabled by default, cache dir can be specified via `server.cacheDir: /tmp` to enable it. https://github.com/gtsteffaniak/filebrowser/issues/326

  **Bugfixes**:
  - Gracefully shutdown to protect database. https://github.com/gtsteffaniak/filebrowser/issues/317
  - validates auth method provided before server startup.
  - fix sidebar disk space usage calculation. https://github.com/gtsteffaniak/filebrowser/issues/315
  - Fixed proxy auth header support (make sure your proxy and server are secure!). https://github.com/gtsteffaniak/filebrowser/issues/322

## v0.4.2-beta

  **New Features**:
  - Hidden files changes
    - windows hidden file properties are respected -- when running on windows binary (not docker) with NTFS filesystem.
    - windows "system" files are considered hidden.
    - changed user property from `hideDotFiles` to `showHidden`. Defaults to false, so a user would need to must unhide hidden files if they want to view hidden files.

  **Notes**:
  - cleaned up old and deprecated config.
  - removed unneeded "Global settings". All system configuration is done on config yaml, See configuration wiki for more help.

  **Bugfixes**:
  - Another fix for memory https://github.com/gtsteffaniak/filebrowser/issues/298

## v0.4.1-beta

  **New Features**:
  - right-click actions are available on search. https://github.com/gtsteffaniak/filebrowser/issues/273

  **Notes**:
  - delete prompt now lists all items that will be affected by delete
  - Debug and logger output tweaks.

  **Bugfixes**:
  - calculating checksums errors.
  - copy/move issues for some circumstances.
  - The previous position wasn't returned when closing a preview window https://github.com/gtsteffaniak/filebrowser/issues/298
  - fixed sources configuration mapping error (advanced `server.sources` config)

## v0.4.0-beta

  **New Features**:
  - Better logging https://github.com/gtsteffaniak/filebrowser/issues/288
    - highly configurable
    - api logs include user
  - onlyOffice support for editing only office files (inspired from https://github.com/filebrowser/filebrowser/pull/2954)

  **Notes**:
  - Breadcrumbs will only show on file listing (not on previews or editors)
  - Config file is now optional. It will run with default settings without one and throw a `[WARN ]` message.
  - Added more descriptions to swagger API

## v0.3.7-beta

  **Notes**:
  - Adding windows builds back to automated process... will replace manually if they throw malicious defender warnings.
  - Adding playwright tests to all pr's against dev/beta/release branches.
    - These playwright tests should help keep release more reliably stable.

  **Bugfixes**:
  - closing with the default bar issue.
  - tar.gz archive creation issue

## v0.3.6-beta

  **New Features**:
  - Adds "externalUrl" server config https://github.com/gtsteffaniak/filebrowser/issues/272

  **Notes**:
  - All views modes to show header bar for sorting.
  - other small style changes

  **Bugfixes**:
  - select and info bug after sorting https://github.com/gtsteffaniak/filebrowser/issues/277
  - downloading from shares with public user
  - Ctrl and Shift key modifiers work on listing views as expected.
  - copy/move file/folder error and show errors https://github.com/gtsteffaniak/filebrowser/issues/278
  - file move/copy context fix.

## v0.3.5

  **New Features**:
  - More indexing configuration options possible. However consider waiting on using this feature, because I will soon have a full onboarding experience in the UI to manage sources instead.
    - added config file options "sources" in the server config.
    - can enable/disable indexing a specified list of directories/files
    - can enable/disable indexing hidden files
    - prepped for multiple sources (not supported yet!)
  - Theme and Branding support (see updates to [configuration wiki](https://github.com/gtsteffaniak/filebrowser/wiki/Configuration) on how to use)
  - Automatically expire shares https://github.com/gtsteffaniak/filebrowser/issues/208

  **Notes**:
  - MacOS application files (ending in ".app") were previously treated as folders, now they are treated as a single file.
  - No longer indexes "$RECYCLE.BIN" or "System Volume Information" directories.
  - Icon styling tweaked so all icons have a background.
  - Updated Login page styling.
  - Settings profile menu has been simplified, password changes happen in user management.
  - Improved windows compatibility and built on windows platform to fix false windows defender warning.
  - If no "root" location is provided in the server config, the default is the **current directory** (rather than `/srv` like before)

  **Bugfixes**:
  - Fixed setting share expiration time would not work due to type conversion error.
  - More safari fixes related to text-selection.
  - Sort by name value sorting ignores the extension, only sorts by name https://github.com/gtsteffaniak/filebrowser/issues/230
  - Fixed manual language selection issue.
  - Fixed exact date time issue.

New login page:

<img width="300" alt="image" src="https://github.com/user-attachments/assets/d3ed359e-a969-4f6a-9f72-94d2b68aba49" />


Example branding in sidebar:

<img width="500" alt="image2" src="https://github.com/user-attachments/assets/d8ee14ca-4495-4106-9d26-631a5937e134" />

Example user settings page:

<img width="500" alt="image3" src="https://github.com/user-attachments/assets/79757a11-669e-4597-bd3d-e41efd667a1e" />

## v0.3.4

  **Bugfixes**:
  - Safari right-click actions.
  - Some small image viewer behavior
  - Progressive webapp "install to homescreen" fix.

## v0.3.3

  **New Features**
  - Navigating remembers your previous scroll position when opening items and then navigating backwards.
  - New Icons with larger selection of file types
  - file "type" is shown on item info page.
  - added optional non-root "filebrowser" user for docker image. See https://github.com/gtsteffaniak/filebrowser/issues/251
  - File preview supports more file types:
    - images: jpg, bmp, gif, tiff, png, svg, heic, webp

  **Notes**:
  - The file "type" is now either "directory" or a specific mimetype such as "text/xml".
  - update safari styling

  **Bugfixes**:
  - Delete/move file/folders sometimes wouldn't work.
  - Possible fix for context menu not showing issue. See https://github.com/gtsteffaniak/filebrowser/issues/251
  - Fixed drag/drop not refreshing immediately to reflect changes.

## v0.3.2

  **New Features**
  - Mobile search has the same features as desktop.

  **Notes**:
  - Added compression. Helpful for browsing folders with a large number of items. Considering https://github.com/gtsteffaniak/filebrowser/issues/201 resolved, although future pagination support will still come.
  - Compressed download options limited to `.zip` and `.tar.gz`
  - right-click context menu stays in view.

  **Bugfixes**:
  - search result links when non-default baseUrl configured
  - frontend sort bug squashed https://github.com/gtsteffaniak/filebrowser/issues/230
  - bug which caused "noauth" method not to work after v0.3.0 routes update

## v0.3.1

  **New Features**
  - Adds Smart Indexing by default.

  **Notes**:
  - Optimized api request response times via improved caching and simplified actions.
  - User information persists more reliably.
  - Added [indexing doc](./docs/indexing.md) to explain the expectations around indexing and how it works.
  - The index should also use less RAM than it did in v0.3.0.

  **Bugfixes**:
  - Tweaked sorting by name, fixes case sensitive and numeric sorting. https://github.com/gtsteffaniak/filebrowser/issues/230
  - Fixed unnecessary authentication status checks each route change
  - Fix create file action issue.
  - some small javascript related issues.
  - Fixes pretty big bug viewing raw content in v0.3.0 (utf format message)

## v0.3.0

  This Release focuses on the API and making it more accessible for developers to access functions without the UI.

  **New Features**:
  - You can now long-live api tokens to interact with API from the user settings page.
    - These tokens have the same permissions as your user.
  - Helpful swagger page for API usage.
  - Some API's were refactored for friendlier API usage, moving some attributes to parameters and first looking for a api token, then using the stored cookie if none is found. This allows for all api requests from swagger page to work without a token.
  - Add file size to search preview! Should have been in last release... sorry!

  **Notes**:
  - Replaced backend http framework with go standard library.
  - Right-click Context menu can target the item that was right-clicked. To fully address https://github.com/gtsteffaniak/filebrowser/issues/214
  - adjusted settings menu for mobile, always shows all available cards rather than grayed out cards that need to be clicked.
  - longer and more cryptographically secure share links based on UUID rather than base64.

  **Bugfixes**:
  - Fixed ui bug with shares with password.
  - Fixes baseurl related bugs https://github.com/gtsteffaniak/filebrowser/pull/228 Thanks @SimLV
  - Fixed empty directory load issue.
  - Fixed image preview cutoff on mobile.
  - Fixed issue introduced in v0.2.10 where new files and folders were not showing up on ui
  - Fixed preview issue where preview would not load after viewing video files.
  - Fixed sorting issue where files were not sorted by name by default.
  - Fixed copy file prompt issue

## v0.2.10

  **New Features**:
  - Allows user creation command line arguments https://github.com/gtsteffaniak/filebrowser/issues/196
  - Folder sizes are always shown, leveraging the index. https://github.com/gtsteffaniak/filebrowser/issues/138
  - Searching files based on filesize is no longer slower.

  **Bugfixes**:
  - fixes file selection usage when in single-click mode https://github.com/gtsteffaniak/filebrowser/issues/214
  - Fixed displayed search context on root directory
  - Fixed issue searching "smaller than" actually returned files "larger than"

  **Notes**:
  - Memory usage from index is reduced by ~40%
  - Indexing time has increased 2x due to the extra processing time required to calculate directory sizes.
  - File size calculations use 1024 base vs previous 1000 base (matching windows explorer)

## v0.2.9

  This release focused on UI navigation experience. Improving keyboard navigation and adds right click context menu.

  **New Features**:
  - listing view items are middle-clickable on selected listing or when in single-click mode.
  - listing view items can be navigated via arrow keys.
  - listing view can jump to items using letters and number keys to cycle through files that start with that character.
  - You can use the enter key and backspace key to navigate backwards and forwards on selected items.
  - ctr-space will open/close the search (leaving ctr-f to browser default find prompt)
  - Added right-click context menu to replace the file selection prompt.

  **Bugfixes**:
  - Fixed drag to upload not working.
  - Fixed shared video link issues.
  - Fixed user edit bug related to other user.
  - Fixed password reset bug.
  - Fixed loading state getting stuck.

## v0.2.8

- **Feature**: New gallery view scaling options (closes [#141](https://github.com/gtsteffaniak/filebrowser/issues/141))
- **Change**: Refactored backend files functions
- **Change**: Improved UI response to filesystem changes
- **Change**: Added frontend tests for deployment integrity
- **Fix**: move/replace file prompt issue
- **Fix**: opening files from search
- **Fix**: Display count issue when hideDotFile is enabled.

## v0.2.7

 - **Change**: New sidebar style and behavior
 - **Change**: make search view and button behavior more consistent.
 - **Fix**: [upload file bug](https://github.com/gtsteffaniak/filebrowser/issues/153)
 - **Fix**: user lock out bug introduced in 0.2.6
 - **Fix**: many minor state related issues.

## v0.2.6

This change focuses on minimizing and simplifying build process.

- **Change**: Migrated to Vite / Vue 3
- **Change**: removed npm modules
  - replaced vuex with custom state management via src/store
  - replaced noty with simple card popup notifications
  - replaced moment with simple date formatter where needed
  - replaced vue-simple-progress with vue component
- **Feature**: improved error logging
  - backend errors show the root function that called them during the error
  - frontend errors print errors to console that fail try/catch
  - all frontend errors via popup notification & print to console as well
- **Fix**: Allow editing blank text based files in editor
- tweaked listing styles
- Feature: Allow disabling the index via configuration yaml

## v0.2.5

- Fix: delete user prompt works using native hovers.

## v0.2.4

- Feature: [create-folder-feature](https://github.com/gtsteffaniak/filebrowser/pull/105)
- Feature: [playable shared video](https://github.com/filebrowser/filebrowser/issues/2537)
- Feature: photos, videos, and audio get embedded preview on share instead of icon
- Fix: sharable link bug, now uses special publicUser
- Bump go version to 1.22
- In prep for vue3 migration, npm modules removed:
  - js-base64
  - pretty-bytes
  - whatwg-fetch
  - lodash.throttle
  - lodash.clonedeep

## v0.2.3

- Feature: token expiration time now configurable
- FIX: Hidden files are still directly accessible. (https://github.com/filebrowser/filebrowser/issues/2698)
- FIX: search/user context bug

## v0.2.2

- CHG: **Speed:** (0m57s) - Decreased by 78% compared to the previous release.
- CHG: **Memory Usage:** (41MB) - Reduced by 45% compared to the previous release.
- Feature: Now utilizes the index for file browser listings!
- FIX: Editor issues fixed on save and themes.

## v0.2.1

- Addressed issue #29 - Rules can now be configured and read from the configuration YAML.
- Addressed issue #28 - Allows disabling settings per user.
- Addressed issue #27 - Shortened download link for password-protected files.
- Addressed issue #26 - Enables dark mode per user and improves switching performance.
- Improved styling with more rounded corners and enhanced listing design.
- Enhanced search performance.
- Fixed authentication issues.
- Added compact view mode.
- Improved view mode configuration and behavior.
- Updated the configuration file to accept new settings.

## v0.2.0

- **Improved UI:**
  - Enhanced the cohesive and unified look.
  - Adjusted the header bar appearance and icon behavior.
- The shell feature has been deprecated.
  - Custom commands can be executed within the Docker container if needed.
- The JSON config file is no longer used.
  - All configurations are now performed via the advanced `config.yaml`.
  - The only allowed flag is specifying the config file.
- Removed old code for migrating database versions.
- Eliminated all unused `cmd` code.

## v0.1.4

- **Various UI fixes:**
  - Reintroduced the download button to the toolbar.
  - Added the upload button to the side menu.
  - Adjusted breadcrumb spacing.
  - Introduced a "compact" view option.
  - Fixed a slash issue with CSS right-to-left (RTL) logic.
- **Various backend improvements:**
  - Added session IDs to searches to prevent collisions.
  - Modified search behavior to include spaces in searches.
  - Prepared for full JSON configuration support.
- Made size-based searches work for both smaller and larger files.
- Modified search types not to appear in the search bar when used.

## v0.1.3

- Enhanced styling with improved colors, transparency, and blur effects.
- Hid the sidebar on desktop views.
- Simplified the navbar to include three buttons:
  - Open menu
  - Search
  - Toggle view
- Revised desktop search style and included additional search options.

## v0.1.2

- Updated the UI to better utilize search features:
  - Added more filter options.
  - Enhanced icons with colors.
  - Improved GUI styling.
- Improved search performance.
- **Index Changes:**
  - **Speed:** (0m32s) - Increased by 6% compared to the previous release.
  - **Memory Usage:** (93MB) - Increased by 3% compared to the previous release.

## v0.1.1

- Improved search functionality with indexing.
- **Index Changes (Baseline Results):**
  - **Speed:** (0m30s)
  - **Memory Usage:** (90MB)

## v0.1.0

- No changes from the original.

Forked from [filebrowser/filebrowser](https://github.com/filebrowser/filebrowser).<|MERGE_RESOLUTION|>--- conflicted
+++ resolved
@@ -13,10 +13,8 @@
  - error 403 on source name with special characters https://github.com/gtsteffaniak/filebrowser/issues/952
  - delete pictures in previewer issue https://github.com/gtsteffaniak/filebrowser/issues/456
  - trailing slash source name issue https://github.com/gtsteffaniak/filebrowser/issues/920
-<<<<<<< HEAD
  - image lazy loading issue causing all items to get previews at one time, not just whats in view.
-=======
->>>>>>> 8d196be1
+
  
 ## v0.7.13-beta
 
