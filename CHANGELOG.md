# Changelog

All notable changes to this project will be documented in this file. For commit guidelines, please refer to [Standard Version](https://github.com/conventional-changelog/standard-version).

## v0.6.7-beta

 **Notes**:
 - added full tests for single source example.
 - adds descriptive error if temp dir can't be created
 - clears temp directory on shutdown.
<<<<<<< HEAD
 - removed put settings api (unused)
 - removed more unused config properties.
=======
>>>>>>> 94e4d59e

 **BugFixes**:
 - fix url encoding issue for search links when theres only one source https://github.com/gtsteffaniak/filebrowser/issues/501
 - files with # could have problems, double encoded.

## v0.6.6-beta

 **New Feature**:
 - limit tar size creation to limit server burden. For example, don't let customers try to download the entire filesystem as a zip. see `server.maxArchiveSize` on config wiki.

 **Notes**:
 - disableUsedPercentage also hides text and source bar.
 - share errors show up in logs in more verbose way.
 - archive creation occurs on disk rather than in memory, use `server.cacheDir` to determine where temp files are stored.
 - automatically ensures leading slash for scope
   - https://github.com/gtsteffaniak/filebrowser/issues/472
   - https://github.com/gtsteffaniak/filebrowser/issues/476

 **BugFixes**:
 - fix proxy user creation issue https://github.com/gtsteffaniak/filebrowser/issues/478
 - externalUrl prefix issue fixed for shares. https://github.com/gtsteffaniak/filebrowser/issues/465
 - fix File Opens Instead of Just Downloading https://github.com/gtsteffaniak/filebrowser/issues/480
 - fix Download file name https://github.com/gtsteffaniak/filebrowser/issues/481

## v0.6.5-beta

 **Notes**:
 - added more share and download tests

 **BugFixes**:
 - fix share download issue https://github.com/gtsteffaniak/filebrowser/issues/465
 - fix content length size calculation issue when downloading multiple files.

## v0.6.4-beta

 **BugFixes**:
 - fix preview arow issue. https://github.com/gtsteffaniak/filebrowser/issues/457
 - fix password change issue.
 - apply user defaults to publi user on startup https://github.com/gtsteffaniak/filebrowser/issues/451

## v0.6.3-beta

 **Notes**:
 - windows directories get better naming, root directories like "D:\ get named "D", otherwise base filepath is the name when unselected "D:\path\to\folder" gets named "folder" (just like linux)
 - `.pdf` files added to default onlyoffice exclusion list.

 **BugFixes**:
 - windows would not refresh file info automatically when viewing because of path issue.
 - windows paths without name for "D:\" would cause issues.
 - share path error https://github.com/gtsteffaniak/filebrowser/issues/429
 - fix bug where resource content flag would load entire file into memory.

## v0.6.2-beta

 **Notes**:
 - Added playwright tests for bugfixes for permantent fix for stability.
    (except onlyoffice since it requires integrations)

 **BugFixes**:
 - Context menu should only be available inside the folder/files container https://github.com/gtsteffaniak/filebrowser/issues/430
 - drag and drop files from desktop to browser is fixed.
 - replace prompt cancel button didn't work.
 - key events on listing page not working (like delete key)
 - fixed share viewing issue https://github.com/gtsteffaniak/filebrowser/issues/429
 - disableUsedPercentage hides entire source https://github.com/gtsteffaniak/filebrowser/issues/438
 - createUserDir fix for proxy users and new users https://github.com/gtsteffaniak/filebrowser/issues/440

## v0.6.1-beta

 **New Feature**:
 - download size information is added, including when downloding multiple files in zip/tar.gz. The browser will see the XMB of X GB and will show browser native progress.

 **BugFixes**:
 - fixed onlyoffice bug https://github.com/gtsteffaniak/filebrowser/issues/418
 - fixed breadcrumbs bug https://github.com/gtsteffaniak/filebrowser/issues/419
 - fixed search context bug https://github.com/gtsteffaniak/filebrowser/issues/417
 - fixed sessionID for search

## v0.6.0-beta

> [!WARNING]
> This release includes several config changes that could cause issues. Please backup your database file before upgrading.

This release has several changes that should work without issues... however, still backup your database file first and proceed with caution. User permissions and source config changes have been updated -- and the `server.root` paramter is no longer used.

This is a significant step towards a stable release. There shouldn't be any major breaking config changes after this.

 **New Features**:
  - multiple sources support https://github.com/gtsteffaniak/filebrowser/issues/360
    - listing view keeps them independant, you switch between the two and the url address will have a prefix `/files/<sourcename>/path/to/file` when there is more than 1 source.
    - search also happens independantly, with a selection toggle per source. searching current source searches the current scope in the listing view, if you toggle to an alternative source it will search from the source root.
    - copy/moving is currently only supported within the same source -- that will come in a future release.
  - `FILEBROWSER_CONFIG` environment variable is respected if no CLI config parameter is provided. https://github.com/gtsteffaniak/filebrowser/issues/413

 **Notes**:
  - downloads no longer open new window.
  - swagger updated with auth api help for things like api token.
    - GET api keys now uses `name` query instead of `key`. eg `GET /api/auth/tokens?name=apikeyname`
  - user permissions simplified to four permission groups (no config change required):
    - **removed**  : create, rename, delete, download
    - **remaining**: admin, modify, share, api
    - `scope` is deprecated, but still supported, applies to default source. if using multiple sources, set `defaultUserScope` at the [source config](https://github.com/gtsteffaniak/filebrowser/wiki/Configuration#default-source-configuration) instead.
  - **removed** user rules and commands.
    - commands feature has never been enabled so just removing the references.
    - rules will come back in a different form (not applied to the user).
  - `server.root` is completely removed in favor of `server.sources`

 **BugFixes**:
  - fix conflict resolution issue https://github.com/gtsteffaniak/filebrowser/issues/384
  - many user creation page bugfixes.
  - fix share delete issue https://github.com/gtsteffaniak/filebrowser/issues/408

## v0.5.4-beta

 **BugFixes**:
  - default scope share issue. @theryecatcher https://github.com/gtsteffaniak/filebrowser/pull/387
  - drag and drop on empty folders https://github.com/gtsteffaniak/filebrowser/issues/361
  - preview navigation issue https://github.com/gtsteffaniak/filebrowser/issues/372
  - auth proxy password length error https://github.com/gtsteffaniak/filebrowser/issues/375

<img width="294" alt="image" src="https://github.com/user-attachments/assets/669bca75-98d4-47c1-838b-1ffee2967d7d" />

## v0.5.3-beta

 **New Features**:
  - onlyoffice disable filetypes for user specified file types. https://github.com/gtsteffaniak/filebrowser/issues/346

 **Notes**:
  - navbar/sidebar lightmode style tweaks.
  - any item that has utf formatted text will get editor.
  - tweaks to create options on context menu.
  - removed small delay on preview before detecting the file.

 **BugFixes**:
  - fix `/files/` prefix loading issue https://github.com/gtsteffaniak/filebrowser/issues/362
  - fix special characters in filename issue https://github.com/gtsteffaniak/filebrowser/issues/357
  - fix drag and drop issue https://github.com/gtsteffaniak/filebrowser/issues/361
  - fix conflict issue with creating same file after deletion.
  - fix mimetype detection https://github.com/gtsteffaniak/filebrowser/issues/327
  - subtitles for videos https://github.com/gtsteffaniak/filebrowser/issues/358
    - supports caption sidecar files : ".vtt", ".srt", ".lrc", ".sbv", ".ass", ".ssa", ".sub", ".smi"
    - embedded subtitles not yet supported.

## v0.5.2-beta

 **New Features**:
  - Markdown file preview https://github.com/gtsteffaniak/filebrowser/issues/343
  - Easy access download button https://github.com/gtsteffaniak/filebrowser/issues/341

 **Notes**:
  - Adds message about what sharing means when creating a link.
  - api log duration is now always in milliseconds for consistency.
  - advanced index config option `fileEndsWith` is now respected.
  - Added Informative error for missing files for certificate load https://github.com/gtsteffaniak/filebrowser/issues/354

 **BugFixes**:
  - onlyoffice close window missing files issue https://github.com/gtsteffaniak/filebrowser/issues/345
  - fixed download link inside file preview

## v0.5.1-beta

 > Note: I changed the [config](https://github.com/gtsteffaniak/filebrowser/wiki/Configuration#example-auth-config) for password auth again... It was a mistake just to make it a boolean, so now you can provide options, going forward this allows for more.

  **New Features**:
  - password length requirement config via `auth.methods.password.minLength` as a number of characters required.

  **Bugfixes**:
  - NoAuth error message "resource not found"
  - CLI user configuration works and simplified see examples in the [Wiki](https://github.com/gtsteffaniak/filebrowser/wiki/CLI)

## v0.5.0-beta

 > Note: This Beta release includes a configuration change: `auth.method` is now deprecated. This is done to allow multiple login methods at once. Auth methods are specified via `auth.methods` instead. see [example on the wiki](https://github.com/gtsteffaniak/filebrowser/wiki/Configuration#example-auth-config).

  **New Features**:
  - Upload progress notification https://github.com/gtsteffaniak/filebrowser/issues/303
  - proxy auth auto create user when `auth.methods.proxy.createUser: true` while using proxy auth.

  **Notes**:
  - Context menu positioning tweaks.
  - using /tmp cachedir is disabled by default, cache dir can be specified via `server.cacheDir: /tmp` to enable it. https://github.com/gtsteffaniak/filebrowser/issues/326

  **Bugfixes**:
  - Gracefully shutdown to protect database. https://github.com/gtsteffaniak/filebrowser/issues/317
  - validates auth method provided before server startup.
  - fix sidebar disk space usage calculation. https://github.com/gtsteffaniak/filebrowser/issues/315
  - Fixed proxy auth header support (make sure your proxy and server are secure!). https://github.com/gtsteffaniak/filebrowser/issues/322

## v0.4.2-beta

  **New Features**:
  - Hidden files changes
    - windows hidden file properties are respected -- when running on windows binary (not docker) with NTFS filesystem.
    - windows "system" files are considered hidden.
    - changed user property from `hideDotFiles` to `showHidden`. Defaults to false, so a user would need to must unhide hidden files if they want to view hidden files.

  **Notes**:
  - cleaned up old and deprecated config.
  - removed unneeded "Global settings". All system configuration is done on config yaml, See configuration wiki for more help.

  **Bugfixes**:
  - Another fix for memory https://github.com/gtsteffaniak/filebrowser/issues/298

## v0.4.1-beta

  **New Features**:
  - right-click actions are available on search. https://github.com/gtsteffaniak/filebrowser/issues/273

  **Notes**:
  - delete prompt now lists all items that will be affected by delete
  - Debug and logger output tweaks.

  **Bugfixes**:
  - calculating checksums errors.
  - copy/move issues for some circumstances.
  - The previous position wasn't returned when closing a preview window https://github.com/gtsteffaniak/filebrowser/issues/298
  - fixed sources configuration mapping error (advanced `server.sources` config)

## v0.4.0-beta

  **New Features**:
  - Better logging https://github.com/gtsteffaniak/filebrowser/issues/288
    - highly configurable
    - api logs include user
  - onlyOffice support for editing only office files (inspired from https://github.com/filebrowser/filebrowser/pull/2954)

  **Notes**:
  - Breadcrumbs will only show on file listing (not on previews or editors)
  - Config file is now optional. It will run with default settings without one and throw a `[WARN ]` message.
  - Added more descriptions to swagger API

## v0.3.7-beta

  **Notes**:
  - Adding windows builds back to automated process... will replace manually if they throw malicious defender warnings.
  - Adding playwright tests to all pr's against dev/beta/release branches.
    - These playwright tests should help keep release more reliably stable.

  **Bugfixes**:
  - closing with the default bar issue.
  - tar.gz archive creation issue

## v0.3.6-beta

  **New Features**:
  - Adds "externalUrl" server config https://github.com/gtsteffaniak/filebrowser/issues/272

  **Notes**:
  - All views modes to show header bar for sorting.
  - other small style changes

  **Bugfixes**:
  - select and info bug after sorting https://github.com/gtsteffaniak/filebrowser/issues/277
  - downloading from shares with public user
  - Ctrl and Shift key modifiers work on listing views as expected.
  - copy/move file/folder error and show errors https://github.com/gtsteffaniak/filebrowser/issues/278
  - file move/copy context fix.

## v0.3.5

  **New Features**:
  - More indexing configuration options possible. However consider waiting on using this feature, because I will soon have a full onboarding experience in the UI to manage sources instead.
    - added config file options "sources" in the server config.
    - can enable/disable indexing a specified list of directories/files
    - can enable/disable indexing hidden files
    - prepped for multiple sources (not supported yet!)
  - Theme and Branding support (see updates to [configuration wiki](https://github.com/gtsteffaniak/filebrowser/wiki/Configuration) on how to use)
  - Automatically expire shares https://github.com/gtsteffaniak/filebrowser/issues/208

  **Notes**:
  - MacOS application files (ending in ".app") were previously treated as folders, now they are treated as a single file.
  - No longer indexes "$RECYCLE.BIN" or "System Volume Information" directories.
  - Icon styling tweaked so all icons have a background.
  - Updated Login page styling.
  - Settings profile menu has been simplified, password changes happen in user management.
  - Improved windows compatibility and built on windows platform to fix false windows defender warning.
  - If no "root" location is provided in the server config, the default is the **current directory** (rather than `/srv` like before)

  **Bugfixes**:
  - Fixed setting share expiration time would not work due to type conversion error.
  - More safari fixes related to text-selection.
  - Sort by name value sorting ignores the extension, only sorts by name https://github.com/gtsteffaniak/filebrowser/issues/230
  - Fixed manual language selection issue.
  - Fixed exact date time issue.

New login page:

<img width="300" alt="image" src="https://github.com/user-attachments/assets/d3ed359e-a969-4f6a-9f72-94d2b68aba49" />


Example branding in sidebar:

<img width="500" alt="image2" src="https://github.com/user-attachments/assets/d8ee14ca-4495-4106-9d26-631a5937e134" />

Example user settings page:

<img width="500" alt="image3" src="https://github.com/user-attachments/assets/79757a11-669e-4597-bd3d-e41efd667a1e" />

## v0.3.4

  **Bugfixes**:
  - Safari right-click actions.
  - Some small image viewer behavior
  - Progressive webapp "install to homescreen" fix.

## v0.3.3

  **New Features**
  - Navigating remembers your previous scroll position when opening items and then navigating backwards.
  - New Icons with larger selection of file types
  - file "type" is shown on item info page.
  - added optional non-root "filebrowser" user for docker image. See https://github.com/gtsteffaniak/filebrowser/issues/251
  - File preview supports more file types:
    - images: jpg, bmp, gif, tiff, png, svg, heic, webp

  **Notes**:
  - The file "type" is now either "directory" or a specific mimetype such as "text/xml".
  - update safari styling

  **Bugfixes**:
  - Delete/move file/folders sometimes wouldn't work.
  - Possible fix for context menu not showing issue. See https://github.com/gtsteffaniak/filebrowser/issues/251
  - Fixed drag/drop not refreshing immediately to reflect changes.

## v0.3.2

  **New Features**
  - Mobile search has the same features as desktop.

  **Notes**:
  - Added compression. Helpful for browsing folders with a large number of items. Considering https://github.com/gtsteffaniak/filebrowser/issues/201 resolved, although future pagination support will still come.
  - Compressed download options limited to `.zip` and `.tar.gz`
  - right-click context menu stays in view.

  **Bugfixes**:
  - search result links when non-default baseUrl configured
  - frontend sort bug squashed https://github.com/gtsteffaniak/filebrowser/issues/230
  - bug which caused "noauth" method not to work after v0.3.0 routes update

## v0.3.1

  **New Features**
  - Adds Smart Indexing by default.

  **Notes**:
  - Optimized api request response times via improved caching and simplified actions.
  - User information persists more reliably.
  - Added [indexing doc](./docs/indexing.md) to explain the expectations around indexing and how it works.
  - The index should also use less RAM than it did in v0.3.0.

  **Bugfixes**:
  - Tweaked sorting by name, fixes case sensitive and numeric sorting. https://github.com/gtsteffaniak/filebrowser/issues/230
  - Fixed unnecessary authentication status checks each route change
  - Fix create file action issue.
  - some small javascript related issues.
  - Fixes pretty big bug viewing raw content in v0.3.0 (utf format message)

## v0.3.0

  This Release focuses on the API and making it more accessible for developers to access functions without the UI.

  **New Features**:
  - You can now long-live api tokens to interact with API from the user settings page.
    - These tokens have the same permissions as your user.
  - Helpful swagger page for API usage.
  - Some API's were refactored for friendlier API usage, moving some attributes to parameters and first looking for a api token, then using the stored cookie if none is found. This allows for all api requests from swagger page to work without a token.
  - Add file size to search preview! Should have been in last release... sorry!

  **Notes**:
  - Replaced backend http framework with go standard library.
  - Right-click Context menu can target the item that was right-clicked. To fully address https://github.com/gtsteffaniak/filebrowser/issues/214
  - adjusted settings menu for mobile, always shows all available cards rather than grayed out cards that need to be clicked.
  - longer and more cryptographically secure share links based on UUID rather than base64.

  **Bugfixes**:
  - Fixed ui bug with shares with password.
  - Fixes baseurl related bugs https://github.com/gtsteffaniak/filebrowser/pull/228 Thanks @SimLV
  - Fixed empty directory load issue.
  - Fixed image preview cutoff on mobile.
  - Fixed issue introduced in v0.2.10 where new files and folders were not showing up on ui
  - Fixed preview issue where preview would not load after viewing video files.
  - Fixed sorting issue where files were not sorted by name by default.
  - Fixed copy file prompt issue

## v0.2.10

  **New Features**:
  - Allows user creation command line arguments https://github.com/gtsteffaniak/filebrowser/issues/196
  - Folder sizes are always shown, leveraging the index. https://github.com/gtsteffaniak/filebrowser/issues/138
  - Searching files based on filesize is no longer slower.

  **Bugfixes**:
  - fixes file selection usage when in single-click mode https://github.com/gtsteffaniak/filebrowser/issues/214
  - Fixed displayed search context on root directory
  - Fixed issue searching "smaller than" actually returned files "larger than"

  **Notes**:
  - Memory usage from index is reduced by ~40%
  - Indexing time has increased 2x due to the extra processing time required to calculate directory sizes.
  - File size calculations use 1024 base vs previous 1000 base (matching windows explorer)

## v0.2.9

  This release focused on UI navigation experience. Improving keyboard navigation and adds right click context menu.

  **New Features**:
  - listing view items are middle-clickable on selected listing or when in single-click mode.
  - listing view items can be navigated via arrow keys.
  - listing view can jump to items using letters and number keys to cycle through files that start with that character.
  - You can use the enter key and backspace key to navigate backwards and forwards on selected items.
  - ctr-space will open/close the search (leaving ctr-f to browser default find prompt)
  - Added right-click context menu to replace the file selection prompt.

  **Bugfixes**:
  - Fixed drag to upload not working.
  - Fixed shared video link issues.
  - Fixed user edit bug related to other user.
  - Fixed password reset bug.
  - Fixed loading state getting stuck.

## v0.2.8

- **Feature**: New gallery view scaling options (closes [#141](https://github.com/gtsteffaniak/filebrowser/issues/141))
- **Change**: Refactored backend files functions
- **Change**: Improved UI response to filesystem changes
- **Change**: Added frontend tests for deployment integrity
- **Fix**: move/replace file prompt issue
- **Fix**: opening files from search
- **Fix**: Display count issue when hideDotFile is enabled.

## v0.2.7

 - **Change**: New sidebar style and behavior
 - **Change**: make search view and button behavior more consistent.
 - **Fix**: [upload file bug](https://github.com/gtsteffaniak/filebrowser/issues/153)
 - **Fix**: user lock out bug introduced in 0.2.6
 - **Fix**: many minor state related issues.

## v0.2.6

This change focuses on minimizing and simplifying build process.

- **Change**: Migrated to Vite / Vue 3
- **Change**: removed npm modules
  - replaced vuex with custom state management via src/store
  - replaced noty with simple card popup notifications
  - replaced moment with simple date formatter where needed
  - replaced vue-simple-progress with vue component
- **Feature**: improved error logging
  - backend errors show the root function that called them during the error
  - frontend errors print errors to console that fail try/catch
  - all frontend errors via popup notification & print to console as well
- **Fix**: Allow editing blank text based files in editor
- tweaked listing styles
- Feature: Allow disabling the index via configuration yaml

## v0.2.5

- Fix: delete user prompt works using native hovers.

## v0.2.4

- Feature: [create-folder-feature](https://github.com/gtsteffaniak/filebrowser/pull/105)
- Feature: [playable shared video](https://github.com/filebrowser/filebrowser/issues/2537)
- Feature: photos, videos, and audio get embedded preview on share instead of icon
- Fix: sharable link bug, now uses special publicUser
- Bump go version to 1.22
- In prep for vue3 migration, npm modules removed:
  - js-base64
  - pretty-bytes
  - whatwg-fetch
  - lodash.throttle
  - lodash.clonedeep

## v0.2.3

- Feature: token expiration time now configurable
- FIX: Hidden files are still directly accessible. (https://github.com/filebrowser/filebrowser/issues/2698)
- FIX: search/user context bug

## v0.2.2

- CHG: **Speed:** (0m57s) - Decreased by 78% compared to the previous release.
- CHG: **Memory Usage:** (41MB) - Reduced by 45% compared to the previous release.
- Feature: Now utilizes the index for file browser listings!
- FIX: Editor issues fixed on save and themes.

## v0.2.1

- Addressed issue #29 - Rules can now be configured and read from the configuration YAML.
- Addressed issue #28 - Allows disabling settings per user.
- Addressed issue #27 - Shortened download link for password-protected files.
- Addressed issue #26 - Enables dark mode per user and improves switching performance.
- Improved styling with more rounded corners and enhanced listing design.
- Enhanced search performance.
- Fixed authentication issues.
- Added compact view mode.
- Improved view mode configuration and behavior.
- Updated the configuration file to accept new settings.

## v0.2.0

- **Improved UI:**
  - Enhanced the cohesive and unified look.
  - Adjusted the header bar appearance and icon behavior.
- The shell feature has been deprecated.
  - Custom commands can be executed within the Docker container if needed.
- The JSON config file is no longer used.
  - All configurations are now performed via the advanced `config.yaml`.
  - The only allowed flag is specifying the config file.
- Removed old code for migrating database versions.
- Eliminated all unused `cmd` code.

## v0.1.4

- **Various UI fixes:**
  - Reintroduced the download button to the toolbar.
  - Added the upload button to the side menu.
  - Adjusted breadcrumb spacing.
  - Introduced a "compact" view option.
  - Fixed a slash issue with CSS right-to-left (RTL) logic.
- **Various backend improvements:**
  - Added session IDs to searches to prevent collisions.
  - Modified search behavior to include spaces in searches.
  - Prepared for full JSON configuration support.
- Made size-based searches work for both smaller and larger files.
- Modified search types not to appear in the search bar when used.

## v0.1.3

- Enhanced styling with improved colors, transparency, and blur effects.
- Hid the sidebar on desktop views.
- Simplified the navbar to include three buttons:
  - Open menu
  - Search
  - Toggle view
- Revised desktop search style and included additional search options.

## v0.1.2

- Updated the UI to better utilize search features:
  - Added more filter options.
  - Enhanced icons with colors.
  - Improved GUI styling.
- Improved search performance.
- **Index Changes:**
  - **Speed:** (0m32s) - Increased by 6% compared to the previous release.
  - **Memory Usage:** (93MB) - Increased by 3% compared to the previous release.

## v0.1.1

- Improved search functionality with indexing.
- **Index Changes (Baseline Results):**
  - **Speed:** (0m30s)
  - **Memory Usage:** (90MB)

## v0.1.0

- No changes from the original.

Forked from [filebrowser/filebrowser](https://github.com/filebrowser/filebrowser).<|MERGE_RESOLUTION|>--- conflicted
+++ resolved
@@ -6,13 +6,10 @@
 
  **Notes**:
  - added full tests for single source example.
- - adds descriptive error if temp dir can't be created
+ - adds descriptive error if temp dir can't be created on fatal startup
  - clears temp directory on shutdown.
-<<<<<<< HEAD
  - removed put settings api (unused)
  - removed more unused config properties.
-=======
->>>>>>> 94e4d59e
 
  **BugFixes**:
  - fix url encoding issue for search links when theres only one source https://github.com/gtsteffaniak/filebrowser/issues/501
