# Changelog

All notable changes to this project will be documented in this file. For commit guidelines, please refer to [Standard Version](https://github.com/conventional-changelog/standard-version).

## v0.3.5

  **New Features**
  - More indexing configuration options possible. However consider waiting on using this feature, because I will soon have a full onboarding experience in the UI to manage sources instead.
    - added config file options "sources" in the server config.
    - can enable/disable indexing a specified list of directories/files
    - can enable/disable indexing hidden files
    - prepped for multiple sources (not supported yet!)
<<<<<<< HEAD
  - Theme and Branding support (see updates to [configuration wiki](https://github.com/gtsteffaniak/filebrowser/wiki/Configuration) on how to use)
=======
  - Theme and Branding support (see updates to [configuration wiki](https://github.com/gtsteffaniak/filebrowser/wiki/Configuration) on how to use) 
>>>>>>> d8805180
  - Automatically expire shares https://github.com/gtsteffaniak/filebrowser/issues/208

  **Notes**:
  - MacOS application files (ending in ".app") were previously treated as folders, now they are treated as a single file.
  - No longer indexes "$RECYCLE.BIN" or "System Volume Information" directories.
  - Icon styling tweaked so all icons have a background.
  - Updated Login page styling.
  - Settings profile menu has been simplified, password changes happen in user management.
<<<<<<< HEAD
  - Improved windows compatibility and built on windows platform to fix false windows defender warning.
=======
>>>>>>> d8805180

  **Bugfixes**:
  - Fixed setting share expiration time would not work due to type conversion error.
  - More safari fixes related to text-selection.
  - Sort by name value sorting ignores the extension, only sorts by name https://github.com/gtsteffaniak/filebrowser/issues/230
  - Fixed manual language selection issue.
  - Fixed exact date time issue.

<<<<<<< HEAD
New login page:

<img width="300" alt="image" src="https://github.com/user-attachments/assets/d3ed359e-a969-4f6a-9f72-94d2b68aba49" />
=======

New login page:

<img width="300" alt="image" src="https://github.com/user-attachments/assets/a2053ee8-7ede-4885-95ab-046d768d2589" />
>>>>>>> d8805180

Example branding in sidebar:

<img width="500" alt="image2" src="https://github.com/user-attachments/assets/d8ee14ca-4495-4106-9d26-631a5937e134" />

Example user settings page:

<img width="500" alt="image3" src="https://github.com/user-attachments/assets/79757a11-669e-4597-bd3d-e41efd667a1e" />

## v0.3.4

  **Bugfixes**:
  - Safari right-click actions.
  - Some small image viewer behavior
  - Progressive webapp "install to homescreen" fix.

## v0.3.3

  **New Features**
  - Navigating remembers your previous scroll position when opening items and then navigating backwards.
  - New Icons with larger selection of file types
  - file "type" is shown on item info page.
  - added optional non-root "filebrowser" user for docker image. See https://github.com/gtsteffaniak/filebrowser/issues/251
  - File preview supports more file types:
    - images: jpg, bmp, gif, tiff, png, svg, heic, webp

  **Notes**:
  - The file "type" is now either "directory" or a specific mimetype such as "text/xml".
  - update safari styling

  **Bugfixes**:
  - Delete/move file/folders sometimes wouldn't work.
  - Possible fix for context menu not showing issue. See https://github.com/gtsteffaniak/filebrowser/issues/251
  - Fixed drag/drop not refreshing immediately to reflect changes.

## v0.3.2

  **New Features**
  - Mobile search has the same features as desktop.

  **Notes**:
  - Added compression. Helpful for browsing folders with a large number of items. Considering https://github.com/gtsteffaniak/filebrowser/issues/201 resolved, although future pagination support will still come.
  - Compressed download options limited to `.zip` and `.tar.gz`
  - right-click context menu stays in view.

  **Bugfixes**:
  - search result links when non-default baseUrl configured
  - frontend sort bug squashed https://github.com/gtsteffaniak/filebrowser/issues/230
  - bug which caused "noauth" method not to work after v0.3.0 routes update

## v0.3.1

  **New Features**
  - Adds Smart Indexing by default.

  **Notes**:
  - Optimized api request response times via improved caching and simplified actions.
  - User information persists more reliably.
  - Added [indexing doc](./docs/indexing.md) to explain the expectations around indexing and how it works.
  - The index should also use less RAM than it did in v0.3.0.

  **Bugfixes**:
  - Tweaked sorting by name, fixes case sensitive and numeric sorting. https://github.com/gtsteffaniak/filebrowser/issues/230
  - Fixed unnecessary authentication status checks each route change
  - Fix create file action issue.
  - some small javascript related issues.
  - Fixes pretty big bug viewing raw content in v0.3.0 (utf format message)

## v0.3.0

  This Release focuses on the API and making it more accessible for developers to access functions without the UI.

  **New Features**:
  - You can now long-live api tokens to interact with API from the user settings page.
    - These tokens have the same permissions as your user.
  - Helpful swagger page for API usage.
  - Some API's were refactored for friendlier API usage, moving some attributes to parameters and first looking for a api token, then using the stored cookie if none is found. This allows for all api requests from swagger page to work without a token.
  - Add file size to search preview! Should have been in last release... sorry!

  **Notes**:
  - Replaced backend http framework with go standard library.
  - Right-click Context menu can target the item that was right-clicked. To fully address https://github.com/gtsteffaniak/filebrowser/issues/214
  - adjusted settings menu for mobile, always shows all available cards rather than grayed out cards that need to be clicked.
  - longer and more cryptographically secure share links based on UUID rather than base64.

  **Bugfixes**:
  - Fixed ui bug with shares with password.
  - Fixes baseurl related bugs https://github.com/gtsteffaniak/filebrowser/pull/228 Thanks @SimLV
  - Fixed empty directory load issue.
  - Fixed image preview cutoff on mobile.
  - Fixed issue introduced in v0.2.10 where new files and folders were not showing up on ui
  - Fixed preview issue where preview would not load after viewing video files.
  - Fixed sorting issue where files were not sorted by name by default.
  - Fixed copy file prompt issue

## v0.2.10

  **New Features**:
  - Allows user creation command line arguments https://github.com/gtsteffaniak/filebrowser/issues/196
  - Folder sizes are always shown, leveraging the index. https://github.com/gtsteffaniak/filebrowser/issues/138
  - Searching files based on filesize is no longer slower.

  **Bugfixes**:
  - fixes file selection usage when in single-click mode https://github.com/gtsteffaniak/filebrowser/issues/214
  - Fixed displayed search context on root directory
  - Fixed issue searching "smaller than" actually returned files "larger than"

  **Notes**:
  - Memory usage from index is reduced by ~40%
  - Indexing time has increased 2x due to the extra processing time required to calculate directory sizes.
  - File size calculations use 1024 base vs previous 1000 base (matching windows explorer)

## v0.2.9

  This release focused on UI navigation experience. Improving keyboard navigation and adds right click context menu.

  **New Features**:
  - listing view items are middle-clickable on selected listing or when in single-click mode.
  - listing view items can be navigated via arrow keys.
  - listing view can jump to items using letters and number keys to cycle through files that start with that character.
  - You can use the enter key and backspace key to navigate backwards and forwards on selected items.
  - ctr-space will open/close the search (leaving ctr-f to browser default find prompt)
  - Added right-click context menu to replace the file selection prompt.

  **Bugfixes**:
  - Fixed drag to upload not working.
  - Fixed shared video link issues.
  - Fixed user edit bug related to other user.
  - Fixed password reset bug.
  - Fixed loading state getting stuck.

## v0.2.8

- **Feature**: New gallery view scaling options (closes [#141](https://github.com/gtsteffaniak/filebrowser/issues/141))
- **Change**: Refactored backend files functions
- **Change**: Improved UI response to filesystem changes
- **Change**: Added frontend tests for deployment integrity
- **Fix**: move/replace file prompt issue
- **Fix**: opening files from search
- **Fix**: Display count issue when hideDotFile is enabled.

## v0.2.7

 - **Change**: New sidebar style and behavior
 - **Change**: make search view and button behavior more consistent.
 - **Fix**: [upload file bug](https://github.com/gtsteffaniak/filebrowser/issues/153)
 - **Fix**: user lock out bug introduced in 0.2.6
 - **Fix**: many minor state related issues.

## v0.2.6

This change focuses on minimizing and simplifying build process.

- **Change**: Migrated to Vite / Vue 3
- **Change**: removed npm modules
  - replaced vuex with custom state management via src/store
  - replaced noty with simple card popup notifications
  - replaced moment with simple date formatter where needed
  - replaced vue-simple-progress with vue component
- **Feature**: improved error logging
  - backend errors show the root function that called them during the error
  - frontend errors print errors to console that fail try/catch
  - all frontend errors via popup notification & print to console as well
- **Fix**: Allow editing blank text based files in editor
- tweaked listing styles
- Feature: Allow disabling the index via configuration yaml

## v0.2.5

- Fix: delete user prompt works using native hovers.

## v0.2.4

- Feature: [create-folder-feature](https://github.com/gtsteffaniak/filebrowser/pull/105)
- Feature: [playable shared video](https://github.com/filebrowser/filebrowser/issues/2537)
- Feature: photos, videos, and audio get embedded preview on share instead of icon
- Fix: sharable link bug, now uses special publicUser
- Bump go version to 1.22
- In prep for vue3 migration, npm modules removed:
  - js-base64
  - pretty-bytes
  - whatwg-fetch
  - lodash.throttle
  - lodash.clonedeep

## v0.2.3

- Feature: token expiration time now configurable
- FIX: Hidden files are still directly accessible. (https://github.com/filebrowser/filebrowser/issues/2698)
- FIX: search/user context bug

## v0.2.2

- CHG: **Speed:** (0m57s) - Decreased by 78% compared to the previous release.
- CHG: **Memory Usage:** (41MB) - Reduced by 45% compared to the previous release.
- Feature: Now utilizes the index for file browser listings!
- FIX: Editor issues fixed on save and themes.

## v0.2.1

- Addressed issue #29 - Rules can now be configured and read from the configuration YAML.
- Addressed issue #28 - Allows disabling settings per user.
- Addressed issue #27 - Shortened download link for password-protected files.
- Addressed issue #26 - Enables dark mode per user and improves switching performance.
- Improved styling with more rounded corners and enhanced listing design.
- Enhanced search performance.
- Fixed authentication issues.
- Added compact view mode.
- Improved view mode configuration and behavior.
- Updated the configuration file to accept new settings.

## v0.2.0

- **Improved UI:**
  - Enhanced the cohesive and unified look.
  - Adjusted the header bar appearance and icon behavior.
- The shell feature has been deprecated.
  - Custom commands can be executed within the Docker container if needed.
- The JSON config file is no longer used.
  - All configurations are now performed via the advanced `config.yaml`.
  - The only allowed flag is specifying the config file.
- Removed old code for migrating database versions.
- Eliminated all unused `cmd` code.

## v0.1.4

- **Various UI fixes:**
  - Reintroduced the download button to the toolbar.
  - Added the upload button to the side menu.
  - Adjusted breadcrumb spacing.
  - Introduced a "compact" view option.
  - Fixed a slash issue with CSS right-to-left (RTL) logic.
- **Various backend improvements:**
  - Added session IDs to searches to prevent collisions.
  - Modified search behavior to include spaces in searches.
  - Prepared for full JSON configuration support.
- Made size-based searches work for both smaller and larger files.
- Modified search types not to appear in the search bar when used.

## v0.1.3

- Enhanced styling with improved colors, transparency, and blur effects.
- Hid the sidebar on desktop views.
- Simplified the navbar to include three buttons:
  - Open menu
  - Search
  - Toggle view
- Revised desktop search style and included additional search options.

## v0.1.2

- Updated the UI to better utilize search features:
  - Added more filter options.
  - Enhanced icons with colors.
  - Improved GUI styling.
- Improved search performance.
- **Index Changes:**
  - **Speed:** (0m32s) - Increased by 6% compared to the previous release.
  - **Memory Usage:** (93MB) - Increased by 3% compared to the previous release.

## v0.1.1

- Improved search functionality with indexing.
- **Index Changes (Baseline Results):**
  - **Speed:** (0m30s)
  - **Memory Usage:** (90MB)

## v0.1.0

- No changes from the original.

Forked from [filebrowser/filebrowser](https://github.com/filebrowser/filebrowser).<|MERGE_RESOLUTION|>--- conflicted
+++ resolved
@@ -10,11 +10,7 @@
     - can enable/disable indexing a specified list of directories/files
     - can enable/disable indexing hidden files
     - prepped for multiple sources (not supported yet!)
-<<<<<<< HEAD
   - Theme and Branding support (see updates to [configuration wiki](https://github.com/gtsteffaniak/filebrowser/wiki/Configuration) on how to use)
-=======
-  - Theme and Branding support (see updates to [configuration wiki](https://github.com/gtsteffaniak/filebrowser/wiki/Configuration) on how to use) 
->>>>>>> d8805180
   - Automatically expire shares https://github.com/gtsteffaniak/filebrowser/issues/208
 
   **Notes**:
@@ -23,10 +19,7 @@
   - Icon styling tweaked so all icons have a background.
   - Updated Login page styling.
   - Settings profile menu has been simplified, password changes happen in user management.
-<<<<<<< HEAD
   - Improved windows compatibility and built on windows platform to fix false windows defender warning.
-=======
->>>>>>> d8805180
 
   **Bugfixes**:
   - Fixed setting share expiration time would not work due to type conversion error.
@@ -35,16 +28,10 @@
   - Fixed manual language selection issue.
   - Fixed exact date time issue.
 
-<<<<<<< HEAD
 New login page:
 
 <img width="300" alt="image" src="https://github.com/user-attachments/assets/d3ed359e-a969-4f6a-9f72-94d2b68aba49" />
-=======
-
-New login page:
-
-<img width="300" alt="image" src="https://github.com/user-attachments/assets/a2053ee8-7ede-4885-95ab-046d768d2589" />
->>>>>>> d8805180
+
 
 Example branding in sidebar:
 
