FROM gtstef/ffmpeg:7.1.1-decode AS ffmpeg
FROM golang AS base
ARG VERSION
ARG REVISION
WORKDIR /app
COPY ./backend ./
<<<<<<< HEAD
#RUN swag init --output swagger/docs
RUN ln -s swagger /usr/local/go/src/
RUN CGO_ENABLED=1 go build -tags pdf -ldflags="-w -s \
=======
ARG DEBIAN_FRONTEND=noninteractive
RUN apt-get update && apt-get install -y build-essential
RUN CGO_ENABLED=1 go build -tags mupdf -ldflags="-w -s \
>>>>>>> 3acdde80
  -X 'github.com/gtsteffaniak/filebrowser/backend/common/version.Version=${VERSION}' \
  -X 'github.com/gtsteffaniak/filebrowser/backend/common/version.CommitSHA=${REVISION}'" \
  -o filebrowser .

FROM node:lts-slim AS nbuild
WORKDIR /app
COPY ./frontend/package.json ./
RUN npm i --maxsockets 1
COPY  ./frontend/ ./
RUN npm run build-docker

FROM alpine:latest
COPY --from=ffmpeg [ "/ffmpeg", "/ffprobe", "/usr/local/bin/" ]
<<<<<<< HEAD

=======
>>>>>>> 3acdde80
ENV FILEBROWSER_FFMPEG_PATH="/usr/local/bin/"
ENV FILEBROWSER_NO_EMBEDED="true"
ENV PATH="$PATH:/home/filebrowser"
RUN apk --no-cache add ca-certificates mailcap tzdata gcompat
RUN adduser -D -s /bin/true -u 1000 filebrowser
USER filebrowser
WORKDIR /home/filebrowser
COPY --from=base --chown=filebrowser:1000 /app/filebrowser* ./
COPY --from=base --chown=filebrowser:1000 /app/config.media.yaml ./config.yaml
COPY --from=nbuild --chown=filebrowser:1000 /app/dist/ ./http/dist/
## sanity checks
RUN [ "filebrowser", "version" ]
RUN [ "ffmpeg", "-version" ]
RUN [ "ffprobe", "-version" ]
USER root
# exposing default port for auto discovery.
EXPOSE 80
ENTRYPOINT [ "./filebrowser" ]<|MERGE_RESOLUTION|>--- conflicted
+++ resolved
@@ -4,15 +4,10 @@
 ARG REVISION
 WORKDIR /app
 COPY ./backend ./
-<<<<<<< HEAD
-#RUN swag init --output swagger/docs
-RUN ln -s swagger /usr/local/go/src/
-RUN CGO_ENABLED=1 go build -tags pdf -ldflags="-w -s \
-=======
 ARG DEBIAN_FRONTEND=noninteractive
 RUN apt-get update && apt-get install -y build-essential
 RUN CGO_ENABLED=1 go build -tags mupdf -ldflags="-w -s \
->>>>>>> 3acdde80
+
   -X 'github.com/gtsteffaniak/filebrowser/backend/common/version.Version=${VERSION}' \
   -X 'github.com/gtsteffaniak/filebrowser/backend/common/version.CommitSHA=${REVISION}'" \
   -o filebrowser .
@@ -26,10 +21,7 @@
 
 FROM alpine:latest
 COPY --from=ffmpeg [ "/ffmpeg", "/ffprobe", "/usr/local/bin/" ]
-<<<<<<< HEAD
 
-=======
->>>>>>> 3acdde80
 ENV FILEBROWSER_FFMPEG_PATH="/usr/local/bin/"
 ENV FILEBROWSER_NO_EMBEDED="true"
 ENV PATH="$PATH:/home/filebrowser"
