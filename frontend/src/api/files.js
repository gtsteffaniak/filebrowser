import { fetchURL, adjustedData } from './utils'
import { getApiPath, doubleEncode, getPublicApiPath } from '@/utils/url.js'
<<<<<<< HEAD
import { mutations,state } from '@/store'
=======
>>>>>>> 4bbf70cc
import { notify } from '@/notify'
import { globalVars } from '@/utils/constants'

// Notify if errors occur
export async function fetchFiles(source, path, content = false) {
  if (!source || source === undefined || source === null) {
    throw new Error('no source provided')
  }
  try {
    const apiPath = getApiPath('api/resources', {
      path: doubleEncode(path),
      source: doubleEncode(source),
      ...(content && { content: 'true' })
    })
    const res = await fetchURL(apiPath)
    const data = await res.json()
    const adjusted = adjustedData(data)
    return adjusted
  } catch (err) {
    notify.showError(err.message || 'Error fetching data')
    throw err
  }
}

async function resourceAction(source, path, method, content) {
  if (!source || source === undefined || source === null) {
    throw new Error('no source provided')
  }
  try {
    source = doubleEncode(source)
    path = doubleEncode(path)
    const apiPath = getApiPath('api/resources', { path, source })
    let opts = { method }
    if (content) {
      opts.body = content
    }

    const response = await fetchURL(apiPath, opts)
    if (!response.ok) {
      const error = new Error(response.statusText);
      // attempt to marshal json response
      let data = null;
      try {
        data = await response.json()
      } catch (e) {
        // ignore
      }
      if (data) {
        error.message = data.message;
      }
      (/** @type {any} */ (error)).status = response.status;
      throw error;
    }
    return response
  } catch (err) {
    notify.showError(err.message || 'Error performing resource action')
    throw err
  }
}

export async function remove(source, path) {
  if (!source || source === undefined || source === null) {
    throw new Error('no source provided')
  }
  try {
    return await resourceAction( source, path, 'DELETE')
  } catch (err) {
    notify.showError(err.message || 'Error deleting resource')
    throw err
  }
}

export async function put(source, path, content = '') {
  if (!source) {
    throw new Error('no source provided')
  }
  try {
    return await resourceAction(source, path, 'PUT', content)
  } catch (err) {
    notify.showError(err.message || 'Error putting resource')
    throw err
  }
}

export function download(format, files, shareHash = "") {
  if (format !== 'zip') {
    format = 'tar.gz'
  }
  let fileargs = ''
  for (let file of files) {
    if (shareHash) {
      fileargs += encodeURIComponent(file.path) + '||'
    } else {
      fileargs += encodeURIComponent(file.source) + '::' + encodeURIComponent(file.path) + '||'
    }
  }
  fileargs = fileargs.slice(0, -2) // remove trailing "||"
  const apiPath = getApiPath(shareHash == "" ? 'api/raw' : 'public/api/raw', {
    files: fileargs,
    algo: format,
    hash: shareHash,
    ...(state.share.token && { token: state.share.token })
  })
  const url = window.origin + apiPath

  // Create a temporary <a> element to trigger the download
  const link = document.createElement('a')
  link.href = url
  link.setAttribute('download', '') // Ensures it triggers a download
  document.body.appendChild(link)
  link.click()
  document.body.removeChild(link) // Clean up
}

export function post(
  source,
  path,
  content = "",
  overwrite = false,
  onupload,
  headers = {}
) {
  if (!source || source === undefined || source === null) {
    throw new Error('no source provided')
  }
  try {
    const apiPath = getApiPath("api/resources", {
      path: doubleEncode(path),
      source: doubleEncode(source),
      override: overwrite,
    });

    const request = new XMLHttpRequest();
    request.open("POST", apiPath, true);

    for (const header in headers) {
      request.setRequestHeader(header, headers[header]);
    }

    if (typeof onupload === "function") {
      request.upload.onprogress = (event) => {
        if (event.lengthComputable) {
          const percentComplete = Math.round(
            (event.loaded / event.total) * 100
          );
          onupload(percentComplete); // Pass the percentage to the callback
        }
      };
    }

    const promise = new Promise((resolve, reject) => {
      request.onload = () => {
        if (request.status >= 200 && request.status < 300) {
          resolve(request.responseText);
        } else if (request.status === 409) {
          const error = new Error("conflict");
          error.response = { status: request.status, responseText: request.responseText };
          reject(error);
        } else {
          reject(new Error(request.responseText || "Upload failed"));
        }
      };

      request.onerror = () => reject(new Error("Network error"));
      request.onabort = () => reject(new Error("Upload aborted"));

      if (
        content instanceof Blob &&
        !["http:", "https:"].includes(window.location.protocol)
      ) {
        new Response(content).arrayBuffer()
          .then(buffer => request.send(buffer))
          .catch(err => reject(err));
      } else {
        request.send(content);
      }
    });

    promise.xhr = request;
    return promise;
  } catch (err) {
    notify.showError(err.message || "Error posting resource");
    // We are returning a promise, so we should return a rejected promise on error.
    return Promise.reject(err);
  }
}

export async function moveCopy(
  items,
  action = 'copy',
  overwrite = false,
  rename = false
) {
  let params = {
    overwrite: overwrite,
    action: action,
    rename: rename
  }
  try {
    // Create an array of fetch calls
    let promises = items.map(item => {
      let localParams = {
        ...params,
        destination: doubleEncode(item.toSource) + '::' + doubleEncode(item.to),
        from: doubleEncode(item.fromSource) + '::' + doubleEncode(item.from)
      }
      const apiPath = getApiPath('api/resources', localParams)

      return fetch(apiPath, { method: 'PATCH' }).then(response => {
        if (!response.ok) {
          return response.text().then(text => {
            throw new Error(
              `Failed to move/copy: ${text || response.statusText}`
            )
          })
        }
        return response
      })
    })

    // Await all promises and ensure errors propagate
    await Promise.all(promises)
  } catch (err) {
    notify.showError(err.message || 'Error moving/copying resources')
    throw err // Re-throw the error to propagate it back to the caller
  }
}

export async function checksum(source, path, algo) {
  if (!source || source === undefined || source === null) {
    throw new Error('no source provided')
  }
  try {
    const params = {
      path: doubleEncode(path),
      source: doubleEncode(source),
      checksum: algo
    }
    const apiPath = getApiPath('api/resources', params)
    const res = await fetchURL(apiPath)
    const data = await res.json()
    return data.checksums[algo]
  } catch (err) {
    notify.showError(err.message || 'Error fetching checksum')
    throw err
  }
}

export function getDownloadURL(source, path, inline, useExternal) {
  if (!source || source === undefined || source === null) {
    throw new Error('no source provided')
  }
  try {
    const params = {
      files: encodeURIComponent(source) + '::' + encodeURIComponent(path),
      ...(inline && { inline: 'true' })
    }
    const apiPath = getApiPath('api/raw', params)
    if (globalVars.externalUrl && useExternal) {
      return globalVars.externalUrl + apiPath
    }
    return window.origin + apiPath
  } catch (err) {
    notify.showError(err.message || 'Error getting download URL')
    throw err
  }
}

export function getPreviewURL(source, path, modified) {
  if (!source || source === undefined || source === null) {
    throw new Error('no source provided')
  }
  try {
    const params = {
      path: encodeURIComponent(path),
      key: Date.parse(modified), // Use modified date as cache key
      source: encodeURIComponent(source),
      inline: 'true'
    }
    const apiPath = getApiPath('api/preview', params)
    return window.origin + apiPath
  } catch (err) {
    notify.showError(err.message || 'Error getting preview URL')
    throw err
  }
}

export async function sources() {
  try {
    const apiPath = getApiPath('api/jobs/status/sources')
    const res = await fetchURL(apiPath)
    const data = await res.json()
    // Return empty object if no sources are available - this is not an error
    return data || {}
  } catch (err) {
    // Only show error for actual network/server errors, not for empty sources
    if (err.status && err.status !== 200) {
      notify.showError(err.message || 'Error fetching usage sources')
    }
    throw err
  }
}

export async function GetOfficeConfig(req) {
  const params = {
    path: encodeURIComponent(req.path),
    ...(req.hash && { hash: encodeURIComponent(req.hash) }),
    ...(req.source && { source: encodeURIComponent(req.source) })
  }
  let apiPath = getApiPath('api/onlyoffice/config', params)
  if (req.hash) {
    apiPath = getPublicApiPath('onlyoffice/config', params)
  }
  const res = await fetchURL(apiPath)
  return await res.json()
}<|MERGE_RESOLUTION|>--- conflicted
+++ resolved
@@ -1,9 +1,6 @@
 import { fetchURL, adjustedData } from './utils'
 import { getApiPath, doubleEncode, getPublicApiPath } from '@/utils/url.js'
-<<<<<<< HEAD
-import { mutations,state } from '@/store'
-=======
->>>>>>> 4bbf70cc
+import { state } from '@/store'
 import { notify } from '@/notify'
 import { globalVars } from '@/utils/constants'
 
