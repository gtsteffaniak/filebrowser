--- conflicted
+++ resolved
@@ -102,64 +102,11 @@
     sessionId: state.sessionId
   })
   const url = window.origin + apiPath
-
-<<<<<<< HEAD
-
-  // Use fetch to capture errors in the console
-  const response = await fetch(url, {
-    credentials: 'same-origin',
-    headers: {
-      "sessionId": state.sessionId,
-    },
-  })
-
-  if (!response.ok) {
-    const errorText = await response.text()
-    const error = new Error(`Download failed: ${response.status} ${response.statusText}`)
-    console.error('Download API error:', {
-      status: response.status,
-      statusText: response.statusText,
-      body: errorText,
-      url: url
-    })
-    throw error
-  }
-
-  // Get the blob from the response
-  const blob = await response.blob()
-  // Determine filename from Content-Disposition header or use default
-  let filename = 'download'
-  const contentDisposition = response.headers.get('Content-Disposition')
-  if (contentDisposition) {
-    const utf8 = contentDisposition.split("filename*=utf-8''")[1]
-    if (utf8) {
-      filename = decodeURIComponent(utf8.split(';')[0].trim())
-    } else {
-      const ascii = contentDisposition.split('filename="')[1]
-      if (ascii) {
-        filename = ascii.split('"')[0]
-      }
-    }
-  } else {
-    filename = `download.${format}`
-  }
-
-  // Create a blob URL and trigger download
-  const blobUrl = window.URL.createObjectURL(blob)
-=======
-  // Create a direct link and trigger the download
-  // This allows the browser to handle the download natively with:
-  // - Native download progress indicator
-  // - Shows up in browser's download menu
-  // - Doesn't load entire file into memory first
->>>>>>> 69068545
   const link = document.createElement('a')
   link.href = url
   link.style.display = 'none'
   document.body.appendChild(link)
   link.click()
-  
-  // Clean up after a short delay
   setTimeout(() => {
     document.body.removeChild(link)
   }, 100)
