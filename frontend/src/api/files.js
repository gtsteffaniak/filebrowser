import { fetchURL, adjustedData } from './utils'
import { getApiPath, doubleEncode, getPublicApiPath } from '@/utils/url.js'
import { state } from '@/store'
import { notify } from '@/notify'
import { globalVars } from '@/utils/constants'

// Notify if errors occur
export async function fetchFiles(source, path, content = false) {
  if (!source || source === undefined || source === null) {
    throw new Error('no source provided')
  }
  try {
    const apiPath = getApiPath('api/resources', {
      path: doubleEncode(path),
      source: doubleEncode(source),
      ...(content && { content: 'true' })
    })
    const res = await fetchURL(apiPath)
    const data = await res.json()
    const adjusted = adjustedData(data)
    return adjusted
  } catch (err) {
    notify.showError(err.message || 'Error fetching data')
    throw err
  }
}

async function resourceAction(source, path, method, content) {
  if (!source || source === undefined || source === null) {
    throw new Error('no source provided')
  }
  try {
    source = doubleEncode(source)
    path = doubleEncode(path)
    const apiPath = getApiPath('api/resources', { path, source })
    let opts = { method }
    if (content) {
      opts.body = content
    }

    const response = await fetchURL(apiPath, opts)
    if (!response.ok) {
      const error = new Error(response.statusText);
      // attempt to marshal json response
      let data = null;
      try {
        data = await response.json()
      } catch (e) {
        // ignore
      }
      if (data) {
        error.message = data.message;
      }
      (/** @type {any} */ (error)).status = response.status;
      throw error;
    }
    return response
  } catch (err) {
    notify.showError(err.message || 'Error performing resource action')
    throw err
  }
}

export async function remove(source, path) {
  if (!source || source === undefined || source === null) {
    throw new Error('no source provided')
  }
  try {
    return await resourceAction( source, path, 'DELETE')
  } catch (err) {
    notify.showError(err.message || 'Error deleting resource')
    throw err
  }
}

export async function put(source, path, content = '') {
  if (!source) {
    throw new Error('no source provided')
  }
  // resourceAction already handles error notification, just propagate
  return await resourceAction(source, path, 'PUT', content)
}

export async function download(format, files, shareHash = "") {
  if (format !== 'zip') {
    format = 'tar.gz'
  }
  let fileargs = ''
  for (let file of files) {
    if (shareHash) {
      fileargs += encodeURIComponent(file.path) + '||'
    } else {
      fileargs += encodeURIComponent(file.source) + '::' + encodeURIComponent(file.path) + '||'
    }
  }
  fileargs = fileargs.slice(0, -2) // remove trailing "||"
  const apiPath = getApiPath(shareHash == "" ? 'api/raw' : 'public/api/raw', {
    files: fileargs,
    algo: format,
    hash: shareHash,
    ...(state.share.token && { token: state.share.token }),
    sessionId: state.sessionId
  })
  const url = window.origin + apiPath
<<<<<<< HEAD

  // Create a direct link and trigger the download
  // This allows the browser to handle the download natively with:
  // - Native download progress indicator
  // - Shows up in browser's download menu
  // - Doesn't load entire file into memory first
=======
>>>>>>> 728ee72e
  const link = document.createElement('a')
  link.href = url
  link.style.display = 'none'
  document.body.appendChild(link)
  link.click()
<<<<<<< HEAD
  
  // Clean up after a short delay
=======
>>>>>>> 728ee72e
  setTimeout(() => {
    document.body.removeChild(link)
  }, 100)
}

export function post(
  source,
  path,
  content = "",
  overwrite = false,
  onupload,
  headers = {},
  isDir = false
) {
  if (!source || source === undefined || source === null) {
    throw new Error('no source provided')
  }
  try {
    const apiPath = getApiPath("api/resources", {
      path: doubleEncode(path),
      source: doubleEncode(source),
      override: overwrite,
      ...(isDir && { isDir: 'true' })
    });

    const request = new XMLHttpRequest();
    request.open("POST", apiPath, true);

    for (const header in headers) {
      request.setRequestHeader(header, headers[header]);
    }

    if (typeof onupload === "function") {
      request.upload.onprogress = (event) => {
        if (event.lengthComputable) {
          const percentComplete = Math.round(
            (event.loaded / event.total) * 100
          );
          onupload(percentComplete); // Pass the percentage to the callback
        }
      };
    }

    const promise = new Promise((resolve, reject) => {
      request.onload = () => {
        if (request.status >= 200 && request.status < 300) {
          resolve(request.responseText);
        } else if (request.status === 409) {
          const error = new Error("conflict");
          error.response = { status: request.status, responseText: request.responseText };
          reject(error);
        } else {
          reject(new Error(request.responseText || "Upload failed"));
        }
      };

      request.onerror = () => reject(new Error("Network error"));
      request.onabort = () => reject(new Error("Upload aborted"));

      if (
        content instanceof Blob &&
        !["http:", "https:"].includes(window.location.protocol)
      ) {
        new Response(content).arrayBuffer()
          .then(buffer => request.send(buffer))
          .catch(err => reject(err));
      } else {
        request.send(content);
      }
    });

    promise.xhr = request;
    return promise;
  } catch (err) {
    notify.showError(err.message || "Error posting resource");
    // We are returning a promise, so we should return a rejected promise on error.
    return Promise.reject(err);
  }
}

export async function moveCopy(
  items,
  action = 'copy',
  overwrite = false,
  rename = false
) {
  let params = {
    overwrite: overwrite,
    action: action,
    rename: rename
  }
  try {
    // Create an array of fetch calls
    let promises = items.map(item => {
      let localParams = {
        ...params,
        destination: doubleEncode(item.toSource) + '::' + doubleEncode(item.to),
        from: doubleEncode(item.fromSource) + '::' + doubleEncode(item.from)
      }
      const apiPath = getApiPath('api/resources', localParams)

      return fetch(apiPath, { method: 'PATCH' }).then(response => {
        if (!response.ok) {
          return response.text().then(text => {
            throw new Error(
              `Failed to move/copy: ${text || response.statusText}`
            )
          })
        }
        return response
      })
    })

    // Await all promises and ensure errors propagate
    await Promise.all(promises)
  } catch (err) {
    notify.showError(err.message || 'Error moving/copying resources')
    throw err // Re-throw the error to propagate it back to the caller
  }
}

export async function checksum(source, path, algo) {
  if (!source || source === undefined || source === null) {
    throw new Error('no source provided')
  }
  try {
    const params = {
      path: doubleEncode(path),
      source: doubleEncode(source),
      checksum: algo
    }
    const apiPath = getApiPath('api/resources', params)
    const res = await fetchURL(apiPath)
    const data = await res.json()
    return data.checksums[algo]
  } catch (err) {
    notify.showError(err.message || 'Error fetching checksum')
    throw err
  }
}

export function getDownloadURL(source, path, inline, useExternal) {
  if (!source || source === undefined || source === null) {
    throw new Error('no source provided')
  }
  try {
    const params = {
      files: encodeURIComponent(source) + '::' + encodeURIComponent(path),
      ...(inline && { inline: 'true' })
    }
    const apiPath = getApiPath('api/raw', params)
    if (globalVars.externalUrl && useExternal) {
      return globalVars.externalUrl + apiPath
    }
    return window.origin + apiPath
  } catch (err) {
    notify.showError(err.message || 'Error getting download URL')
    throw err
  }
}

export function getPreviewURL(source, path, modified) {
  if (!source || source === undefined || source === null) {
    throw new Error('no source provided')
  }
  try {
    const params = {
      path: encodeURIComponent(path),
      key: Date.parse(modified), // Use modified date as cache key
      source: encodeURIComponent(source),
      inline: 'true'
    }
    const apiPath = getApiPath('api/preview', params)
    return window.origin + apiPath
  } catch (err) {
    notify.showError(err.message || 'Error getting preview URL')
    throw err
  }
}

export async function sources() {
  try {
    const apiPath = getApiPath('api/jobs/status/sources')
    const res = await fetchURL(apiPath)
    const data = await res.json()
    // Return empty object if no sources are available - this is not an error
    return data || {}
  } catch (err) {
    // Only show error for actual network/server errors, not for empty sources
    if (err.status && err.status !== 200) {
      notify.showError(err.message || 'Error fetching usage sources')
    }
    throw err
  }
}

export async function GetOfficeConfig(req) {
  const params = {
    path: encodeURIComponent(req.path),
    ...(req.hash && { hash: encodeURIComponent(req.hash) }),
    ...(req.source && { source: encodeURIComponent(req.source) })
  }
  let apiPath = getApiPath('api/onlyoffice/config', params)
  if (req.hash) {
    apiPath = getPublicApiPath('onlyoffice/config', params)
  }
  const res = await fetchURL(apiPath)
  return await res.json()
}<|MERGE_RESOLUTION|>--- conflicted
+++ resolved
@@ -102,25 +102,11 @@
     sessionId: state.sessionId
   })
   const url = window.origin + apiPath
-<<<<<<< HEAD
-
-  // Create a direct link and trigger the download
-  // This allows the browser to handle the download natively with:
-  // - Native download progress indicator
-  // - Shows up in browser's download menu
-  // - Doesn't load entire file into memory first
-=======
->>>>>>> 728ee72e
   const link = document.createElement('a')
   link.href = url
   link.style.display = 'none'
   document.body.appendChild(link)
   link.click()
-<<<<<<< HEAD
-  
-  // Clean up after a short delay
-=======
->>>>>>> 728ee72e
   setTimeout(() => {
     document.body.removeChild(link)
   }, 100)
