import { createURL, fetchURL, removePrefix } from "./utils";
import { baseURL } from "@/utils/constants";
import { state } from "@/store";
import { notify } from "@/notify";

// Notify if errors occur
export async function fetch(url, content = false) {
  try {
    url = removePrefix(url);
    const res = await fetchURL(`/api/resources?path=${url}&content=${content}`, {});
    const data = await res.json();
<<<<<<< HEAD
    data.url = `${baseURL}/files${url}`;

=======
    data.url = `/files${url}`;
>>>>>>> c1be2b74
    if (data.isDir) {
      if (!data.url.endsWith("/")) data.url += "/";
      data.items = data.items.map((item, index) => {
        item.index = index;
        item.url = `${data.url}${encodeURIComponent(item.name)}`;

        if (item.isDir) {
          item.url += "/";
        }

        return item;
      });
    }

    return data;
  } catch (err) {
    notify.showError(err.message || "Error fetching data");
    throw err;
  }
}

async function resourceAction(url, method, content) {
  try {
    url = removePrefix(url);
    let opts = { method };

    if (content) {
      opts.body = content;
    }

    const res = await fetchURL(`/api/resources?path=${url}`, opts);
    return res;
  } catch (err) {
    notify.showError(err.message || "Error performing resource action");
    throw err;
  }
}

export async function remove(url) {
  try {
    return await resourceAction(url, "DELETE");
  } catch (err) {
    notify.showError(err.message || "Error deleting resource");
    throw err;
  }
}

export async function put(url, content = "") {
  try {
    return await resourceAction(url, "PUT", content);
  } catch (err) {
    notify.showError(err.message || "Error putting resource");
    throw err;
  }
}

export function download(format, ...files) {
  try {
    let url = `${baseURL}/api/raw`;
    if (files.length === 1) {
      url +=  "?path="+removePrefix(files[0]);
    } else {
      let arg = "";

      for (let file of files) {
        arg += removePrefix(file) + ",";
      }

      arg = arg.substring(0, arg.length - 1);
      arg = encodeURIComponent(arg);
      url += `?files=${arg}`;
    }

    if (format) {
      url += `&algo=${format}`;
    }

    window.open(url);
  } catch (err) {
    notify.showError(err.message || "Error downloading files");
  }
}

export async function post(url, content = "", overwrite = false, onupload) {
  try {
    url = removePrefix(url);

    let bufferContent;
    if (
      content instanceof Blob &&
      !["http:", "https:"].includes(window.location.protocol)
    ) {
      bufferContent = await new Response(content).arrayBuffer();
    }

    return new Promise((resolve, reject) => {
      let request = new XMLHttpRequest();
      request.open(
        "POST",
        `${baseURL}/api/resources?path=${url}&override=${overwrite}`,
        true
      );
      request.setRequestHeader("X-Auth", state.jwt);

      if (typeof onupload === "function") {
        request.upload.onprogress = onupload;
      }

      request.onload = () => {
        if (request.status === 200) {
          resolve(request.responseText);
        } else if (request.status === 409) {
          reject(request.status);
        } else {
          reject(request.responseText);
        }
      };

      request.onerror = () => {
        reject(new Error("001 Connection aborted"));
      };

      request.send(bufferContent || content);
    });
  } catch (err) {
    notify.showError(err.message || "Error posting resource");
    throw err;
  }
}

function moveCopy(items, copy = false, overwrite = false, rename = false) {
  let promises = [];

  for (let item of items) {
    const from = item.from;
    const to = encodeURIComponent(removePrefix(item.to));
    const url = `${from}?action=${
      copy ? "copy" : "rename"
    }&destination=${to}&override=${overwrite}&rename=${rename}`;
    promises.push(resourceAction(url, "PATCH"));
  }

  return Promise.all(promises).catch((err) => {
    notify.showError(err.message || "Error moving/copying resources");
    throw err;
  });
}

export function move(items, overwrite = false, rename = false) {
  return moveCopy(items, false, overwrite, rename);
}

export function copy(items, overwrite = false, rename = false) {
  return moveCopy(items, true, overwrite, rename);
}

export async function checksum(url, algo) {
  try {
    const data = await resourceAction(`${url}?checksum=${algo}`, "GET");
    return (await data.json()).checksums[algo];
  } catch (err) {
    notify.showError(err.message || "Error fetching checksum");
    throw err;
  }
}

export function getDownloadURL(file, inline) {
  try {
    const params = {
      path: file.path,
      ...(inline && { inline: "true" }),
    };

    return createURL("api/raw", params);
  } catch (err) {
    notify.showError(err.message || "Error getting download URL");
    throw err;
  }
}

export function getPreviewURL(file, size) {
  try {
    const params = {
      path: file.path,
      size: size,
      inline: "true",
      key: Date.parse(file.modified),
    };

    return createURL("api/preview", params);
  } catch (err) {
    notify.showError(err.message || "Error getting preview URL");
    throw err;
  }
}

export function getSubtitlesURL(file) {
  try {
    const params = {
      inline: "true",
    };

    const subtitles = [];
    for (const sub of file.subtitles) {
      subtitles.push(createURL("api/raw" + sub, params));
    }

    return subtitles;
  } catch (err) {
    notify.showError(err.message || "Error fetching subtitles URL");
    throw err;
  }
}

export async function usage(url) {
  try {
    url = removePrefix(url);
    const res = await fetchURL(`/api/usage?path=${url}`, {});
    return await res.json();
  } catch (err) {
    notify.showError(err.message || "Error fetching usage data");
    throw err;
  }
}<|MERGE_RESOLUTION|>--- conflicted
+++ resolved
@@ -9,12 +9,8 @@
     url = removePrefix(url);
     const res = await fetchURL(`/api/resources?path=${url}&content=${content}`, {});
     const data = await res.json();
-<<<<<<< HEAD
+
     data.url = `${baseURL}/files${url}`;
-
-=======
-    data.url = `/files${url}`;
->>>>>>> c1be2b74
     if (data.isDir) {
       if (!data.url.endsWith("/")) data.url += "/";
       data.items = data.items.map((item, index) => {
