import { createURL, fetchURL, removePrefix } from "./utils";
import { baseURL } from "@/utils/constants";
import { state } from "@/store";
import { notify } from "@/notify";

// Notify if errors occur
export async function fetch(url, content = false) {
  try {
    url = removePrefix(url);
    const res = await fetchURL(`/api/resources${url}?content=${content}`, {});
    const data = await res.json();
<<<<<<< HEAD
    data.url = `${baseURL}/files${url}`;

=======
    data.url = `/files${url}`;
    console.log(data)
>>>>>>> 9de110b7
    if (data.isDir) {
      if (!data.url.endsWith("/")) data.url += "/";
      data.items = data.items.map((item, index) => {
        item.index = index;
        item.url = `${data.url}${encodeURIComponent(item.name)}`;

        if (item.isDir) {
          item.url += "/";
        }

        return item;
      });
    }

    return data;
  } catch (err) {
    notify.showError(err.message || "Error fetching data");
    throw err;
  }
}

async function resourceAction(url, method, content) {
  try {
    url = removePrefix(url);

    let opts = { method };

    if (content) {
      opts.body = content;
    }

    const res = await fetchURL(`/api/resources${url}`, opts);
    return res;
  } catch (err) {
    notify.showError(err.message || "Error performing resource action");
    throw err;
  }
}

export async function remove(url) {
  try {
    return await resourceAction(url, "DELETE");
  } catch (err) {
    notify.showError(err.message || "Error deleting resource");
    throw err;
  }
}

export async function put(url, content = "") {
  try {
    return await resourceAction(url, "PUT", content);
  } catch (err) {
    notify.showError(err.message || "Error putting resource");
    throw err;
  }
}

export function download(format, ...files) {
  try {
    let url = `${baseURL}/api/raw`;
    if (files.length === 1) {
      url +=  "?path="+removePrefix(files[0]);
    } else {
      let arg = "";

      for (let file of files) {
        arg += removePrefix(file) + ",";
      }

      arg = arg.substring(0, arg.length - 1);
      arg = encodeURIComponent(arg);
      url += `?files=${arg}`;
    }

    if (format) {
      url += `&algo=${format}`;
    }

    window.open(url);
  } catch (err) {
    notify.showError(err.message || "Error downloading files");
  }
}

export async function post(url, content = "", overwrite = false, onupload) {
  try {
    url = removePrefix(url);

    let bufferContent;
    if (
      content instanceof Blob &&
      !["http:", "https:"].includes(window.location.protocol)
    ) {
      bufferContent = await new Response(content).arrayBuffer();
    }

    return new Promise((resolve, reject) => {
      let request = new XMLHttpRequest();
      request.open(
        "POST",
        `${baseURL}/api/resources${url}?override=${overwrite}`,
        true
      );
      request.setRequestHeader("X-Auth", state.jwt);

      if (typeof onupload === "function") {
        request.upload.onprogress = onupload;
      }

      request.onload = () => {
        if (request.status === 200) {
          resolve(request.responseText);
        } else if (request.status === 409) {
          reject(request.status);
        } else {
          reject(request.responseText);
        }
      };

      request.onerror = () => {
        reject(new Error("001 Connection aborted"));
      };

      request.send(bufferContent || content);
    });
  } catch (err) {
    notify.showError(err.message || "Error posting resource");
    throw err;
  }
}

function moveCopy(items, copy = false, overwrite = false, rename = false) {
  let promises = [];

  for (let item of items) {
    const from = item.from;
    const to = encodeURIComponent(removePrefix(item.to));
    const url = `${from}?action=${
      copy ? "copy" : "rename"
    }&destination=${to}&override=${overwrite}&rename=${rename}`;
    promises.push(resourceAction(url, "PATCH"));
  }

  return Promise.all(promises).catch((err) => {
    notify.showError(err.message || "Error moving/copying resources");
    throw err;
  });
}

export function move(items, overwrite = false, rename = false) {
  return moveCopy(items, false, overwrite, rename);
}

export function copy(items, overwrite = false, rename = false) {
  return moveCopy(items, true, overwrite, rename);
}

export async function checksum(url, algo) {
  try {
    const data = await resourceAction(`${url}?checksum=${algo}`, "GET");
    return (await data.json()).checksums[algo];
  } catch (err) {
    notify.showError(err.message || "Error fetching checksum");
    throw err;
  }
}

export function getDownloadURL(file, inline) {
  try {
    const params = {
      path: file.path,
      ...(inline && { inline: "true" }),
    };

    return createURL("api/raw", params);
  } catch (err) {
    notify.showError(err.message || "Error getting download URL");
    throw err;
  }
}

export function getPreviewURL(file, size) {
  try {
    const params = {
      path: file.path,
      size: size,
      inline: "true",
      key: Date.parse(file.modified),
    };

    return createURL("api/preview", params);
  } catch (err) {
    notify.showError(err.message || "Error getting preview URL");
    throw err;
  }
}

export function getSubtitlesURL(file) {
  try {
    const params = {
      inline: "true",
    };

    const subtitles = [];
    for (const sub of file.subtitles) {
      subtitles.push(createURL("api/raw" + sub, params));
    }

    return subtitles;
  } catch (err) {
    notify.showError(err.message || "Error fetching subtitles URL");
    throw err;
  }
}

export async function usage(url) {
  try {
    url = removePrefix(url);

    const res = await fetchURL(`/api/usage${url}`, {});
    return await res.json();
  } catch (err) {
    notify.showError(err.message || "Error fetching usage data");
    throw err;
  }
}<|MERGE_RESOLUTION|>--- conflicted
+++ resolved
@@ -9,13 +9,8 @@
     url = removePrefix(url);
     const res = await fetchURL(`/api/resources${url}?content=${content}`, {});
     const data = await res.json();
-<<<<<<< HEAD
     data.url = `${baseURL}/files${url}`;
-
-=======
-    data.url = `/files${url}`;
     console.log(data)
->>>>>>> 9de110b7
     if (data.isDir) {
       if (!data.url.endsWith("/")) data.url += "/";
       data.items = data.items.map((item, index) => {
