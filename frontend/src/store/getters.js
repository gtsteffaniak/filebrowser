--- conflicted
+++ resolved
@@ -342,13 +342,6 @@
         return true
       }
     }
-<<<<<<< HEAD
-    if (state.req?.onlyOfficeId && state.user.disableOfficePreviewExt) {
-        const disabledExts = ' ' + state.user.disableOfficePreviewExt.toLowerCase()
-        if (disabledExts.includes(ext.toLowerCase())) {
-          return true
-        }
-=======
     return false
   },
   officeViewingDisabled: filename => {
@@ -358,7 +351,6 @@
       if (disabledExts.includes(ext.toLowerCase())) {
         return true
       }
->>>>>>> ec43926d
     }
     return false
   }
