import { removePrefix, buildItemUrl, removeLeadingSlash } from '@/utils/url.js'
import { url } from '@/utils'
import { getFileExtension } from '@/utils/files.js'
import { state, mutations } from '@/store'
import { globalVars, previewViews } from '@/utils/constants.js'
import { getTypeInfo } from '@/utils/mimetype'
import { fromNow } from '@/utils/moment'
import { tools } from '@/utils/constants'
import * as i18n from '@/i18n'

export const getters = {
  eventTheme: () => {
    if (getters.isShare()) {
      return "";
    }
    if (!globalVars.eventBasedThemes) {
      return ""
    }
    if (state.disableEventThemes) {
      return ""
    }
    // if date is halloween october 31st, return halloween
    if (new Date().getMonth() === 9 && new Date().getDate() === 31) {
      return "halloween";
    }
    return "";
  },
  getTime: timestamp => {
    if (state.user.dateFormat) {
      // Truncate the fractional seconds to 3 digits (milliseconds)
      const sanitizedString = timestamp.replace(/\.\d+/, match =>
        match.slice(0, 4)
      )
      // Parse the sanitized string into a Date object
      const date = new Date(sanitizedString)
      return date.toLocaleString()
    }
    return fromNow(timestamp, state.user.locale)
  },
  isPreviewView: () => {
    const cv = getters.currentView()
    return cv == 'preview' || cv == 'onlyOfficeEditor' || cv == 'epubViewer' || cv == 'docViewer' || cv == 'editor'
  },
  isScrollable: () => {
    if (getters.isPreviewView()) {
      return false
    }
    return true
  },
  displayPreference: () => {
    let source = state.sources.current;
    if (getters.isShare()) {
      source = getters.currentHash();
    }
    const path = state.route.path;
    if (state.displayPreferences?.[source]?.[path]) {
      return state.displayPreferences[source][path];
    }
    return null;
  },
  viewMode: () => {
    if (!state.user || state.user?.username == "") {
      return "normal";
    }
    const isShare = getters.isShare();
    const displayPref = getters.displayPreference();
    // Priority 1: If there's a saved display preference for this specific share/path, use it
    if (displayPref?.viewMode) {
      return displayPref.viewMode;
    }
    // Priority 2: If it's a share and shareInfo.viewMode is set, use that as the default
    if (isShare && state.shareInfo?.viewMode) {
      return state.shareInfo.viewMode;
    }
    // Priority 3: Use user's default viewMode
    return state.user.viewMode || "normal";
  },
  sorting: () => {
    return getters.displayPreference()?.sorting || state.user?.sorting || { by: "name", asc: true };
  },
  previewType: () => getTypeInfo(state.req.type).simpleType,
  isCardView: () =>
    (getters.viewMode() == 'gallery' || getters.viewMode() == 'normal' || getters.viewMode() == 'icons' || getters.currentView() == 'listingView'),
  currentHash: () => state.shareInfo?.hash,
  isMobile: () => state.isMobile,
  isLoading: () => Object.keys(state.loading).length > 0,
  isSettings: () => getters.currentView() === 'settings',
  isDarkMode: () => {
    if (state.shareInfo?.enforceDarkLightMode == "dark") {
      return true
    }
    if (state.shareInfo?.enforceDarkLightMode == "light") {
      return false
    }
    if (!getters.isShare() && getters.eventTheme() == "halloween") {
      return true
    }
    if (state.user == null) {
      return true
    }
    return state.user.darkMode === true
  },
  isLoggedIn: () => {
    if (state.user == null) {
      return false
    }
    if (state.user.locale == undefined || state.user.locale == null) {
      let savedLocale = localStorage.getItem('userLocale')
      if (!savedLocale) {
        savedLocale = i18n.detectLocale()
      }
      mutations.updateCurrentUser({ locale: savedLocale })
    }
    if (globalVars.noAuth) {
      return true
    }
    if (
      state.user !== null &&
      state.user?.username != '' &&
      state.user?.username != 'anonymous'
    ) {
      return true
    }
    return false
  },
  isAdmin: () => state.user.permissions?.admin == true,
  isFiles: () => state.route.path.startsWith('/files'),
  isListing: () => getters.isFiles() || (getters.isShare() && state.req.type === 'directory'),
  selectedCount: () =>
    Array.isArray(state.selected) ? state.selected.length : 0,
  getFirstSelected: () => typeof(state.selected[0]) == 'number' ? state.req.items[state.selected[0]] : state.selected[0],
  isSingleFileSelected: () =>
    getters.selectedCount() === 1 &&
    getters.getFirstSelected()?.type != 'directory',
  selectedDownloadUrl () {
    if (state.isSearchActive) {
      return buildItemUrl(state.selected[0].source, state.selected[0].path)
    }
    return buildItemUrl(state.req.items[state.selected[0]].source, state.req.items[state.selected[0]].path)
  },
  reqNumDirs: () => {
    let dirCount = 0
    if (!state.req.items) {
      return 0
    }
    state.req.items.forEach(item => {
      // Check if the item is a directory
      if (item.type == 'directory') {
        // Otherwise, count this directory
        dirCount++
      }
    })
    // Return the directory count
    return dirCount
  },
  reqNumFiles: () => {
    let fileCount = 0
    if (!state.req.items) {
      return 0
    }
    state.req.items.forEach(item => {
      // Check if the item is a directory
      if (item.type != 'directory') {
        // Otherwise, count this directory
        fileCount++
      }
    })
    // Return the directory count
    return fileCount
  },
  reqItems: () => {
    if (state.user == null) {
      return {}
    }
    const dirs = []
    const files = []
    if (!state.req.items) {
      return { dirs, files }
    }
    state.req.items.forEach(item => {
      if (item.type == 'directory') {
        dirs.push(item)
      } else {
        item.Path = state.req.Path
        files.push(item)
      }
    })
    return { dirs, files }
  },
  isSidebarVisible: () => {
    if (state.shareInfo?.disableSidebar) {
      return false
    }
    const cv = getters.currentView()
    if (cv == 'onlyOfficeEditor') {
      return false
    }
    let visible = (state.showSidebar || getters.isStickySidebar())
    if (getters.currentPromptName() && !getters.isStickySidebar()) {
      visible = false
    }
    if (previewViews.includes(cv) && !state.user.preview?.disableHideSidebar) {
      visible = false
    }
    if (state.shareInfo?.singleFileShare) {
      visible = state.showSidebar
    }
    return visible
  },
  isStickySidebar: () => {
    let sticky = state.user?.stickySidebar
    const currentView = getters.currentView()
    if (currentView == 'settings') {
      sticky = true
    }
    if (currentView == '' && !getters.isLoading()) {
      sticky = true
    }
    if (getters.isMobile()) {
      sticky = false
    }
    return sticky
  },
  showOverlay: () => {
    const hasPrompt =
      getters.currentPrompt() !== null && getters.currentPromptName() !== 'more'
    const showForSidebar =
      getters.isSidebarVisible() && !getters.isStickySidebar()
    return hasPrompt || showForSidebar || state.isSearchActive
  },
  showBreadCrumbs: () => {
    return getters.currentView() == 'listingView'
  },
  routePath: (trimModifier = '') => {
    return removePrefix(state.route.path, trimModifier)
  },
  shareHash: () => {
    if (!state.route.path.startsWith('/public/share')) {
      return ""
    }
    let urlPath = getters.routePath('/public/share')
    const urlPathParts = urlPath.split('/')
    if (urlPathParts.length < 1) {
      return ""
    }
    return urlPathParts[1]
  },
  sharePathBase: () => {
    return '/public/share/' + getters.shareHash() + '/'
  },
  getSharePath: (subPath = "") => {
    if (!state.route.path.startsWith('/public/share')) {
      return ""
    }
    let urlPath = getters.routePath('/public/share')
    if (urlPath == "/" || urlPath == "") {
      return "";
    }
    // remove hash from path
    urlPath = urlPath.split('/').slice(2).join('/')
    if (subPath != "") {
      urlPath = url.joinPath(urlPath, removeLeadingSlash(subPath))
    }
    return urlPath
  },
  isShare: () => {
    return getters.shareHash() != ""
  },
  currentView: () => {
    if (state.navigation.isTransitioning) {
      return 'loading'
    }
    let listingView = ''
    const pathname = getters.routePath()
    if (!state.user || state.user?.username == "") {
      return 'login'
    }
    if (pathname.startsWith(`/settings`)) {
      listingView = 'settings'
    } else if (pathname.startsWith(`/tools`)) {
      listingView = 'tools'
    } else {
      if (state.req.type !== undefined) {
        const ext = "." + state.req.name.split(".").pop().toLowerCase(); // Ensure lowercase and dot
        if (state.user.disableViewingExt?.includes(ext)) {
          return 'preview'
        }
        if (state.req.type == 'directory') {
          listingView = 'listingView'
        } else if (state.req.onlyOfficeId && !getters.officeViewingDisabled(state.req.name)) {
          listingView = 'onlyOfficeEditor'
        } else if (
          'content' in state.req &&
          state.req.type == 'text/markdown' &&
          window.location.hash != '#edit'
        ) {
          listingView = 'markdownViewer'
        } else if ('content' in state.req) {
          listingView = 'editor'
        } else if (state.req.type.startsWith('application/epub')) {
          listingView = 'epubViewer'
        } else if (
          state.req.type.startsWith(
            'application/vnd.openxmlformats-officedocument.wordprocessingml.document'
          )
        ) {
          listingView = 'docViewer'
        } else {
          listingView = 'preview'
        }
      } else {
        listingView = 'listingView'
      }
    }
    return listingView
  },
  progress: () => {
    // Check if state.upload is defined and valid
    if (
      !state.upload ||
      !Array.isArray(state.upload.progress) ||
      !Array.isArray(state.upload.sizes)
    ) {
      return 0
    }

    // Handle cases where progress or sizes arrays might be empty
    if (state.upload.progress.length === 0 || state.upload.sizes.length === 0) {
      return 0
    }

    // Calculate totalSize
    let totalSize = state.upload.sizes.reduce((a, b) => a + b, 0)

    // Calculate sum of progress
    let sum = state.upload.progress.reduce((acc, val) => acc + val, 0)

    // Return progress as a percentage
    return Math.ceil((sum / totalSize) * 100)
  },
  filesInUploadCount: () => {
    const uploadsCount = state.upload.length
    const queueCount = state.queue.length
    return uploadsCount + queueCount
  },
  currentPrompt: () => {
    // Ensure state.prompts is an array
    if (!Array.isArray(state.prompts)) {
      return null
    }
    if (state.prompts.length === 0) {
      return null
    }
    return state.prompts[state.prompts.length - 1]
  },

  currentPromptName: () => {
    // Ensure state.prompts is an array
    if (!Array.isArray(state.prompts) || state.prompts.length === 0) {
      return ""
    }
    // Check if the name property is a string
    const lastPrompt = state.prompts[state.prompts.length - 1]
    if (typeof lastPrompt?.name !== 'string') {
      return ""
    }
    return lastPrompt.name
  },
  isUploading: () => state.upload.isUploading,
  filesInUpload: () => {
    // Ensure state.upload.uploads is an object and state.upload.sizes is an array
    if (
      typeof state.upload.uploads !== 'object' ||
      !Array.isArray(state.upload.sizes)
    ) {
      return []
    }

    let files = []

    for (let index in state.upload.uploads) {
      let upload = state.upload.uploads[index]
      let id = upload.id
      let type = upload.type
      let name = upload.file.name
      let size = state.upload.sizes[id] || 0 // Default to 0 if size is undefined
      let isDir = upload.file.type == 'directory'
      let progress = isDir
        ? 100
        : Math.ceil((state.upload.progress[id] || 0 / size) * 100) // Default to 0 if progress is undefined

      files.push({
        id,
        name,
        progress,
        type,
        isDir
      })
    }

    return files.sort((a, b) => a.progress - b.progress)
  },
  fileViewingDisabled: filename => {
    if (getters.isShare()) {
      if (state.shareInfo?.disableFileViewer || state.shareInfo?.shareType == "upload" || state.shareInfo?.disableDownload) {
        return true
      }
    } else {
      if (!state.user.permissions.download) {
        return true
      }
    }
    const ext = ' ' + getFileExtension(filename)
    if (state.user.disableViewingExt) {
      const disabledExts = ' ' + state.user.disableViewingExt.toLowerCase()
      if (disabledExts.includes(ext.toLowerCase())) {
        return true
      }
    }
    return false
  },
  officeViewingDisabled: filename => {
    const ext = ' ' + getFileExtension(filename)
<<<<<<< HEAD
    const hasDisabled = state.shareInfo?.disableOfficePreviewExt || state.user.disableOfficePreviewExt
    if (hasDisabled) {
      const disabledList = state.shareInfo?.disableOfficePreviewExt + ' ' + state.user.disableOfficePreviewExt
=======
    const disabledList = state.user.disableOnlyOfficeExt || ''
    if (disabledList !== '') {
>>>>>>> ee022bc4
      const disabledExts = ' ' + disabledList.toLowerCase()
      if (disabledExts.includes(ext.toLowerCase())) {
        return true
      }
    }
    return false
  },
  anonymous: () => {
    return {
      id: 0,
      username: "anonymous",
      locale: i18n.detectLocale(),
      sorting: {
        by: "name",
        asc: true
      },
      viewMode: "normal",
      singleClick: true,
      quickDownload: false,
      gallerySize: 5,
      permissions: {
        share: false,
        modify: false,
        api: false,
        admin: false,
        realtime: false
      },
      preview: {
        video: true,
        image: true,
        popup: true,
        highQuality: false
      },
      disableSettings: true,
      disableQuickToggles: false,
      disableSearchOptions: false,
      deleteWithoutConfirming: false,
      stickySidebar: true,
      darkMode: true,
      dateFormat: false,
      disableViewingExt: "",
      disableOfficePreviewExt: "",
      disablePreviewExt: "",
      fileLoading: {
        maxConcurrent: 1,
        chunkSizeMb: 5,
      }
    }
  },
  multibuttonState: () => {
    const cv = getters.currentView()
    const isSidebarVisible = getters.isSidebarVisible()
    if (isSidebarVisible) {
      if (cv == "settings") {
        if (state.isMobile) {
          return "back";
        }
        return "close";
      }
      if (state.isMobile) {
        return "back";
      }
      if (cv == "listingView" || state.shareInfo?.singleFileShare) {
        if (state.user.stickySidebar) {
          return "menu";
        }
        return "back";
      }
      return "close";
    }
    if (state.shareInfo?.singleFileShare) {
      return "menu";
    }
    if (cv == "settings") {
      if (state.isMobile) {
        return "menu";
      }
    }
    if (cv == "listingView") {
      return "menu";
    }
    if (cv == "listingView") {

      return "menu";
    }
    return "close";
  },
  isInvalidShare: () => {
    return getters.shareHash() != "" && !state.shareInfo?.hash;
  },
  isValidShare: () => {
    return getters.shareHash() != "" && state.shareInfo?.hash;
  },
  currentTool: () => {
    if (getters.currentView() !== "tools") {
      return null;
    }
    // Match by path instead of route name
    const tool = tools().find(t => t.path === state.route.path);
    if (tool === undefined) {
      return { name: "Tools" };
    }
    return tool;
  },
  permissions: () => {
    if (getters.isShare()) {
      return {
        share: false,
        modify: state.shareInfo?.allowModify,
        create: state.shareInfo?.allowCreate,
        delete: state.shareInfo?.allowDelete,
        download: !state.shareInfo?.disableDownload,
        admin: false,
        api: false,
        realtime: false,
      };
    }
    return {
      share: state.user?.permissions?.share,
      modify: state.user?.permissions?.modify,
      create: state.user?.permissions?.create,
      delete: state.user?.permissions?.delete,
      download: state.user?.permissions?.download,
      admin: state.user?.permissions?.admin,
      api: state.user?.permissions?.api,
    };
  }
};<|MERGE_RESOLUTION|>--- conflicted
+++ resolved
@@ -421,14 +421,8 @@
   },
   officeViewingDisabled: filename => {
     const ext = ' ' + getFileExtension(filename)
-<<<<<<< HEAD
-    const hasDisabled = state.shareInfo?.disableOfficePreviewExt || state.user.disableOfficePreviewExt
-    if (hasDisabled) {
-      const disabledList = state.shareInfo?.disableOfficePreviewExt + ' ' + state.user.disableOfficePreviewExt
-=======
     const disabledList = state.user.disableOnlyOfficeExt || ''
     if (disabledList !== '') {
->>>>>>> ee022bc4
       const disabledExts = ' ' + disabledList.toLowerCase()
       if (disabledExts.includes(ext.toLowerCase())) {
         return true
