:root {
<<<<<<< HEAD
    --blue: #2196f3;
    --dark-blue: #1e88e5;
    --red: #f44336;
    --dark-red: #d32f2f;
    --moon-grey: #f2f2f2;
=======
  --blue: #2196f3;
  --dark-blue: #1E88E5;
  --red: #FF0000;
  --dark-red: #D32F2F;
  --moon-grey: #f2f2f2;
>>>>>>> 5dc8da50

    --icon-red: #da4453;
    --icon-orange: #f47750;
    --icon-yellow: #fdbc4b;
    --icon-green: #2ecc71;
    --icon-blue: #1d99f3;
    --icon-violet: #9b59b6;
    --primaryColor: var(--blue);
}<|MERGE_RESOLUTION|>--- conflicted
+++ resolved
@@ -1,18 +1,9 @@
 :root {
-<<<<<<< HEAD
     --blue: #2196f3;
     --dark-blue: #1e88e5;
     --red: #f44336;
     --dark-red: #d32f2f;
     --moon-grey: #f2f2f2;
-=======
-  --blue: #2196f3;
-  --dark-blue: #1E88E5;
-  --red: #FF0000;
-  --dark-red: #D32F2F;
-  --moon-grey: #f2f2f2;
->>>>>>> 5dc8da50
-
     --icon-red: #da4453;
     --icon-orange: #f47750;
     --icon-yellow: #fdbc4b;
