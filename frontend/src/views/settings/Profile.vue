<template>
  <div class="card-title">
    <h2>{{ $t("settings.profileSettings") }}</h2>
  </div>
  <div class="card-content">
    <form>
      <div class="card-content">
        <SettingsItem aria-label="listingOptions" :title="$t('settings.listingOptions')" :collapsable="true"
          :force-collapsed="isSectionCollapsed('listingOptions')" @toggle="handleSectionToggle('listingOptions')">
          <div class="settings-items">
            <ToggleSwitch class="item" v-model="localuser.deleteWithoutConfirming" @change="updateSettings"
              :name="$t('profileSettings.deleteWithoutConfirming')"
              :description="$t('profileSettings.deleteWithoutConfirmingDescription')" />
            <ToggleSwitch class="item" v-model="localuser.dateFormat" @change="updateSettings"
              :name="$t('profileSettings.setDateFormat')" />
            <ToggleSwitch class="item" v-model="localuser.showHidden" @change="updateSettings"
              :name="$t('profileSettings.showHiddenFiles')"
              :description="$t('profileSettings.showHiddenFilesDescription')" />
            <ToggleSwitch class="item" v-model="localuser.quickDownload" @change="updateSettings"
              :name="$t('profileSettings.showQuickDownload')"
              :description="$t('profileSettings.showQuickDownloadDescription')" />
            <ToggleSwitch class="item" v-model="localuser.preview.image" @change="updateSettings"
              :name="$t('profileSettings.previewImages')"
              :description="$t('profileSettings.previewImagesDescription')" />
            <ToggleSwitch v-if="mediaEnabled" class="item" v-model="localuser.preview.video" @change="updateSettings"
              :name="$t('profileSettings.previewVideos')"
              :description="$t('profileSettings.previewVideosDescription')" />
            <ToggleSwitch v-if="mediaEnabled" class="item" v-model="localuser.preview.motionVideoPreview"
              @change="updateSettings" :name="$t('profileSettings.previewMotionVideos')"
              :description="$t('profileSettings.previewMotionVideosDescription')" />
            <ToggleSwitch class="item" v-model="localuser.preview.highQuality" @change="updateSettings"
              :name="$t('profileSettings.highQualityPreview')"
              :description="$t('profileSettings.highQualityPreviewDescription')" />
            <ToggleSwitch class="item" v-model="localuser.preview.office" @change="updateSettings"
              :name="$t('profileSettings.previewOffice')"
              :description="$t('profileSettings.previewOfficeDescription')" />
            <ToggleSwitch class="item" v-model="localuser.preview.popup" @change="updateSettings"
              :name="$t('profileSettings.popupPreview')" :description="$t('profileSettings.popupPreviewDescription')" />
            <ToggleSwitch class="item" v-model="localuser.showSelectMultiple" @change="updateSettings"
              :name="$t('profileSettings.showSelectMultiple')"
              :description="$t('profileSettings.showSelectMultipleDescription')" />
            <ToggleSwitch class="item" v-model="localuser.preview.folder" @change="updateSettings"
              :name="$t('profileSettings.previewFolder')"
              :description="$t('profileSettings.previewFolderDescription')" />
          </div>
        </SettingsItem>
        <SettingsItem aria-label="sidebarOptions" :title="$t('profileSettings.sidebarOptions')" :collapsable="true" :start-collapsed="true"
          :force-collapsed="isSectionCollapsed('sidebarOptions')" @toggle="handleSectionToggle('sidebarOptions')">
          <div class="settings-items">
            <ToggleSwitch class="item" v-model="localuser.disableQuickToggles" @change="updateSettings"
              :name="$t('profileSettings.disableQuickToggles')"
              :description="$t('profileSettings.disableQuickTogglesDescription')" />
            <ToggleSwitch class="item" v-model="localuser.preview.disableHideSidebar" @change="updateSettings"
              :name="$t('profileSettings.disableHideSidebar')"
              :description="$t('profileSettings.disableHideSidebarDescription')" />
            <ToggleSwitch class="item" v-model="localuser.hideSidebarFileActions" @change="updateSettings"
              :name="$t('profileSettings.hideSidebarFileActions')" />
          </div>
        </SettingsItem>
        <SettingsItem aria-label="searchOptions" :title="$t('settings.searchOptions')" :collapsable="true" :start-collapsed="true"
          :force-collapsed="isSectionCollapsed('searchOptions')" @toggle="handleSectionToggle('searchOptions')">
          <div class="settings-items">
            <ToggleSwitch class="item" v-model="localuser.disableSearchOptions" @change="updateSettings"
              :name="$t('profileSettings.disableSearchOptions')"
              :description="$t('profileSettings.disableSearchOptionsDescription')" />
          </div>
        </SettingsItem>
        <SettingsItem aria-label="fileViewerOptions" :title="$t('profileSettings.fileViewerOptions')" :collapsable="true" :start-collapsed="true"
          :force-collapsed="isSectionCollapsed('fileViewerOptions')" @toggle="handleSectionToggle('fileViewerOptions')">
          <div class="settings-items">
            <ToggleSwitch class="item" v-model="localuser.preview.defaultMediaPlayer" @change="updateSettings"
              :name="$t('profileSettings.defaultMediaPlayer')"
              :description="$t('profileSettings.defaultMediaPlayerDescription')" />
            <ToggleSwitch class="item" v-model="localuser.preview.autoplayMedia" @change="updateSettings"
              :name="$t('profileSettings.autoplayMedia')"
              :description="$t('profileSettings.autoplayMediaDescription')" />
            <ToggleSwitch class="item" v-model="localuser.editorQuickSave" @change="updateSettings"
              :name="$t('profileSettings.editorQuickSave')"
              :description="$t('profileSettings.editorQuickSaveDescription')" />
          </div>
          <div>
            <div class="centered-with-tooltip">
              <h3>{{ $t("profileSettings.disableThumbnailPreviews") }}</h3>
              <i class="no-select material-symbols-outlined tooltip-info-icon"
                @mouseenter="showTooltip($event, $t('profileSettings.disableThumbnailPreviewsDescription'))"
                @mouseleave="hideTooltip">
                help
              </i>
            </div>
            <div class="form-flex-group">
              <input class="input form-form flat-right disable-viewing"
                :class="{ 'form-invalid': !validateExtensions(formDisablePreviews) }" type="text"
                :placeholder="$t('profileSettings.disableFileExtensions')"
                v-model="formDisablePreviews" />
              <button type="button" class="button form-button flat-left" @click="submitDisablePreviewsChange">
                {{ $t("general.save") }}
              </button>
            </div>
          </div>
          <div>
            <div class="centered-with-tooltip">
              <h3>{{ $t("profileSettings.disableViewingFiles") }}</h3>
              <i class="no-select material-symbols-outlined tooltip-info-icon"
                @mouseenter="showTooltip($event, $t('profileSettings.disableViewingFilesDescription'))"
                @mouseleave="hideTooltip">
                help
              </i>
            </div>
            <div class="form-flex-group">
              <input class="input form-form flat-right disable-viewing"
                :class="{ 'form-invalid': !validateExtensions(formDisabledViewing) }" type="text"
                :placeholder="$t('profileSettings.disableFileExtensions')"
                v-model="formDisabledViewing" />
              <button type="button" class="button form-button flat-left" @click="submitDisabledViewingChange">
                {{ $t("general.save") }}
              </button>
            </div>
          </div>
          <div v-if="onlyOfficeAvailable">
            <div class="centered-with-tooltip">
              <h3>{{ $t("profileSettings.disableOfficeEditor") }}</h3>
              <i class="no-select material-symbols-outlined tooltip-info-icon"
                @mouseenter="showTooltip($event, $t('profileSettings.disableOfficeEditorDescription'))"
                @mouseleave="hideTooltip">
                help
              </i>
            </div>
            <div class="form-flex-group">
              <input class="input form-form flat-right"
<<<<<<< HEAD
                :class="{ 'form-invalid': !validateExtensions(formDisableOfficePreview) }" type="text"
                :placeholder="$t('profileSettings.disableFileExtensions')" id="disableOfficePreview"
                v-model="formDisableOfficePreview" />
              <button type="button" class="button form-button flat-left" @click="submitDisableOfficePreviewChange">
=======
                :class="{ 'form-invalid': !validateExtensions(formDisableOfficeViewing) }" type="text"
                :placeholder="$t('profileSettings.disableFileExtensions')" id="disableOfficeViewing"
                v-model="formDisableOfficeViewing" />
              <button type="button" class="button form-button flat-left" @click="submitDisableOfficeViewingChange">
>>>>>>> ee022bc4
                {{ $t("general.save") }}
              </button>
            </div>
            <div class="settings-items">
              <br />
              <ToggleSwitch class="item" v-model="localuser.debugOffice" @change="updateSettings"
                :name="$t('profileSettings.debugOfficeEditor')"
                :description="$t('profileSettings.debugOfficeEditorDescription')" />
            </div>

          </div>
        </SettingsItem>
        <SettingsItem aria-label="themeLanguage" :title="$t('profileSettings.themeAndLanguage')" :collapsable="true"
          :start-collapsed="true" :force-collapsed="isSectionCollapsed('themeLanguage')"
          @toggle="handleSectionToggle('themeLanguage')">
          <h4>{{ $t('settings.themeColor') }}</h4>
          <ButtonGroup :buttons="colorChoices" @button-clicked="setColor" :initialActive="localuser.themeColor" />

          <h4 v-if="Object.keys(availableThemes).length > 0">{{ $t('profileSettings.customTheme') }}</h4>
          <div v-if="Object.keys(availableThemes).length > 0" class="form-flex-group">
            <select class="input" v-model="selectedTheme" @change="updateSettings" aria-label="themeOptions">
              <option v-for="(theme, key) in availableThemes" :key="key" :value="key">
                {{ String(key) === 'default' ? $t('profileSettings.defaultThemeDescription') : `${key} -
                ${theme.description}` }}
              </option>
            </select>
          </div>

          <h4>{{ $t('general.language') }}</h4>
          <Languages class="input" :locale="localuser.locale" @update:locale="updateLocale"></Languages>
        </SettingsItem>
      </div>
    </form>
    <br />
  </div>
</template>

<script>
import { notify } from "@/notify";
import { globalVars } from "@/utils/constants.js";
import { state, mutations, getters } from "@/store";
import { usersApi } from "@/api";
import Languages from "@/components/settings/Languages.vue";
import ButtonGroup from "@/components/ButtonGroup.vue";
import ToggleSwitch from "@/components/settings/ToggleSwitch.vue";
import SettingsItem from "@/components/settings/SettingsItem.vue";

export default {
  name: "settings",
  components: {
    Languages,
    ButtonGroup,
    ToggleSwitch,
    SettingsItem,
  },
  data() {
    return {
      localuser: { preview: {}, permissions: {} }, // Initialize localuser with empty objects to avoid undefined errors
      formDisablePreviews: "", // holds temporary input before saving
      formDisabledViewing: "", // holds temporary input before saving
      formDisableOfficeViewing: "", // holds temporary input before saving
      expandedSection: 'listingOptions', // Track which section is currently expanded for accordion behavior
    };
  },
  computed: {
    colorChoices() {
      return [
        { label: this.$t("colors.blue"), value: "var(--blue)" },
        { label: this.$t("colors.red"), value: "var(--red)" },
        { label: this.$t("colors.green"), value: "var(--icon-green)" },
        { label: this.$t("colors.violet"), value: "var(--icon-violet)" },
        { label: this.$t("colors.yellow"), value: "var(--icon-yellow)" },
        { label: this.$t("colors.orange"), value: "var(--icon-orange)" },
      ];
    },
    availableThemes() {
      return globalVars.userSelectableThemes || {};
    },
    onlyOfficeAvailable() {
      return globalVars.onlyOfficeUrl !== "";
    },
    user() {
      return state.user;
    },
    muPdfAvailable() {
      return globalVars.muPdfAvailable;
    },
    mediaEnabled() {
      return globalVars.mediaAvailable;
    },
    settings() {
      return state.settings;
    },
    active() {
      return state.activeSettingsView === "profile-main";
    },
    selectedTheme: {
      get() {
        return this.localuser.customTheme || "default";
      },
      set(value) {
        this.localuser.customTheme = value;
      }
    },
  },
  mounted() {
    this.localuser = { ...state.user };
    if (getters.eventTheme() === "halloween" && !state.disableEventThemes) {
      this.localuser.themeColor = "";
    }
    this.formDisablePreviews = this.localuser.disablePreviewExt;
    this.formDisabledViewing = this.localuser.disableViewingExt;
    this.formDisableOfficeViewing = this.localuser.disableOnlyOfficeExt;
  },
  methods: {
    showTooltip(event, text) {
      mutations.showTooltip({
        content: text,
        x: event.clientX,
        y: event.clientY,
      });
    },
    hideTooltip() {
      mutations.hideTooltip();
    },
    validateExtensions(value) {
      if (value === "") {
        return true;
      }
      const regex = /^\.\w+(?: \.\w+)*$/;
      return regex.test(value);
    },
    submitDisablePreviewsChange() {
      if (!this.validateExtensions(this.formDisablePreviews)) {
        notify.showError("Invalid input, does not match requirement.");
        return;
      }
      this.localuser.disablePreviewExt = this.formDisablePreviews;
      this.updateSettings();
    },
    submitDisabledViewingChange() {
      if (!this.validateExtensions(this.formDisabledViewing)) {
        notify.showError("Invalid input, does not match requirement.");
        return;
      }
      this.localuser.disableViewingExt = this.formDisabledViewing;
      this.updateSettings();
    },
    submitDisableOfficeViewingChange() {
      if (!this.validateExtensions(this.formDisableOfficeViewing)) {
        notify.showError("Invalid input, does not match requirement.");
        return;
      }
      this.localuser.disableOnlyOfficeExt = this.formDisableOfficeViewing;
      this.updateSettings();
    },
    setColor(string) {
      if (getters.eventTheme() === "halloween" && !state.disableEventThemes) {
        mutations.disableEventThemes();
      }
      this.localuser.themeColor = string;
      this.updateSettings();
    },
    async updateSettings(event) {
      if (event !== undefined) {
        event.preventDefault();
      }
      if (this.localuser.themeColor != "") {
        document.documentElement.style.setProperty(
          "--primaryColor",
          this.localuser.themeColor
        );
      }
      try {
        const data = this.localuser;
        const themeChanged = state.user.customTheme != this.localuser.customTheme;
        mutations.updateCurrentUser(data);
        await usersApi.update(data, [
          "locale",
          "showHidden",
          "dateFormat",
          "themeColor",
          "customTheme",
          "quickDownload",
          "disablePreviewExt",
          "disableViewingExt",
          "disableOnlyOfficeExt",
          "deleteWithoutConfirming",
          "preview",
          "disableQuickToggles",
          "disableSearchOptions",
          "hideSidebarFileActions",
          "editorQuickSave",
          "showSelectMultiple",
          "debugOffice",
        ]);
        if (themeChanged) {
          window.location.reload();
        }
        notify.showSuccessToast(
          this.$t('settings.settingsUpdated')
        );

      } catch (e) {
        console.error(e);
      }
    },
    updateLocale(updatedLocale) {
      this.localuser.locale = updatedLocale;
      this.updateSettings();
    },
    handleSectionToggle(sectionTitle) {
      // Accordion logic: if clicking the same section, collapse it, otherwise expand the new one
      if (this.expandedSection === sectionTitle) {
        this.expandedSection = null; // Collapse current section
      } else {
        this.expandedSection = sectionTitle; // Expand new section
      }
    },
    isSectionCollapsed(sectionTitle) {
      return this.expandedSection !== sectionTitle;
    },
  },
};
</script>

<style scoped>
.disable-viewing {
  width: 80%;
}

.centered-with-tooltip {
  display: flex;
  justify-content: center;
  align-items: center;
}
</style><|MERGE_RESOLUTION|>--- conflicted
+++ resolved
@@ -127,17 +127,10 @@
             </div>
             <div class="form-flex-group">
               <input class="input form-form flat-right"
-<<<<<<< HEAD
-                :class="{ 'form-invalid': !validateExtensions(formDisableOfficePreview) }" type="text"
-                :placeholder="$t('profileSettings.disableFileExtensions')" id="disableOfficePreview"
-                v-model="formDisableOfficePreview" />
-              <button type="button" class="button form-button flat-left" @click="submitDisableOfficePreviewChange">
-=======
                 :class="{ 'form-invalid': !validateExtensions(formDisableOfficeViewing) }" type="text"
                 :placeholder="$t('profileSettings.disableFileExtensions')" id="disableOfficeViewing"
                 v-model="formDisableOfficeViewing" />
               <button type="button" class="button form-button flat-left" @click="submitDisableOfficeViewingChange">
->>>>>>> ee022bc4
                 {{ $t("general.save") }}
               </button>
             </div>
