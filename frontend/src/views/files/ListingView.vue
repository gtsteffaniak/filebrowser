<template>
  <div class="no-select">
    <div v-if="loading">
      <h2 class="message delayed">
        <div class="spinner">
          <div class="bounce1"></div>
          <div class="bounce2"></div>
          <div class="bounce3"></div>
        </div>
        <span>{{ $t("files.loading") }}</span>
      </h2>
    </div>
    <div v-else>
      <div
        id="listingView"
        ref="listingView"
        class="font-size-large"
        :class="{ 'add-padding': isStickySidebar, [listingViewMode]: true }"
        v-if="numDirs + numFiles == 0"
      >
        <h2 class="message">
          <i class="material-icons">sentiment_dissatisfied</i>
          <span>{{ $t("files.lonely") }}</span>
        </h2>
        <input
          style="display: none"
          type="file"
          id="upload-input"
          @change="uploadInput($event)"
          multiple
        />
        <input
          style="display: none"
          type="file"
          id="upload-folder-input"
          @change="uploadInput($event)"
          webkitdirectory
          multiple
        />
      </div>
      <div
        v-else
        id="listingView"
        ref="listingView"
        :class="{ 'add-padding': isStickySidebar, [listingViewMode]: true }"
        class="file-icons"
      >
        <div>
          <div class="header" :class="{ 'dark-mode-item-header': isDarkMode }">
            <p
              :class="{ active: nameSorted }"
              class="name"
              role="button"
              tabindex="0"
              @click="sort('name')"
              :title="$t('files.sortByName')"
              :aria-label="$t('files.sortByName')"
            >
              <span>{{ $t("files.name") }}</span>
              <i class="material-icons">{{ nameIcon }}</i>
            </p>

            <p
              :class="{ active: sizeSorted }"
              class="size"
              role="button"
              tabindex="0"
              @click="sort('size')"
              :title="$t('files.sortBySize')"
              :aria-label="$t('files.sortBySize')"
            >
              <span>{{ $t("files.size") }}</span>
              <i class="material-icons">{{ sizeIcon }}</i>
            </p>
            <p
              :class="{ active: modifiedSorted }"
              class="modified"
              role="button"
              tabindex="0"
              @click="sort('modified')"
              :title="$t('files.sortByLastModified')"
              :aria-label="$t('files.sortByLastModified')"
            >
              <span>{{ $t("files.lastModified") }}</span>
              <i class="material-icons">{{ modifiedIcon }}</i>
            </p>
          </div>
        </div>
        <div v-if="numDirs > 0">
          <div class="header-items">
            <h2>{{ $t("files.folders") }}</h2>
          </div>
        </div>
        <div
          v-if="numDirs > 0"
          class="folder-items"
          :class="{ lastGroup: numFiles === 0 }"
        >
          <item
            v-for="item in dirs"
            :key="base64(item.name)"
            v-bind:index="item.index"
            v-bind:name="item.name"
            v-bind:isDir="item.type == 'directory'"
            v-bind:url="item.url"
            v-bind:modified="item.modified"
            v-bind:type="item.type"
            v-bind:size="item.size"
            v-bind:path="item.path"
            v-bind:hidden="item.hidden"
          />
        </div>
        <div v-if="numFiles > 0">
          <div class="header-items">
            <h2>{{ $t("files.files") }}</h2>
          </div>
        </div>
        <div v-if="numFiles > 0" class="file-items" :class="{ lastGroup: numFiles > 0 }">
          <item
            v-for="item in files"
            :key="base64(item.name)"
            v-bind:index="item.index"
            v-bind:name="item.name"
            v-bind:isDir="item.type == 'directory'"
            v-bind:url="item.url"
            v-bind:modified="item.modified"
            v-bind:type="item.type"
            v-bind:size="item.size"
            v-bind:path="item.path"
            v-bind:hidden="item.hidden"
          />
        </div>

        <input
          style="display: none"
          type="file"
          id="upload-input"
          @change="uploadInput($event)"
          multiple
        />
        <input
          style="display: none"
          type="file"
          id="upload-folder-input"
          @change="uploadInput($event)"
          webkitdirectory
          multiple
        />
      </div>
    </div>
  </div>
</template>

<script>
import download from "@/utils/download";
import { filesApi } from "@/api";
import { router } from "@/router";
import * as upload from "@/utils/upload";
import throttle from "@/utils/throttle";
import { state, mutations, getters } from "@/store";
import { url } from "@/utils";

import Item from "@/components/files/ListingItem.vue";
export default {
  name: "listingView",
  components: {
    Item,
  },
  data() {
    return {
      sortField: "name",
      columnWidth: 250 + state.user.gallerySize * 50,
      dragCounter: 0,
      width: window.innerWidth,
      lastSelected: {}, // Add this to track the currently focused item
      contextTimeout: null, // added for safari context menu
      ctrKeyPressed: false,
    };
  },
  watch: {
    gallerySize() {
      this.columnWidth = 250 + state.user.gallerySize * 50;
      this.colunmsResize();
    },
  },
  computed: {
    isStickySidebar() {
      return getters.isStickySidebar();
    },
    lastFolderIndex() {
      const allItems = [...this.items.dirs, ...this.items.files];
      for (let i = 0; i < allItems.length; i++) {
        if (allItems[i].type != "directory") {
          return i - 1;
        }
      }
      if (allItems.length > 0) {
        return allItems.length;
      }

      return null; // Return null if there are no files
    },
    numColumns() {
      if (!getters.isCardView()) {
        return 1;
      }
      let columns = Math.floor(
        document.querySelector("main").offsetWidth / this.columnWidth
      );
      if (columns === 0) columns = 1;
      return columns;
    },
    // Create a computed property that references the Vuex state
    gallerySize() {
      return state.user.gallerySize;
    },
    isDarkMode() {
      return state.user?.darkMode;
    },
    getMultiple() {
      return state.multiple;
    },
    nameSorted() {
      return state.user.sorting.by === "name";
    },
    sizeSorted() {
      return state.user.sorting.by === "size";
    },
    modifiedSorted() {
      return state.user.sorting.by === "modified";
    },
    ascOrdered() {
      return state.user.sorting.asc;
    },
    items() {
      return getters.reqItems();
    },
    numDirs() {
      return getters.reqNumDirs();
    },
    numFiles() {
      return getters.reqNumFiles();
    },
    dirs() {
      return this.items.dirs;
    },
    files() {
      return this.items.files;
    },
    nameIcon() {
      if (this.nameSorted && !this.ascOrdered) {
        return "arrow_upward";
      }

      return "arrow_downward";
    },
    sizeIcon() {
      if (this.sizeSorted && this.ascOrdered) {
        return "arrow_downward";
      }

      return "arrow_upward";
    },
    modifiedIcon() {
      if (this.modifiedSorted && this.ascOrdered) {
        return "arrow_downward";
      }

      return "arrow_upward";
    },
    viewIcon() {
      const icons = {
        list: "view_module",
        compact: "view_module",
        normal: "grid_view",
        gallery: "view_list",
      };
      return icons[state.user.viewMode];
    },
    listingViewMode() {
      this.colunmsResize();
      return state.user.viewMode;
    },
    selectedCount() {
      return state.selected.length;
    },
    req() {
      return state.req;
    },
    loading() {
      return getters.isLoading();
    },
  },
  mounted() {
    mutations.setSearch(false);
    this.lastSelected = state.selected;
    // Check the columns size for the first time.
    this.colunmsResize();
    // Add the needed event listeners to the window and document.
    window.addEventListener("keydown", this.keyEvent);
    window.addEventListener("scroll", this.scrollEvent);
    window.addEventListener("resize", this.windowsResize);
    window.addEventListener("click", this.clickClear);
    window.addEventListener("keyup", this.clearCtrKey);
    window.addEventListener("dragover", this.preventDefault);

    // Adjust contextmenu listener based on browser
    if (state.isSafari) {
      // For Safari, add touchstart or mousedown to open the context menu
      this.$el.addEventListener("touchstart", this.openContextForSafari);
      this.$el.addEventListener("mousedown", this.openContextForSafari);
      this.$el.addEventListener("touchmove", this.handleTouchMove);

      // Also clear the timeout if the user clicks or taps quickly
      this.$el.addEventListener("touchend", this.cancelContext);
      this.$el.addEventListener("mouseup", this.cancelContext);
    } else {
      // For other browsers, use regular contextmenu
      window.addEventListener("contextmenu", this.openContext);
    }
    // if safari , make sure click and hold opens context menu, but not for any other browser
    if (!state.user.perm?.create) return;
    this.$el.addEventListener("dragenter", this.dragEnter);
    this.$el.addEventListener("dragleave", this.dragLeave);
    this.$el.addEventListener("drop", this.drop);
  },
  beforeUnmount() {
    // Remove event listeners before destroying this page.
    window.removeEventListener("keydown", this.keyEvent);
    window.removeEventListener("scroll", this.scrollEvent);
    window.removeEventListener("resize", this.windowsResize);
    // If Safari, remove touchstart listener
    if (state.isSafari) {
      this.$el.removeEventListener("touchstart", this.openContextForSafari);
      this.$el.removeEventListener("mousedown", this.openContextForSafari);
      this.$el.removeEventListener("touchend", this.cancelContext);
      this.$el.removeEventListener("mouseup", this.cancelContext);
      this.$el.removeEventListener("touchmove", this.handleTouchMove);
    } else {
      window.removeEventListener("contextmenu", this.openContext);
    }
  },
  methods: {
    cancelContext() {
      if (this.contextTimeout) {
        clearTimeout(this.contextTimeout);
        this.contextTimeout = null;
      }
      this.isLongPress = false;
    },
    openContextForSafari(event) {
      this.cancelContext(); // Clear any previous timeouts
      this.isLongPress = false; // Reset state
      this.isSwipe = false; // Reset swipe detection

      const touch = event.touches[0];
      this.touchStartX = touch.clientX;
      this.touchStartY = touch.clientY;

      // Start the long press detection
      this.contextTimeout = setTimeout(() => {
        if (!this.isSwipe) {
          this.isLongPress = true;
          event.preventDefault(); // Suppress Safari's callout menu
          this.openContext(event); // Open the custom context menu
        }
      }, 500); // Long press delay (adjust as needed)
    },
    handleTouchMove(event) {
      const touch = event.touches[0];
      const deltaX = Math.abs(touch.clientX - this.touchStartX);
      const deltaY = Math.abs(touch.clientY - this.touchStartY);
      // Set a threshold for movement to detect a swipe
      const movementThreshold = 10; // Adjust as needed
      if (deltaX > movementThreshold || deltaY > movementThreshold) {
        this.isSwipe = true;
        this.cancelContext(); // Cancel long press if swipe is detected
      }
    },
    handleTouchEnd() {
      this.cancelContext(); // Clear timeout
      this.isSwipe = false; // Reset swipe state
    },
    base64(name) {
      return url.base64Encode(name);
    },
    // Helper method to select the first item if nothing is selected
    selectFirstItem() {
      mutations.resetSelected();
      const allItems = [...this.items.dirs, ...this.items.files];
      if (allItems.length > 0) {
        mutations.addSelected(allItems[0].index);
      }
    },
    // Helper method to select an item by index
    selectItem(index) {
      mutations.resetSelected();
      mutations.addSelected(index);
    },
    // Helper method to handle selection based on arrow keys
    navigateKeboardArrows(arrowKey) {
      let selectedIndex = state.selected.length > 0 ? state.selected[0] : null;

      if (selectedIndex === null) {
        // If nothing is selected, select the first item
        this.selectFirstItem();
        return;
      }

      const allItems = [...this.items.dirs, ...this.items.files]; // Combine files and directories

      // Find the current index of the selected item
      let currentIndex = allItems.findIndex((item) => item.index === selectedIndex);

      // If no item is selected, select the first item
      if (currentIndex === -1) {
        // Check if there are any items to select
        if (allItems.length > 0) {
          currentIndex = 0;
          this.selectItem(allItems[currentIndex].index);
        }
        return;
      }
      let newSelected = null;
      const fileSelected = currentIndex > this.lastFolderIndex;
      const nextIsDir = currentIndex - this.numColumns <= this.lastFolderIndex;
      const folderSelected = currentIndex <= this.lastFolderIndex;
      const nextIsFile = currentIndex + this.numColumns > this.lastFolderIndex;
      const nextHopExists = currentIndex + this.numColumns < allItems.length;
      const thisColumnNum =
        ((currentIndex - this.lastFolderIndex - 1) % this.numColumns) + 1;
      const lastFolderColumn = (this.lastFolderIndex % this.numColumns) + 1;
      const thisColumnNum2 = (currentIndex + 1) % this.numColumns;
      let firstRowColumnPos = this.lastFolderIndex + thisColumnNum2;
      let newPos = currentIndex - lastFolderColumn;
      switch (arrowKey) {
        case "ArrowUp":
          if (currentIndex - this.numColumns < 0) {
            // do nothing
            break;
          }
          if (!getters.isCardView) {
            newSelected = allItems[currentIndex - 1].index;
            break;
          }
          // do normal move
          if (!(fileSelected && nextIsDir)) {
            newSelected = allItems[currentIndex - this.numColumns].index;
            break;
          }

          // complex logic to move from files to folders
          if (lastFolderColumn < thisColumnNum) {
            newPos -= this.numColumns;
          }
          newSelected = allItems[newPos].index;

          break;

        case "ArrowDown":
          if (currentIndex >= allItems.length) {
            // do nothing - last item
            break;
          }
          if (!getters.isCardView) {
            newSelected = allItems[currentIndex + 1].index;
            break;
          }
          if (!nextHopExists) {
            // do nothing - next item is out of bounds
            break;
          }

          if (!(folderSelected && nextIsFile)) {
            newSelected = allItems[currentIndex + this.numColumns].index;
            break;
          }
          // complex logic for moving from folders to files
          if (firstRowColumnPos <= this.lastFolderIndex) {
            firstRowColumnPos += this.numColumns;
          }
          newSelected = allItems[firstRowColumnPos].index;
          break;

        case "ArrowLeft":
          if (currentIndex > 0) {
            newSelected = allItems[currentIndex - 1].index;
          }
          break;

        case "ArrowRight":
          if (currentIndex < allItems.length - 1) {
            newSelected = allItems[currentIndex + 1].index;
          }
          break;
      }
      if (newSelected != null) {
        this.selectItem(newSelected);
        setTimeout(() => {
          // Find the element with class "item" and aria-selected="true"
          const element = document.querySelector('.item[aria-selected="true"]');
          // Scroll the element into view if it exists
          if (element) {
            element.scrollIntoView({
              behavior: "smooth",
              block: "end",
              inline: "nearest",
            });
          }
        }, 50);
      }
    },
    clearCtrKey(event) {
      const { ctrlKey } = event;
      if (!ctrlKey) {
        this.ctrKeyPressed = false;
      }
    },
    keyEvent(event) {
      if (state.isSearchActive) {
        return;
      }
      const { key, ctrlKey, metaKey, which } = event;
      // Check if the key is alphanumeric
      const isAlphanumeric = /^[a-z0-9]$/i.test(key);
      const modifierKeys = ctrlKey || metaKey;
      if (isAlphanumeric && !modifierKeys && getters.currentPromptName() == null) {
        this.alphanumericKeyPress(key); // Call the alphanumeric key press function
        return;
      }
      if (!modifierKeys && getters.currentPromptName() != null) {
        return;
      }
      // Handle the space bar key
      if (key === " ") {
        event.preventDefault();
        if (state.isSearchActive) {
          mutations.setSearch(false);
          mutations.closeHovers();
        } else {
          mutations.setSearch(true);
        }
      }
      if (getters.currentPromptName() != null) {
        return;
      }
      let currentPath = state.route.path.replace(/\/+$/, ""); // Remove trailing slashes
      let newPath = currentPath.substring(0, currentPath.lastIndexOf("/"));

      if (modifierKeys) {
        if (!ctrlKey) {
          this.ctrKeyPressed = true;
        }
        return;
      }
      // Handle key events using a switch statement
      switch (key) {
        case "Enter":
          if (this.selectedCount === 1) {
            router.push({ path: getters.getFirstSelected().url });
          }
          break;

        case "Backspace":
          // go back
          router.push({ path: newPath });
          break;

        case "Escape":
          mutations.resetSelected();
          break;

        case "Delete":
          if (!state.user.perm.delete || state.selected.length === 0) return;
          mutations.showHover("delete");
          break;

        case "F2":
          if (!state.user.perm.modify || state.selected.length !== 1) return;
          mutations.showHover("rename");
          break;

        case "ArrowUp":
        case "ArrowDown":
        case "ArrowLeft":
        case "ArrowRight":
          event.preventDefault();
          this.navigateKeboardArrows(key);
          break;
      }

      const charKey = String.fromCharCode(which).toLowerCase();

      switch (charKey) {
        case "c":
        case "x":
          this.copyCut(event, charKey);
          break;
        case "v":
          this.paste(event);
          break;
        case "a":
          event.preventDefault();
          this.selectAll();
          break;
        case "s":
          event.preventDefault();
          download();
          break;
      }
    },
    selectAll() {
      for (let file of this.items.files) {
        if (state.selected.indexOf(file.index) === -1) {
          mutations.addSelected(file.index);
        }
      }
      for (let dir of this.items.dirs) {
        if (state.selected.indexOf(dir.index) === -1) {
          mutations.addSelected(dir.index);
        }
      }
    },
    alphanumericKeyPress(key) {
      // Convert the key to uppercase to match the case-insensitive search
      const searchLetter = key.toLowerCase();
      const currentSelected = getters.getFirstSelected();
      let currentName = null;
      let findNextWithName = false;

      if (currentSelected != undefined) {
        currentName = currentSelected.name.toLowerCase();
        if (currentName.startsWith(searchLetter)) {
          findNextWithName = true;
        }
      }
      // Combine directories and files (assuming they are stored in this.items.dirs and this.items.files)
      const allItems = [...this.items.dirs, ...this.items.files];
      let foundPrevious = false;
      let firstFound = null;
      // Iterate over all items to find the first one where the name starts with the searchLetter
      for (let i = 0; i < allItems.length; i++) {
        const itemName = allItems[i].name.toLowerCase();
        if (!itemName.startsWith(searchLetter)) {
          continue;
        }
        if (firstFound == null) {
          firstFound = allItems[i].index;
        }
        if (!findNextWithName) {
          // return first you find
          this.selectItem(allItems[i].index);
          return;
        }
        if (itemName == currentName) {
          foundPrevious = true;
          continue;
        }
        if (foundPrevious) {
          this.selectItem(allItems[i].index);
          return;
        }
      }
      // select the first item again
      if (firstFound != null) {
        this.selectItem(firstFound);
      }
    },
    preventDefault(event) {
      // Wrapper around prevent default.
      event.preventDefault();
    },
    copyCut(event, key) {
      if (event.target.tagName.toLowerCase() === "input") {
        return;
      }

      let items = state.selected.map((i) => ({
        from: state.req.items[i].url,
        name: state.req.items[i].name,
      }));

      if (items.length === 0) {
        return;
      }

      this.clipboard = {
        key: key,
        items: items,
        path: state.route.path,
      };
    },
    async paste(event) {
      if (event.target.tagName.toLowerCase() === "input") {
        return;
      }

      let items = this.clipboard.items.map((item) => ({
        from: item.from.endsWith("/") ? item.from.slice(0, -1) : item.from,
        to: state.route.path + encodeURIComponent(item.name),
        name: item.name,
      }));

      if (items.length === 0) {
        return;
      }
      mutations.setLoading("listing", true);
      let action = async (overwrite, rename) => {
        await filesApi.moveCopy(items, "copy", overwrite, rename);
        mutations.setLoading("listing", false);
      };

      if (this.clipboard.key === "x") {
        action = async (overwrite, rename) => {
          await filesApi.moveCopy(items, "copy", overwrite, rename);

          this.clipboard = {};
          mutations.setLoading("listing", false);
        };
      }

      if (this.clipboard.path === state.route.path) {
        action(false, true);
        return;
      }

      const conflict = upload.checkConflict(items, state.req.items);

      if (conflict) {
        this.currentPrompt = {
          name: "replace-rename",
          confirm: (event, option) => {
            const overwrite = option === "overwrite";
            const rename = option === "rename";

            event.preventDefault();
            mutations.closeHovers();
            action(overwrite, rename);
          },
        };
        return;
      }

      action(false, false);
    },
    colunmsResize() {
      document.documentElement.style.setProperty(
        "--item-width",
        `calc(${100 / this.numColumns}% - 1em)`
      );

      if (state.user.viewMode == "gallery") {
        document.documentElement.style.setProperty(
          "--item-height",
          `calc(${this.columnWidth / 25}em)`
        );
      } else {
        document.documentElement.style.setProperty("--item-height", `auto`);
      }
    },
    dragEnter() {
      this.dragCounter++;
      let items = document.getElementsByClassName("item");

      Array.from(items).forEach((file) => {
        file.style.opacity = 0.5;
      });
    },
    dragLeave() {
      this.dragCounter--;
      if (this.dragCounter === 0) {
        this.resetOpacity();
      }
    },
    async drop(event) {
      event.preventDefault();
      this.dragCounter = 0;
      this.resetOpacity();

      let dt = event.dataTransfer;
      let el = event.target;

      if (dt.files.length <= 0) {
        return;
      }

      for (let i = 0; i < 5; i++) {
        if (el !== null && !el.classList.contains("item")) {
          el = el.parentElement;
        }
      }

      let files = await upload.scanFiles(dt);
      const folderUpload = Boolean(files[0].webkitRelativePath);

      const uploadFiles = [];
      for (let i = 0; i < files.length; i++) {
        const file = files[i];
        const fullPath = folderUpload ? file.webkitRelativePath : undefined;
        uploadFiles.push({
          file, // File object directly
          name: file.name,
          size: file.size,
          isDir: false,
          fullPath,
        });
      }
      let items = state.req.items;
      let path = getters.routePath();

      if (el !== null && el.classList.contains("item") && el.dataset.dir === "true") {
        path = el.__vue__.url;
        items = state.req.items;
      }

      const conflict = upload.checkConflict(uploadFiles, items);
      try {
        if (conflict) {
          mutations.showHover({
            name: "replace",
            confirm: async (event) => {
              event.preventDefault();
              mutations.closeHovers();
              await upload.handleFiles(uploadFiles, path, true);
            },
          });
        } else {
          await upload.handleFiles(uploadFiles, path);
        }
        mutations.setReload(true);
      } catch {
        console.log("failed to upload files");
      }
    },
    async uploadInput(event) {
      mutations.closeHovers();
      let files = event.currentTarget.files;
      let folder_upload =
        files[0].webkitRelativePath !== undefined && files[0].webkitRelativePath !== "";

      if (folder_upload) {
        for (let i = 0; i < files.length; i++) {
          files[i].fullPath = files[i].webkitRelativePath;
        }
      }

      let path = getters.routePath();
      const conflict = upload.checkConflict(files, state.req.items);

      if (conflict) {
        mutations.showHover({
          name: "replace",
          confirm: async (event) => {
            event.preventDefault();
            mutations.closeHovers();
            await upload.handleFiles(files, path, true);
          },
        });
        return;
      }

      await upload.handleFiles(files, path);
      mutations.setReload(true);
    },
    resetOpacity() {
      let items = document.getElementsByClassName("item");
      Array.from(items).forEach((file) => {
        file.style.opacity = 1;
      });
    },
    sort(field) {
      let asc = false;
      if (
        (field === "name" && this.nameIcon === "arrow_upward") ||
        (field === "size" && this.sizeIcon === "arrow_upward") ||
        (field === "modified" && this.modifiedIcon === "arrow_upward")
      ) {
        asc = true;
      }

      // Commit the updateSort mutation
      mutations.updateListingSortConfig({ field, asc });
      mutations.updateListingItems();
    },
    setMultiple(val) {
      mutations.setMultiple(val == true);
      showMultipleSelection();
    },
    openSearch() {
      this.currentPrompt = "search";
    },
    windowsResize: throttle(function () {
      this.colunmsResize();
      this.width = window.innerWidth;
      // Listing element is not displayed
      if (this.$refs.listingView == null) return;
    }, 100),
    upload() {
      if (
        typeof window.DataTransferItem !== "undefined" &&
        typeof DataTransferItem.prototype.webkitGetAsEntry !== "undefined"
      ) {
        mutations.closeHovers();
      } else {
        document.getElementById("upload-input").click();
      }
    },
    openContext(event) {
      event.preventDefault();
      event.stopPropagation();
      mutations.showHover({
        name: "ContextMenu",
        props: {
          posX: event.clientX,
          posY: event.clientY,
        },
      });
    },
    clickClear(event) {
      // if control or shift is pressed, do not clear the selection
      if (this.ctrKeyPressed || event.shiftKey) return;
      const sameAsBefore = state.selected == this.lastSelected;
      if (sameAsBefore && !state.multiple && getters.currentPromptName == null) {
        mutations.resetSelected();
      }
      this.lastSelected = state.selected;
    },
  },
};
</script>

<style>
.dark-mode-item-header {
  border-color: var(--divider) !important;
  background: var(--surfacePrimary) !important;
  user-select: none;
}

.header-items {
  width: 100% !important;
  max-width: 100% !important;
  justify-content: center;
}

.add-padding {
  padding-left: 0.5em;
}
<<<<<<< HEAD
=======
.font-size-large h2 {
  font-size: 2em !important;
}
>>>>>>> 6f2bb22b
</style><|MERGE_RESOLUTION|>--- conflicted
+++ resolved
@@ -945,10 +945,8 @@
 .add-padding {
   padding-left: 0.5em;
 }
-<<<<<<< HEAD
-=======
+
 .font-size-large h2 {
   font-size: 2em !important;
 }
->>>>>>> 6f2bb22b
 </style>