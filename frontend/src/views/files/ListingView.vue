<template>
  <div v-if="shareInfo.shareType != 'upload'" class="no-select">
    <div v-if="loading">
      <h2 class="message delayed">
        <div class="spinner">
          <div class="bounce1"></div>
          <div class="bounce2"></div>
          <div class="bounce3"></div>
        </div>
        <span>{{ $t("files.loading") }}</span>
      </h2>
    </div>
    <div v-else>
      <div
        id="listingView"
        ref="listingView"
        class="font-size-large"
        :class="{ 'add-padding': isStickySidebar, [listingViewMode]: true }"
        v-if="numDirs + numFiles == 0"
      >
        <h2 class="message">
          <i class="material-icons">sentiment_dissatisfied</i>
          <span>{{ $t("files.lonely") }}</span>
        </h2>
        <input
          style="display: none"
          type="file"
          id="upload-input"
          @change="uploadInput($event)"
          multiple
        />
        <input
          style="display: none"
          type="file"
          id="upload-folder-input"
          @change="uploadInput($event)"
          webkitdirectory
          multiple
        />
      </div>
      <div
        v-else
        id="listingView"
        ref="listingView"
        :class="{
          'add-padding': isStickySidebar,
          [listingViewMode]: true,
          dropping: isDragging,
          'rectangle-selecting': isRectangleSelecting
        }"
        class="file-icons"
      >
        <!-- Rectangle selection overlay -->
        <div class="selection-rectangle" 
          :style="rectangleStyle"
        ></div>
        
        <div>
          <div class="header card" :class="{ 'dark-mode-item-header': isDarkMode }">
            <p
              :class="{ active: nameSorted }"
              class="name"
              role="button"
              tabindex="0"
              @click="sort('name')"
              :title="$t('files.sortByName')"
              :aria-label="$t('files.sortByName')"
            >
              <span>{{ $t("files.name") }}</span>
              <i class="material-icons">{{ nameIcon }}</i>
            </p>

            <p
              :class="{ active: sizeSorted }"
              class="size"
              role="button"
              tabindex="0"
              @click="sort('size')"
              :title="$t('files.sortBySize')"
              :aria-label="$t('files.sortBySize')"
            >
              <span>{{ $t("files.size") }}</span>
              <i class="material-icons">{{ sizeIcon }}</i>
            </p>
            <p
              :class="{ active: modifiedSorted }"
              class="modified"
              role="button"
              tabindex="0"
              @click="sort('modified')"
              :title="$t('files.sortByLastModified')"
              :aria-label="$t('files.sortByLastModified')"
            >
              <span>{{ $t("files.lastModified") }}</span>
              <i class="material-icons">{{ modifiedIcon }}</i>
            </p>
          </div>
        </div>
        <div v-if="numDirs > 0">
          <div class="header-items">
            <h2>{{ $t("general.folders") }}</h2>
          </div>
        </div>
        <div
          v-if="numDirs > 0"
          class="folder-items"
          aria-label="Folder Items"
          :class="{ lastGroup: numFiles === 0 }"
        >
          <item
            v-for="item in dirs"
            :key="base64(item.name)"
            v-bind:index="item.index"
            v-bind:name="item.name"
            v-bind:isDir="item.type == 'directory'"
            v-bind:source="req.source"
            v-bind:modified="item.modified"
            v-bind:type="item.type"
            v-bind:size="item.size"
            v-bind:path="item.path"
            v-bind:reducedOpacity="item.hidden || isDragging"
            v-bind:hash="shareInfo.hash"
            :readOnly="isShare ? true : undefined"
            v-bind:hasPreview="item.hasPreview"
          />
        </div>
        <div v-if="numFiles > 0">
          <div class="header-items">
            <h2>{{ $t("general.files") }}</h2>
          </div>
        </div>
        <div v-if="numFiles > 0" class="file-items" :class="{ lastGroup: numFiles > 0 }" aria-label="File Items">
          <item
            v-for="item in files"
            :key="base64(item.name)"
            v-bind:index="item.index"
            v-bind:name="item.name"
            v-bind:isDir="item.type == 'directory'"
            v-bind:modified="item.modified"
            v-bind:source="req.source"
            v-bind:type="item.type"
            v-bind:size="item.size"
            v-bind:path="item.path"
            v-bind:reducedOpacity="item.hidden || isDragging"
            v-bind:hash="shareInfo.hash"
            v-bind:hasPreview="item.hasPreview"
          />
        </div>

        <input
          style="display: none"
          type="file"
          id="upload-input"
          @change="uploadInput($event)"
          multiple
        />
        <input
          style="display: none"
          type="file"
          id="upload-folder-input"
          @change="uploadInput($event)"
          webkitdirectory
          multiple
        />
      </div>
    </div>
  </div>

  <!-- Upload Share Target -->
  <div v-else class="upload-share-embed">
    <Upload :initialItems="null" />
  </div>
</template>

<script>
import downloadFiles from "@/utils/download";
import { filesApi } from "@/api";
import { router } from "@/router";
import * as upload from "@/utils/upload";
import throttle from "@/utils/throttle";
import { state, mutations, getters } from "@/store";
import { url } from "@/utils";
import { shareInfo } from "@/utils/constants";

import Item from "@/components/files/ListingItem.vue";
import Upload from "@/components/prompts/Upload.vue";

export default {
  name: "listingView",
  components: {
    Item,
    Upload,
  },
  data() {
    return {
      columnWidth: 250 + state.user.gallerySize * 50,
      dragCounter: 0,
      width: window.innerWidth,
      lastSelected: {}, // Add this to track the currently focused item
      contextTimeout: null, // added for safari context menu
      ctrKeyPressed: false,
      clipboard: { items: [] }, // Initialize clipboard to prevent errors
      isRectangleSelecting: false,
      rectangleStart: { x: 0, y: 0 },
      rectangleEnd: { x: 0, y: 0 },
      rectangleSelection: [],
    };
  },
  watch: {
    gallerySize() {
      this.columnWidth = 250 + state.user.gallerySize * 50;
      this.colunmsResize();
    },
    scrolling() {
      const scrollContainer = this.$refs.listingView;
      if (!scrollContainer) return;

      // Select all visible listing items
      const itemNodes = scrollContainer.querySelectorAll(".listing-item");

      // Find the first item near the top of the viewport
      let topItem = null;
      let minTop = Infinity;
      itemNodes.forEach((el) => {
        const rect = el.getBoundingClientRect();
        if (rect.top >= 0 && rect.top < minTop) {
          minTop = rect.top;
          topItem = el;
        }
      });

      if (!topItem) return;

      const letter = topItem.getAttribute("data-name")?.[0]?.toUpperCase() || "A";
      let category = "folders"; // Default category
      if (this.numFiles > 0) {
        // Decide category by checking which section is above
        const fileSection = this.$el.querySelector(".file-items");
        const fileTop = fileSection?.getBoundingClientRect().top ?? 0;
        category = fileTop <= 0 ? "files" : "folders";
      }
      if (this.numDirs == 0) {
        category = "files"; // If no directories, only files
      }

      mutations.updateListing({
        ...state.listing,
        category,
        letter,
      });
    },
  },
  computed: {
    shareInfo() {
      return shareInfo;
    },
    state() {
      return state;
    },
    isDragging() {
      return this.dragCounter > 0;
    },
    scrolling() {
      return state.listing.scrollRatio;
    },
    isStickySidebar() {
      return getters.isStickySidebar();
    },
    lastFolderIndex() {
      const allItems = [...this.items.dirs, ...this.items.files];
      for (let i = 0; i < allItems.length; i++) {
        if (allItems[i].type != "directory") {
          return i - 1;
        }
      }
      if (allItems.length > 0) {
        return allItems.length;
      }

      return null; // Return null if there are no files
    },
    numColumns() {
      if (!getters.isCardView()) {
        return 1;
      }
      const elem = document.querySelector("#main");
      if (!elem) {
        return 1;
      }
      let columns = Math.floor(elem.offsetWidth / this.columnWidth);
      if (columns === 0) columns = 1;
      return columns;
    },
    // Create a computed property that references the Vuex state
    gallerySize() {
      return state.user.gallerySize;
    },
    isDarkMode() {
      return getters.isDarkMode();
    },
    getMultiple() {
      return state.multiple;
    },
    nameSorted() {
      return getters.sorting().by === "name";
    },
    sizeSorted() {
      return getters.sorting().by === "size";
    },
    modifiedSorted() {
      return getters.sorting().by === "modified";
    },
    ascOrdered() {
      return getters.sorting().asc;
    },
    items() {
      return getters.reqItems();
    },
    numDirs() {
      return getters.reqNumDirs();
    },
    numFiles() {
      return getters.reqNumFiles();
    },
    dirs() {
      return this.items.dirs;
    },
    files() {
      return this.items.files;
    },
    nameIcon() {
      if (this.nameSorted && !this.ascOrdered) {
        return "arrow_upward";
      }

      return "arrow_downward";
    },
    sizeIcon() {
      if (this.sizeSorted && this.ascOrdered) {
        return "arrow_downward";
      }

      return "arrow_upward";
    },
    modifiedIcon() {
      if (this.modifiedSorted && this.ascOrdered) {
        return "arrow_downward";
      }

      return "arrow_upward";
    },
    viewIcon() {
      const icons = {
        list: "view_module",
        compact: "view_module",
        normal: "grid_view",
        gallery: "view_list",
      };
      return icons[getters.viewMode()];
    },
    listingViewMode() {
      this.colunmsResize();
      return getters.viewMode();
    },
    selectedCount() {
      return state.selected.length;
    },
    req() {
      return state.req;
    },
    loading() {
      return getters.isLoading();
    },
    rectangleStyle() {
      if (!this.isRectangleSelecting) return { display: 'none' };
      
      const left = Math.min(this.rectangleStart.x, this.rectangleEnd.x);
      const top = Math.min(this.rectangleStart.y, this.rectangleEnd.y);
      const width = Math.abs(this.rectangleStart.x - this.rectangleEnd.x);
      const height = Math.abs(this.rectangleStart.y - this.rectangleEnd.y);
      
      return {
        left: left + 'px',
        top: top + 'px',
        width: width + 'px',
        height: height + 'px',
      };
    },
  },
  mounted() {
    mutations.setSearch(false);
    this.lastSelected = state.selected;
    // Check the columns size for the first time.
    this.colunmsResize();
    // Add the needed event listeners to the window and document.
    window.addEventListener("keydown", this.keyEvent);
    window.addEventListener("resize", this.windowsResize);
    window.addEventListener("click", this.clickClear);
    window.addEventListener("keyup", this.clearCtrKey);
    window.addEventListener("dragover", this.preventDefault);
    this.$el.addEventListener("touchmove", this.handleTouchMove);

    this.$el.addEventListener("contextmenu", this.openContext);
    // Adjust contextmenu listener based on browser
    if (state.isSafari) {
      // For Safari, add touchstart or mousedown to open the context menu
      this.$el.addEventListener("touchstart", this.openContextForSafari, {
        passive: true,
      });
      this.$el.addEventListener("mousedown", this.openContextForSafari);

      // Also clear the timeout if the user clicks or taps quickly
      this.$el.addEventListener("touchend", this.cancelContext);
      this.$el.addEventListener("mouseup", this.cancelContext);
    }

    // if safari , make sure click and hold opens context menu, but not for any other browser
    if (!state.user.permissions?.modify) return;
    this.$el.addEventListener("dragenter", this.dragEnter);
    this.$el.addEventListener("dragleave", this.dragLeave);
    this.$el.addEventListener("drop", this.drop);
    this.$el.addEventListener('mousedown', this.startRectangleSelection);
    document.addEventListener('mousemove', this.updateRectangleSelection);
    document.addEventListener('mouseup', this.endRectangleSelection);
  },
  beforeUnmount() {
    // Remove event listeners before destroying this page.
    window.removeEventListener("keydown", this.keyEvent);
    window.removeEventListener("resize", this.windowsResize);
    window.removeEventListener("click", this.clickClear);
    window.removeEventListener("keyup", this.clearCtrKey);
    window.removeEventListener("dragover", this.preventDefault);

    this.$el.removeEventListener("touchmove", this.handleTouchMove);
    this.$el.removeEventListener("contextmenu", this.openContext);

    // If Safari, remove touch/mouse listeners
    if (state.isSafari) {
      this.$el.removeEventListener("touchstart", this.openContextForSafari);
      this.$el.removeEventListener("mousedown", this.openContextForSafari);
      this.$el.removeEventListener("touchend", this.cancelContext);
      this.$el.removeEventListener("mouseup", this.cancelContext);
    }

    // Also clean up drag/drop listeners on the component's root element
    if (state.user && state.user?.permissions?.modify) {
      this.$el.removeEventListener("dragenter", this.dragEnter);
      this.$el.removeEventListener("dragleave", this.dragLeave);
      this.$el.removeEventListener("drop", this.drop);
      this.$el.removeEventListener('mousedown', this.startRectangleSelection);
      document.removeEventListener('mousemove', this.updateRectangleSelection);
      document.removeEventListener('mouseup', this.endRectangleSelection);
    }
  },
  methods: {
    cancelContext() {
      if (this.contextTimeout) {
        clearTimeout(this.contextTimeout);
        this.contextTimeout = null;
      }
      this.isLongPress = false;
    },
    openContextForSafari(event) {
      this.cancelContext(); // Clear any previous timeouts
      this.isLongPress = false; // Reset state
      this.isSwipe = false; // Reset swipe detection

      const touch = event.touches[0];
      this.touchStartX = touch.clientX;
      this.touchStartY = touch.clientY;

      // Start the long press detection
      this.contextTimeout = setTimeout(() => {
        if (!this.isSwipe) {
          this.isLongPress = true;
          event.preventDefault(); // Suppress Safari's callout menu
          this.openContext(event); // Open the custom context menu
        }
      }, 500); // Long press delay (adjust as needed)
    },
    handleTouchMove(event) {
      const touch = event.touches[0];
      const deltaX = Math.abs(touch.clientX - this.touchStartX);
      const deltaY = Math.abs(touch.clientY - this.touchStartY);
      // Set a threshold for movement to detect a swipe
      const movementThreshold = 10; // Adjust as needed
      if (deltaX > movementThreshold || deltaY > movementThreshold) {
        this.isSwipe = true;
        this.cancelContext(); // Cancel long press if swipe is detected
      }
    },
    handleTouchEnd() {
      this.cancelContext(); // Clear timeout
      this.isSwipe = false; // Reset swipe state
    },
    base64(name) {
      return url.base64Encode(name);
    },
    // Helper method to select the first item if nothing is selected
    selectFirstItem() {
      mutations.resetSelected();
      const allItems = [...this.items.dirs, ...this.items.files];
      if (allItems.length > 0) {
        mutations.addSelected(allItems[0].index);
      }
    },
    // Helper method to select an item by index
    selectItem(index) {
      mutations.resetSelected();
      mutations.addSelected(index);
    },
    // Helper method to handle selection based on arrow keys
    navigateKeboardArrows(arrowKey) {
      let selectedIndex = state.selected.length > 0 ? state.selected[0] : null;

      if (selectedIndex === null) {
        // If nothing is selected, select the first item
        this.selectFirstItem();
        return;
      }

      const allItems = [...this.items.dirs, ...this.items.files]; // Combine files and directories

      // Find the current index of the selected item
      let currentIndex = allItems.findIndex((item) => item.index === selectedIndex);

      // If no item is selected, select the first item
      if (currentIndex === -1) {
        // Check if there are any items to select
        if (allItems.length > 0) {
          currentIndex = 0;
          this.selectItem(allItems[currentIndex].index);
        }
        return;
      }
      let newSelected = null;
      const fileSelected = currentIndex > this.lastFolderIndex;
      const nextIsDir = currentIndex - this.numColumns <= this.lastFolderIndex;
      const folderSelected = currentIndex <= this.lastFolderIndex;
      const nextIsFile = currentIndex + this.numColumns > this.lastFolderIndex;
      const nextHopExists = currentIndex + this.numColumns < allItems.length;
      const thisColumnNum =
        ((currentIndex - this.lastFolderIndex - 1) % this.numColumns) + 1;
      const lastFolderColumn = (this.lastFolderIndex % this.numColumns) + 1;
      const thisColumnNum2 = (currentIndex + 1) % this.numColumns;
      let firstRowColumnPos = this.lastFolderIndex + thisColumnNum2;
      let newPos = currentIndex - lastFolderColumn;
      switch (arrowKey) {
        case "ArrowUp":
          if (currentIndex - this.numColumns < 0) {
            // do nothing
            break;
          }
          if (!getters.isCardView) {
            newSelected = allItems[currentIndex - 1].index;
            break;
          }
          // do normal move
          if (!(fileSelected && nextIsDir)) {
            newSelected = allItems[currentIndex - this.numColumns].index;
            break;
          }

          // complex logic to move from files to folders
          if (lastFolderColumn < thisColumnNum) {
            newPos -= this.numColumns;
          }
          newSelected = allItems[newPos].index;

          break;

        case "ArrowDown":
          if (currentIndex >= allItems.length) {
            // do nothing - last item
            break;
          }
          if (!getters.isCardView) {
            newSelected = allItems[currentIndex + 1].index;
            break;
          }
          if (!nextHopExists) {
            // do nothing - next item is out of bounds
            break;
          }

          if (!(folderSelected && nextIsFile)) {
            newSelected = allItems[currentIndex + this.numColumns].index;
            break;
          }
          // complex logic for moving from folders to files
          if (firstRowColumnPos <= this.lastFolderIndex) {
            firstRowColumnPos += this.numColumns;
          }
          newSelected = allItems[firstRowColumnPos].index;
          break;

        case "ArrowLeft":
          if (currentIndex > 0) {
            newSelected = allItems[currentIndex - 1].index;
          }
          break;

        case "ArrowRight":
          if (currentIndex < allItems.length - 1) {
            newSelected = allItems[currentIndex + 1].index;
          }
          break;
      }
      if (newSelected != null) {
        this.selectItem(newSelected);
        setTimeout(() => {
          // Find the element with class "item" and aria-selected="true"
          const element = document.querySelector('.item[aria-selected="true"]');
          // Scroll the element into view if it exists
          if (element) {
            element.scrollIntoView({
              behavior: "smooth",
              block: "end",
              inline: "nearest",
            });
          }
        }, 50);
      }
    },
    clearCtrKey(event) {
      const { ctrlKey, metaKey } = event;
      const modifierKeys = ctrlKey || metaKey;
      if (!modifierKeys) {
        this.ctrKeyPressed = false;
      }
    },
    keyEvent(event) {
      if (state.isSearchActive || getters.currentView() != "listingView" || getters.currentPromptName()) {
        return;
      }
      const { key, ctrlKey, metaKey, altKey, which } = event;
      if (altKey) {
        return;
      }
      // Check if the key is alphanumeric
      const isAlphanumeric = /^[a-z0-9]$/i.test(key);
      const modifierKeys = ctrlKey || metaKey;
      if (isAlphanumeric && !modifierKeys && getters.currentPromptName()) {
        this.alphanumericKeyPress(key); // Call the alphanumeric key press function
        return;
      }
      if (!modifierKeys && getters.currentPromptName()) {
        return;
      }
      // Handle the space bar key
      if (key === " " && !modifierKeys) {
        event.preventDefault();
        if (state.isSearchActive) {
          mutations.setSearch(false);
          mutations.closeHovers();
        } else {
          mutations.setSearch(true);
        }
      }
      if (getters.currentPromptName()) {
        return;
      }
      let currentPath = url.removeTrailingSlash(state.route.path);
      let newPath = currentPath.substring(0, currentPath.lastIndexOf("/"));

      if (modifierKeys) {
        this.ctrKeyPressed = true;
        const charKey = String.fromCharCode(which).toLowerCase();

        switch (charKey) {
          case "c":
          case "x":
            this.copyCut(event, charKey);
            return;
          case "v":
            this.paste(event);
            return;
          case "a":
            event.preventDefault();
            this.selectAll();
            return;
          case "d":
            event.preventDefault();
            downloadFiles(state.selected);
            return;
        }
        // Don't return here - allow other modifier key combinations to propagate
      }

      // Handle key events using a switch statement
      switch (key) {
        case "Enter":
          if (this.selectedCount === 1) {
            const selected = getters.getFirstSelected();
            const selectedUrl = url.buildItemUrl(selected.source, selected.path);
            router.push({ path: selectedUrl });
          }
          break;

        case "Backspace":
          if (getters.currentPromptName()) {
            return;
          }
          // go back
          router.push({ path: newPath });
          break;

        case "Escape":
          mutations.resetSelected();
          break;

        case "Delete":
          if (!state.user.permissions.modify || state.selected.length === 0) return;
          mutations.showHover("delete");
          break;

        case "F2":
          if (!state.user.permissions.modify || state.selected.length !== 1) return;
          mutations.showHover({
            name: "rename",
            props: {
              item: getters.getFirstSelected(),
            },
          });
          break;

        case "ArrowUp":
        case "ArrowDown":
        case "ArrowLeft":
        case "ArrowRight":
          // Allow native browser navigation when Alt is held
          if (event.altKey) {
            return;
          }
          event.preventDefault();
          this.navigateKeboardArrows(key);
          break;
      }
    },
    selectAll() {
      for (let file of this.items.files) {
        if (state.selected.indexOf(file.index) === -1) {
          mutations.addSelected(file.index);
        }
      }
      for (let dir of this.items.dirs) {
        if (state.selected.indexOf(dir.index) === -1) {
          mutations.addSelected(dir.index);
        }
      }
    },
    alphanumericKeyPress(key) {
      // Convert the key to uppercase to match the case-insensitive search
      const searchLetter = key.toLowerCase();
      const currentSelected = getters.getFirstSelected();
      let currentName = null;
      let findNextWithName = false;

      if (currentSelected != undefined) {
        currentName = currentSelected.name.toLowerCase();
        if (currentName.startsWith(searchLetter)) {
          findNextWithName = true;
        }
      }
      // Combine directories and files (assuming they are stored in this.items.dirs and this.items.files)
      const allItems = [...this.items.dirs, ...this.items.files];
      let foundPrevious = false;
      let firstFound = null;
      // Iterate over all items to find the first one where the name starts with the searchLetter
      for (let i = 0; i < allItems.length; i++) {
        const itemName = allItems[i].name.toLowerCase();
        if (!itemName.startsWith(searchLetter)) {
          continue;
        }
        if (firstFound == null) {
          firstFound = allItems[i].index;
        }
        if (!findNextWithName) {
          // return first you find
          this.selectItem(allItems[i].index);
          return;
        }
        if (itemName == currentName) {
          foundPrevious = true;
          continue;
        }
        if (foundPrevious) {
          this.selectItem(allItems[i].index);
          return;
        }
      }
      // select the first item again
      if (firstFound != null) {
        this.selectItem(firstFound);
      }
    },
    preventDefault(event) {
      // Wrapper around prevent default.
      event.preventDefault();
    },
    copyCut(event, key) {
      if (event.target.tagName.toLowerCase() === "input") {
        return;
      }

      let items = state.selected.map((i) => ({
        from: state.req.items[i].path,
        fromSource: state.req.source,
        name: state.req.items[i].name,
      }));

      if (items.length === 0) {
        return;
      }

      this.clipboard = {
        key: key,
        items: items,
        path: state.route.path,
      };
    },
    async paste(event) {
      if (event.target.tagName.toLowerCase() === "input") {
        return;
      }

      if (!this.clipboard || !this.clipboard.items || this.clipboard.items.length === 0) {
        return;
      }
<<<<<<< HEAD
      mutations.setLoading("listing", true);

      let action = async (overwrite, rename) => {
        await filesApi.moveCopy(items, "copy", overwrite, rename);
        mutations.setLoading("listing", false);
      };

      if (getters.isShare()) {
          action = async (overwrite, rename) => {
          await publicApi.moveCopy(items, "copy", overwrite, rename);
          mutations.setLoading("listing", false);
        };
      }

      if (this.clipboard.key === "x") {
        if (getters.isShare()) {
          action = async (overwrite, rename) => {
            await publicApi.moveCopy(items, "move", overwrite, rename);
            mutations.setLoading("listing", false);
          };
        } else {
          action = async (overwrite, rename) => {
            await filesApi.moveCopy(items, "move", overwrite, rename);
            this.clipboard = {};
            mutations.setLoading("listing", false);
          };
        }
      }

      if (this.clipboard.path === state.route.path) {
        action(false, true);
        return;
      }

      const conflict = upload.checkConflict(items, state.req.items);

      if (conflict) {
        this.currentPrompt = {
          name: "replace-rename",
          confirm: (event, option) => {
            const overwrite = option === "overwrite";
            const rename = option === "rename";
            event.preventDefault();
            mutations.closeHovers();
            action(overwrite, rename);
=======

      // Construct destination path properly (without URL prefix)
      const destPath = state.req.path.endsWith('/') ? state.req.path : state.req.path + '/';

      let items = this.clipboard.items.map((item) => ({
        from: item.from,
        fromSource: item.fromSource,
        to: destPath + item.name,
        toSource: state.req.source
      }));

      const operation = this.clipboard.key === "x" ? "move" : "copy";

      // Show confirmation prompt first
      mutations.showHover({
        name: "CopyPasteConfirm",
        props: {
          operation: operation,
          items: items,
          onConfirm: async () => {
            mutations.setLoading("listing", true);

            let action = async (overwrite, rename) => {
              try {
              if (getters.isShare()) {
                await publicApi.moveCopy(items, operation, overwrite, rename);
                } else {
                  await filesApi.moveCopy(items, operation, overwrite, rename);
                }
                if (operation === "move") {
                  this.clipboard = { items: [] };
                }
                mutations.setLoading("listing", false);
              } catch (error) {
                console.error("Error moving/copying items:", error);
              } finally {
                mutations.setLoading("listing", false);
              }
            };

            if (this.clipboard.path === state.route.path) {
              action(false, true);
              return;
            }

            const conflict = upload.checkConflict(items, state.req.items);

            if (conflict) {
              mutations.showHover({
                name: "replace-rename",
                confirm: (event, option) => {
                  const overwrite = option === "overwrite";
                  const rename = option === "rename";
                  event.preventDefault();
                  mutations.closeHovers();
                  action(overwrite, rename);
                },
              });
              return;
            }

            action(false, false);
>>>>>>> d76a7832
          },
        },
      });
    },
    colunmsResize() {
      document.documentElement.style.setProperty(
        "--item-width",
        `calc(${100 / this.numColumns}% - 1em)`
      );

      if (getters.viewMode() == "gallery") {
        document.documentElement.style.setProperty(
          "--item-height",
          `calc(${this.columnWidth / 20}em)`
        );
      } else {
        document.documentElement.style.setProperty("--item-height", `auto`);
      }
    },
    dragEnter(event) {
      // If in upload share mode, let the embedded Upload component handle it
      if (shareInfo.shareType === 'upload') {
        return;
      }
      const isInternal = Array.from(event.dataTransfer.types).includes(
        "application/x-filebrowser-internal-drag"
      );
      if (isInternal) {
        return;
      }
      this.dragCounter++;
    },
    dragLeave(event) {
      // If in upload share mode, let the embedded Upload component handle it
      if (shareInfo.shareType === 'upload') {
        return;
      }
      const isInternal = Array.from(event.dataTransfer.types).includes(
        "application/x-filebrowser-internal-drag"
      );
      if (isInternal) {
        return;
      }
      if (this.dragCounter == 0) {
        return;
      }
      this.dragCounter--;
    },
    async drop(event) {
      event.preventDefault();
      const isInternal = Array.from(event.dataTransfer.types).includes(
        "application/x-filebrowser-internal-drag"
      );

      if (isInternal) {
        return;
      }
      this.handleDrop(event);
    },
    async uploadInput(event) {
      this.handleDrop(event);
    },
    sort(field) {
      let asc = false;
      if (
        (field === "name" && this.nameIcon === "arrow_upward") ||
        (field === "size" && this.sizeIcon === "arrow_upward") ||
        (field === "modified" && this.modifiedIcon === "arrow_upward")
      ) {
        asc = true;
      }
      // Commit the updateSort mutation
      mutations.updateListingSortConfig({ field, asc });
      mutations.updateListingItems();
      this.lastSelected = state.selected;
    },
    setMultiple(val) {
      mutations.setMultiple(val == true);
      showMultipleSelection();
    },
    openSearch() {
      this.currentPrompt = "search";
    },
    windowsResize: throttle(function () {
      this.colunmsResize();
      this.width = window.innerWidth;
      // Listing element is not displayed
      if (this.$refs.listingView == null) return;
    }, 100),
    openContext(event) {
      event.preventDefault();
      event.stopPropagation();
      mutations.showHover({
        name: "ContextMenu",
        props: {
          showCentered: getters.isMobile(),
          posX: event.clientX,
          posY: event.clientY,
        },
      });
    },
    clickClear(event) {
      // if control or shift is pressed, do not clear the selection
      if (this.ctrKeyPressed || event.shiftKey) return;
      const sameAsBefore = state.selected == this.lastSelected;
      if (sameAsBefore && !state.multiple && getters.currentPromptName() == "") {
        mutations.resetSelected();
      }
      this.lastSelected = state.selected;
    },
    async handleDrop(event) {
      event.preventDefault();
      this.dragCounter = 0;

      // If we're already in the embedded upload view, don't open a new prompt
      // The embedded Upload component will handle its own drops
      if (shareInfo.shareType === 'upload') {
        return;
      }

      if (event.type === "drop") {
        mutations.showHover({
          name: "upload",
          props: {
            initialItems: Array.from(event.dataTransfer.items),
          },
        });
      } else {
        // This is for the <input type="file"> fallback
        const files = event.target.files;
        if (!files || files.length === 0) {
          return;
        }

        mutations.showHover({
          name: "upload",
          props: {
            // we send it as an array-like object so that it can be processed like a FileList by the Upload component
            initialItems: Array.from(files),
          },
        });
      }
    },
    startRectangleSelection(event) {
      // Start rectangle selection when clicking on empty space
      if (event.target.closest('.item') || event.target.closest('.header')) {
        return;
      }
      
      // Don't start if it's a right click, this for avoid some weird issue with the context menu.
      if (event.button !== 0) return;
      
      this.isRectangleSelecting = true;
      
      // Get the position to the listing view container
      const listingRect = this.$refs.listingView.getBoundingClientRect();
      this.rectangleStart = {
        x: event.clientX - listingRect.left,
        y: event.clientY - listingRect.top
      };
      this.rectangleEnd = {
        x: event.clientX - listingRect.left,
        y: event.clientY - listingRect.top
      };
      
      // Store the current selection state when starting rectangle
      this.initialSelectionState = [...state.selected];
      
      // Only clear selection when CTRL is not holded
      const hasModifier = event.ctrlKey || event.metaKey;
      if (!hasModifier) {
        mutations.resetSelected();
      }
      
      event.preventDefault();
    },
    
    updateRectangleSelection(event) {
      if (!this.isRectangleSelecting) return;
      
      // Get the position to the listing view container
      const listingRect = this.$refs.listingView.getBoundingClientRect();
      this.rectangleEnd = {
        x: event.clientX - listingRect.left,
        y: event.clientY - listingRect.top
      };
      
      this.updateSelectedItemsInRectangle(event.ctrlKey || event.metaKey);
    },
    
    endRectangleSelection(event) {
      if (!this.isRectangleSelecting) return;
      
      this.isRectangleSelecting = false;
      this.updateSelectedItemsInRectangle(event.ctrlKey || event.metaKey);
      
      // Clear rectangle after a short delay
      setTimeout(() => {
        this.rectangleStart = { x: 0, y: 0 };
        this.rectangleEnd = { x: 0, y: 0 };
        this.initialSelectionState = [];
      }, 100);
    },
    
    updateSelectedItemsInRectangle(isAdditive) {
      if (!this.isRectangleSelecting) return;
      
      const listingRect = this.$refs.listingView.getBoundingClientRect();
      const rect = {
        left: Math.min(this.rectangleStart.x, this.rectangleEnd.x),
        top: Math.min(this.rectangleStart.y, this.rectangleEnd.y),
        right: Math.max(this.rectangleStart.x, this.rectangleEnd.x),
        bottom: Math.max(this.rectangleStart.y, this.rectangleEnd.y)
      };
      
      const rectangleSelectedIndexes = [];
      
      // Get all item elements
      const itemElements = this.$el.querySelectorAll('.item');
      
      itemElements.forEach((element) => {
        const elementRect = element.getBoundingClientRect();
        
        // Convert element position to be relative to listing view, this allows selection while scrolling
        const elementRelativeRect = {
          left: elementRect.left - listingRect.left,
          top: elementRect.top - listingRect.top,
          right: elementRect.right - listingRect.left,
          bottom: elementRect.bottom - listingRect.top
        };
        
        // Check if the item intersects with the rectangle
        if (
          elementRelativeRect.left < rect.right &&
          elementRelativeRect.right > rect.left &&
          elementRelativeRect.top < rect.bottom &&
          elementRelativeRect.bottom > rect.top
        ) {
          const index = parseInt(element.getAttribute('data-index'));
          if (!isNaN(index)) {
            rectangleSelectedIndexes.push(index);
          }
        }
      });
      
      // Update selection based on modifier keys (ctrl/meta)
      if (isAdditive) {
        // only add more items to the current selection without reset selection
        const newSelection = [...state.selected];
        rectangleSelectedIndexes.forEach(index => {
          if (!newSelection.includes(index)) {
            newSelection.push(index);
          }
        });
        
        mutations.resetSelected();
        newSelection.forEach(index => mutations.addSelected(index));
      } else {
        // Select only the items in the rectangle and reset initial selection
        // PS: If you don't want that just hold ctrl, the selection will not be reset, allowing multi select.
        mutations.resetSelected();
        rectangleSelectedIndexes.forEach(index => mutations.addSelected(index));
      }
    },
  },
};
</script>

<style>
.dark-mode-item-header {
  border-color: var(--divider) !important;
  background: var(--surfacePrimary) !important;
  user-select: none;
}

.header-items {
  width: 100% !important;
  max-width: 100% !important;
  justify-content: center;
}

.add-padding {
  padding-left: 0.5em;
}
.font-size-large h2 {
  font-size: 2em !important;
}

#listingView.dropping {
  transform: scale(0.97);
  box-shadow: var(--primaryColor) 0 0 1em;
}

#listingView {
  min-height: 90vh !important;
  position: relative;
}

.folder-items a {
  border-color: #d1d1d1;
  border-style: solid;
}

/* Upload Share Styles */
.upload-share-embed {
  padding: 2em;
  max-width: 800px;
  margin: 0 auto;
}

.selection-rectangle {
  position: absolute;
  border: 2px solid var(--primaryColor);
  background-color: color-mix(in srgb, var(--primaryColor) 25%, transparent);
  border-radius: 8px;
  pointer-events: none;
  z-index: 10;
  box-shadow: 0 2px 8px rgba(0, 0, 0, 0.15);
}

#listingView.rectangle-selecting {
  cursor: crosshair;
  user-select: none;
}

#listingView.rectangle-selecting .item {
  pointer-events: none;
}

</style><|MERGE_RESOLUTION|>--- conflicted
+++ resolved
@@ -46,15 +46,9 @@
           'add-padding': isStickySidebar,
           [listingViewMode]: true,
           dropping: isDragging,
-          'rectangle-selecting': isRectangleSelecting
         }"
         class="file-icons"
       >
-        <!-- Rectangle selection overlay -->
-        <div class="selection-rectangle" 
-          :style="rectangleStyle"
-        ></div>
-        
         <div>
           <div class="header card" :class="{ 'dark-mode-item-header': isDarkMode }">
             <p
@@ -200,10 +194,6 @@
       contextTimeout: null, // added for safari context menu
       ctrKeyPressed: false,
       clipboard: { items: [] }, // Initialize clipboard to prevent errors
-      isRectangleSelecting: false,
-      rectangleStart: { x: 0, y: 0 },
-      rectangleEnd: { x: 0, y: 0 },
-      rectangleSelection: [],
     };
   },
   watch: {
@@ -370,21 +360,6 @@
     },
     loading() {
       return getters.isLoading();
-    },
-    rectangleStyle() {
-      if (!this.isRectangleSelecting) return { display: 'none' };
-      
-      const left = Math.min(this.rectangleStart.x, this.rectangleEnd.x);
-      const top = Math.min(this.rectangleStart.y, this.rectangleEnd.y);
-      const width = Math.abs(this.rectangleStart.x - this.rectangleEnd.x);
-      const height = Math.abs(this.rectangleStart.y - this.rectangleEnd.y);
-      
-      return {
-        left: left + 'px',
-        top: top + 'px',
-        width: width + 'px',
-        height: height + 'px',
-      };
     },
   },
   mounted() {
@@ -419,9 +394,6 @@
     this.$el.addEventListener("dragenter", this.dragEnter);
     this.$el.addEventListener("dragleave", this.dragLeave);
     this.$el.addEventListener("drop", this.drop);
-    this.$el.addEventListener('mousedown', this.startRectangleSelection);
-    document.addEventListener('mousemove', this.updateRectangleSelection);
-    document.addEventListener('mouseup', this.endRectangleSelection);
   },
   beforeUnmount() {
     // Remove event listeners before destroying this page.
@@ -447,9 +419,6 @@
       this.$el.removeEventListener("dragenter", this.dragEnter);
       this.$el.removeEventListener("dragleave", this.dragLeave);
       this.$el.removeEventListener("drop", this.drop);
-      this.$el.removeEventListener('mousedown', this.startRectangleSelection);
-      document.removeEventListener('mousemove', this.updateRectangleSelection);
-      document.removeEventListener('mouseup', this.endRectangleSelection);
     }
   },
   methods: {
@@ -827,53 +796,6 @@
       if (!this.clipboard || !this.clipboard.items || this.clipboard.items.length === 0) {
         return;
       }
-<<<<<<< HEAD
-      mutations.setLoading("listing", true);
-
-      let action = async (overwrite, rename) => {
-        await filesApi.moveCopy(items, "copy", overwrite, rename);
-        mutations.setLoading("listing", false);
-      };
-
-      if (getters.isShare()) {
-          action = async (overwrite, rename) => {
-          await publicApi.moveCopy(items, "copy", overwrite, rename);
-          mutations.setLoading("listing", false);
-        };
-      }
-
-      if (this.clipboard.key === "x") {
-        if (getters.isShare()) {
-          action = async (overwrite, rename) => {
-            await publicApi.moveCopy(items, "move", overwrite, rename);
-            mutations.setLoading("listing", false);
-          };
-        } else {
-          action = async (overwrite, rename) => {
-            await filesApi.moveCopy(items, "move", overwrite, rename);
-            this.clipboard = {};
-            mutations.setLoading("listing", false);
-          };
-        }
-      }
-
-      if (this.clipboard.path === state.route.path) {
-        action(false, true);
-        return;
-      }
-
-      const conflict = upload.checkConflict(items, state.req.items);
-
-      if (conflict) {
-        this.currentPrompt = {
-          name: "replace-rename",
-          confirm: (event, option) => {
-            const overwrite = option === "overwrite";
-            const rename = option === "rename";
-            event.preventDefault();
-            mutations.closeHovers();
-            action(overwrite, rename);
-=======
 
       // Construct destination path properly (without URL prefix)
       const destPath = state.req.path.endsWith('/') ? state.req.path : state.req.path + '/';
@@ -936,7 +858,6 @@
             }
 
             action(false, false);
->>>>>>> d76a7832
           },
         },
       });
@@ -1080,127 +1001,6 @@
         });
       }
     },
-    startRectangleSelection(event) {
-      // Start rectangle selection when clicking on empty space
-      if (event.target.closest('.item') || event.target.closest('.header')) {
-        return;
-      }
-      
-      // Don't start if it's a right click, this for avoid some weird issue with the context menu.
-      if (event.button !== 0) return;
-      
-      this.isRectangleSelecting = true;
-      
-      // Get the position to the listing view container
-      const listingRect = this.$refs.listingView.getBoundingClientRect();
-      this.rectangleStart = {
-        x: event.clientX - listingRect.left,
-        y: event.clientY - listingRect.top
-      };
-      this.rectangleEnd = {
-        x: event.clientX - listingRect.left,
-        y: event.clientY - listingRect.top
-      };
-      
-      // Store the current selection state when starting rectangle
-      this.initialSelectionState = [...state.selected];
-      
-      // Only clear selection when CTRL is not holded
-      const hasModifier = event.ctrlKey || event.metaKey;
-      if (!hasModifier) {
-        mutations.resetSelected();
-      }
-      
-      event.preventDefault();
-    },
-    
-    updateRectangleSelection(event) {
-      if (!this.isRectangleSelecting) return;
-      
-      // Get the position to the listing view container
-      const listingRect = this.$refs.listingView.getBoundingClientRect();
-      this.rectangleEnd = {
-        x: event.clientX - listingRect.left,
-        y: event.clientY - listingRect.top
-      };
-      
-      this.updateSelectedItemsInRectangle(event.ctrlKey || event.metaKey);
-    },
-    
-    endRectangleSelection(event) {
-      if (!this.isRectangleSelecting) return;
-      
-      this.isRectangleSelecting = false;
-      this.updateSelectedItemsInRectangle(event.ctrlKey || event.metaKey);
-      
-      // Clear rectangle after a short delay
-      setTimeout(() => {
-        this.rectangleStart = { x: 0, y: 0 };
-        this.rectangleEnd = { x: 0, y: 0 };
-        this.initialSelectionState = [];
-      }, 100);
-    },
-    
-    updateSelectedItemsInRectangle(isAdditive) {
-      if (!this.isRectangleSelecting) return;
-      
-      const listingRect = this.$refs.listingView.getBoundingClientRect();
-      const rect = {
-        left: Math.min(this.rectangleStart.x, this.rectangleEnd.x),
-        top: Math.min(this.rectangleStart.y, this.rectangleEnd.y),
-        right: Math.max(this.rectangleStart.x, this.rectangleEnd.x),
-        bottom: Math.max(this.rectangleStart.y, this.rectangleEnd.y)
-      };
-      
-      const rectangleSelectedIndexes = [];
-      
-      // Get all item elements
-      const itemElements = this.$el.querySelectorAll('.item');
-      
-      itemElements.forEach((element) => {
-        const elementRect = element.getBoundingClientRect();
-        
-        // Convert element position to be relative to listing view, this allows selection while scrolling
-        const elementRelativeRect = {
-          left: elementRect.left - listingRect.left,
-          top: elementRect.top - listingRect.top,
-          right: elementRect.right - listingRect.left,
-          bottom: elementRect.bottom - listingRect.top
-        };
-        
-        // Check if the item intersects with the rectangle
-        if (
-          elementRelativeRect.left < rect.right &&
-          elementRelativeRect.right > rect.left &&
-          elementRelativeRect.top < rect.bottom &&
-          elementRelativeRect.bottom > rect.top
-        ) {
-          const index = parseInt(element.getAttribute('data-index'));
-          if (!isNaN(index)) {
-            rectangleSelectedIndexes.push(index);
-          }
-        }
-      });
-      
-      // Update selection based on modifier keys (ctrl/meta)
-      if (isAdditive) {
-        // only add more items to the current selection without reset selection
-        const newSelection = [...state.selected];
-        rectangleSelectedIndexes.forEach(index => {
-          if (!newSelection.includes(index)) {
-            newSelection.push(index);
-          }
-        });
-        
-        mutations.resetSelected();
-        newSelection.forEach(index => mutations.addSelected(index));
-      } else {
-        // Select only the items in the rectangle and reset initial selection
-        // PS: If you don't want that just hold ctrl, the selection will not be reset, allowing multi select.
-        mutations.resetSelected();
-        rectangleSelectedIndexes.forEach(index => mutations.addSelected(index));
-      }
-    },
   },
 };
 </script>
@@ -1232,7 +1032,6 @@
 
 #listingView {
   min-height: 90vh !important;
-  position: relative;
 }
 
 .folder-items a {
@@ -1247,23 +1046,4 @@
   margin: 0 auto;
 }
 
-.selection-rectangle {
-  position: absolute;
-  border: 2px solid var(--primaryColor);
-  background-color: color-mix(in srgb, var(--primaryColor) 25%, transparent);
-  border-radius: 8px;
-  pointer-events: none;
-  z-index: 10;
-  box-shadow: 0 2px 8px rgba(0, 0, 0, 0.15);
-}
-
-#listingView.rectangle-selecting {
-  cursor: crosshair;
-  user-select: none;
-}
-
-#listingView.rectangle-selecting .item {
-  pointer-events: none;
-}
-
 </style>