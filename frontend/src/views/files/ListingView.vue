<template>
  <div class="no-select">
    <div v-if="loading">
      <h2 class="message delayed">
        <div class="spinner">
          <div class="bounce1"></div>
          <div class="bounce2"></div>
          <div class="bounce3"></div>
        </div>
        <span>{{ $t("files.loading") }}</span>
      </h2>
    </div>
    <div v-else>
      <div
        id="listingView"
        ref="listingView"
        class="font-size-large"
        :class="{ 'add-padding': isStickySidebar, [listingViewMode]: true }"
        v-if="numDirs + numFiles == 0"
      >
        <h2 class="message">
          <i class="material-icons">sentiment_dissatisfied</i>
          <span>{{ $t("files.lonely") }}</span>
        </h2>
        <input
          style="display: none"
          type="file"
          id="upload-input"
          @change="uploadInput($event)"
          multiple
        />
        <input
          style="display: none"
          type="file"
          id="upload-folder-input"
          @change="uploadInput($event)"
          webkitdirectory
          multiple
        />
      </div>
      <div
        v-else
        id="listingView"
        ref="listingView"
        :class="{ 'add-padding': isStickySidebar, [listingViewMode]: true }"
        class="file-icons"
      >
        <div>
          <div class="header" :class="{ 'dark-mode-item-header': isDarkMode }">
            <p
              :class="{ active: nameSorted }"
              class="name"
              role="button"
              tabindex="0"
              @click="sort('name')"
              :title="$t('files.sortByName')"
              :aria-label="$t('files.sortByName')"
            >
              <span>{{ $t("files.name") }}</span>
              <i class="material-icons">{{ nameIcon }}</i>
            </p>

            <p
              :class="{ active: sizeSorted }"
              class="size"
              role="button"
              tabindex="0"
              @click="sort('size')"
              :title="$t('files.sortBySize')"
              :aria-label="$t('files.sortBySize')"
            >
              <span>{{ $t("files.size") }}</span>
              <i class="material-icons">{{ sizeIcon }}</i>
            </p>
            <p
              :class="{ active: modifiedSorted }"
              class="modified"
              role="button"
              tabindex="0"
              @click="sort('modified')"
              :title="$t('files.sortByLastModified')"
              :aria-label="$t('files.sortByLastModified')"
            >
              <span>{{ $t("files.lastModified") }}</span>
              <i class="material-icons">{{ modifiedIcon }}</i>
            </p>
          </div>
        </div>
        <div v-if="numDirs > 0">
          <div class="header-items">
            <h2>{{ $t("files.folders") }}</h2>
          </div>
        </div>
        <div
          v-if="numDirs > 0"
          class="folder-items"
          :class="{ lastGroup: numFiles === 0 }"
        >
          <item
            v-for="item in dirs"
            :key="base64(item.name)"
            v-bind:index="item.index"
            v-bind:name="item.name"
            v-bind:isDir="item.type == 'directory'"
            v-bind:url="item.url"
            v-bind:modified="item.modified"
            v-bind:type="item.type"
            v-bind:size="item.size"
            v-bind:path="item.path"
            v-bind:hidden="item.hidden"
          />
        </div>
        <div v-if="numFiles > 0">
          <div class="header-items">
            <h2>{{ $t("files.files") }}</h2>
          </div>
        </div>
        <div v-if="numFiles > 0" class="file-items" :class="{ lastGroup: numFiles > 0 }">
          <item
            v-for="item in files"
            :key="base64(item.name)"
            v-bind:index="item.index"
            v-bind:name="item.name"
            v-bind:isDir="item.type == 'directory'"
            v-bind:url="item.url"
            v-bind:modified="item.modified"
            v-bind:type="item.type"
            v-bind:size="item.size"
            v-bind:path="item.path"
            v-bind:hidden="item.hidden"
          />
        </div>

        <input
          style="display: none"
          type="file"
          id="upload-input"
          @change="uploadInput($event)"
          multiple
        />
        <input
          style="display: none"
          type="file"
          id="upload-folder-input"
          @change="uploadInput($event)"
          webkitdirectory
          multiple
        />
      </div>
    </div>
  </div>
</template>

<script>
import download from "@/utils/download";
import { filesApi } from "@/api";
import { router } from "@/router";
import * as upload from "@/utils/upload";
import throttle from "@/utils/throttle";
import { state, mutations, getters } from "@/store";
import { url } from "@/utils";

import Item from "@/components/files/ListingItem.vue";
export default {
  name: "listingView",
  components: {
    Item,
  },
  data() {
    return {
      sortField: "name",
      columnWidth: 250 + state.user.gallerySize * 50,
      dragCounter: 0,
      width: window.innerWidth,
      lastSelected: {}, // Add this to track the currently focused item
      contextTimeout: null, // added for safari context menu
      ctrKeyPressed: false,
    };
  },
  watch: {
    gallerySize() {
      this.columnWidth = 250 + state.user.gallerySize * 50;
      this.colunmsResize();
    },
  },
  computed: {
    isStickySidebar() {
      return getters.isStickySidebar();
    },
    lastFolderIndex() {
      const allItems = [...this.items.dirs, ...this.items.files];
      for (let i = 0; i < allItems.length; i++) {
        if (allItems[i].type != "directory") {
          return i - 1;
        }
      }
      if (allItems.length > 0) {
        return allItems.length;
      }

      return null; // Return null if there are no files
    },
    numColumns() {
      if (!getters.isCardView()) {
        return 1;
      }
      let columns = Math.floor(
        document.querySelector("main").offsetWidth / this.columnWidth
      );
      if (columns === 0) columns = 1;
      return columns;
    },
    // Create a computed property that references the Vuex state
    gallerySize() {
      return state.user.gallerySize;
    },
    isDarkMode() {
      return state.user?.darkMode;
    },
    getMultiple() {
      return state.multiple;
    },
    nameSorted() {
      return state.user.sorting.by === "name";
    },
    sizeSorted() {
      return state.user.sorting.by === "size";
    },
    modifiedSorted() {
      return state.user.sorting.by === "modified";
    },
    ascOrdered() {
      return state.user.sorting.asc;
    },
    items() {
      return getters.reqItems();
    },
    numDirs() {
      return getters.reqNumDirs();
    },
    numFiles() {
      return getters.reqNumFiles();
    },
    dirs() {
      return this.items.dirs;
    },
    files() {
      return this.items.files;
    },
    nameIcon() {
      if (this.nameSorted && !this.ascOrdered) {
        return "arrow_upward";
      }

      return "arrow_downward";
    },
    sizeIcon() {
      if (this.sizeSorted && this.ascOrdered) {
        return "arrow_downward";
      }

      return "arrow_upward";
    },
    modifiedIcon() {
      if (this.modifiedSorted && this.ascOrdered) {
        return "arrow_downward";
      }

      return "arrow_upward";
    },
    viewIcon() {
      const icons = {
        list: "view_module",
        compact: "view_module",
        normal: "grid_view",
        gallery: "view_list",
      };
      return icons[state.user.viewMode];
    },
    listingViewMode() {
      this.colunmsResize();
      return state.user.viewMode;
    },
    selectedCount() {
      return state.selected.length;
    },
    req() {
      return state.req;
    },
    loading() {
      return getters.isLoading();
    },
  },
  mounted() {
    mutations.setSearch(false);
    this.lastSelected = state.selected;
    // Check the columns size for the first time.
    this.colunmsResize();
    // Add the needed event listeners to the window and document.
    window.addEventListener("keydown", this.keyEvent);
    window.addEventListener("scroll", this.scrollEvent);
    window.addEventListener("resize", this.windowsResize);
    window.addEventListener("click", this.clickClear);
    window.addEventListener("keyup", this.clearCtrKey);
    window.addEventListener("dragover", this.preventDefault);

    // Adjust contextmenu listener based on browser
    if (state.isSafari) {
      // For Safari, add touchstart or mousedown to open the context menu
      this.$el.addEventListener("touchstart", this.openContextForSafari);
      this.$el.addEventListener("mousedown", this.openContextForSafari);
      this.$el.addEventListener("touchmove", this.handleTouchMove);

      // Also clear the timeout if the user clicks or taps quickly
      this.$el.addEventListener("touchend", this.cancelContext);
      this.$el.addEventListener("mouseup", this.cancelContext);
    } else {
      // For other browsers, use regular contextmenu
      window.addEventListener("contextmenu", this.openContext);
    }
    // if safari , make sure click and hold opens context menu, but not for any other browser
    if (!state.user.perm?.create) return;
    this.$el.addEventListener("dragenter", this.dragEnter);
    this.$el.addEventListener("dragleave", this.dragLeave);
    this.$el.addEventListener("drop", this.drop);
  },
  beforeUnmount() {
    // Remove event listeners before destroying this page.
    window.removeEventListener("keydown", this.keyEvent);
    window.removeEventListener("scroll", this.scrollEvent);
    window.removeEventListener("resize", this.windowsResize);
    // If Safari, remove touchstart listener
    if (state.isSafari) {
      this.$el.removeEventListener("touchstart", this.openContextForSafari);
      this.$el.removeEventListener("mousedown", this.openContextForSafari);
      this.$el.removeEventListener("touchend", this.cancelContext);
      this.$el.removeEventListener("mouseup", this.cancelContext);
      this.$el.removeEventListener("touchmove", this.handleTouchMove);
    } else {
      window.removeEventListener("contextmenu", this.openContext);
    }
  },
  methods: {
    cancelContext() {
      if (this.contextTimeout) {
        clearTimeout(this.contextTimeout);
        this.contextTimeout = null;
      }
      this.isLongPress = false;
    },
    openContextForSafari(event) {
      this.cancelContext(); // Clear any previous timeouts
      this.isLongPress = false; // Reset state
      this.isSwipe = false; // Reset swipe detection

      const touch = event.touches[0];
      this.touchStartX = touch.clientX;
      this.touchStartY = touch.clientY;

      // Start the long press detection
      this.contextTimeout = setTimeout(() => {
        if (!this.isSwipe) {
          this.isLongPress = true;
          event.preventDefault(); // Suppress Safari's callout menu
          this.openContext(event); // Open the custom context menu
        }
      }, 500); // Long press delay (adjust as needed)
    },
    handleTouchMove(event) {
      const touch = event.touches[0];
      const deltaX = Math.abs(touch.clientX - this.touchStartX);
      const deltaY = Math.abs(touch.clientY - this.touchStartY);
      // Set a threshold for movement to detect a swipe
      const movementThreshold = 10; // Adjust as needed
      if (deltaX > movementThreshold || deltaY > movementThreshold) {
        this.isSwipe = true;
        this.cancelContext(); // Cancel long press if swipe is detected
      }
    },
    handleTouchEnd() {
      this.cancelContext(); // Clear timeout
      this.isSwipe = false; // Reset swipe state
    },
    base64(name) {
      return url.base64Encode(name);
    },
    // Helper method to select the first item if nothing is selected
    selectFirstItem() {
      mutations.resetSelected();
      const allItems = [...this.items.dirs, ...this.items.files];
      if (allItems.length > 0) {
        mutations.addSelected(allItems[0].index);
      }
    },
    // Helper method to select an item by index
    selectItem(index) {
      mutations.resetSelected();
      mutations.addSelected(index);
    },
    // Helper method to handle selection based on arrow keys
    navigateKeboardArrows(arrowKey) {
      let selectedIndex = state.selected.length > 0 ? state.selected[0] : null;

      if (selectedIndex === null) {
        // If nothing is selected, select the first item
        this.selectFirstItem();
        return;
      }

      const allItems = [...this.items.dirs, ...this.items.files]; // Combine files and directories

      // Find the current index of the selected item
      let currentIndex = allItems.findIndex((item) => item.index === selectedIndex);

      // If no item is selected, select the first item
      if (currentIndex === -1) {
        // Check if there are any items to select
        if (allItems.length > 0) {
          currentIndex = 0;
          this.selectItem(allItems[currentIndex].index);
        }
        return;
      }
      let newSelected = null;
      const fileSelected = currentIndex > this.lastFolderIndex;
      const nextIsDir = currentIndex - this.numColumns <= this.lastFolderIndex;
      const folderSelected = currentIndex <= this.lastFolderIndex;
      const nextIsFile = currentIndex + this.numColumns > this.lastFolderIndex;
      const nextHopExists = currentIndex + this.numColumns < allItems.length;
      const thisColumnNum =
        ((currentIndex - this.lastFolderIndex - 1) % this.numColumns) + 1;
      const lastFolderColumn = (this.lastFolderIndex % this.numColumns) + 1;
      const thisColumnNum2 = (currentIndex + 1) % this.numColumns;
      let firstRowColumnPos = this.lastFolderIndex + thisColumnNum2;
      let newPos = currentIndex - lastFolderColumn;
      switch (arrowKey) {
        case "ArrowUp":
          if (currentIndex - this.numColumns < 0) {
            // do nothing
            break;
          }
          if (!getters.isCardView) {
            newSelected = allItems[currentIndex - 1].index;
            break;
          }
          // do normal move
          if (!(fileSelected && nextIsDir)) {
            newSelected = allItems[currentIndex - this.numColumns].index;
            break;
          }

          // complex logic to move from files to folders
          if (lastFolderColumn < thisColumnNum) {
            newPos -= this.numColumns;
          }
          newSelected = allItems[newPos].index;

          break;

        case "ArrowDown":
          if (currentIndex >= allItems.length) {
            // do nothing - last item
            break;
          }
          if (!getters.isCardView) {
            newSelected = allItems[currentIndex + 1].index;
            break;
          }
          if (!nextHopExists) {
            // do nothing - next item is out of bounds
            break;
          }

          if (!(folderSelected && nextIsFile)) {
            newSelected = allItems[currentIndex + this.numColumns].index;
            break;
          }
          // complex logic for moving from folders to files
          if (firstRowColumnPos <= this.lastFolderIndex) {
            firstRowColumnPos += this.numColumns;
          }
          newSelected = allItems[firstRowColumnPos].index;
          break;

        case "ArrowLeft":
          if (currentIndex > 0) {
            newSelected = allItems[currentIndex - 1].index;
          }
          break;

        case "ArrowRight":
          if (currentIndex < allItems.length - 1) {
            newSelected = allItems[currentIndex + 1].index;
          }
          break;
      }
      if (newSelected != null) {
        this.selectItem(newSelected);
        setTimeout(() => {
          // Find the element with class "item" and aria-selected="true"
          const element = document.querySelector('.item[aria-selected="true"]');
          // Scroll the element into view if it exists
          if (element) {
            element.scrollIntoView({
              behavior: "smooth",
              block: "end",
              inline: "nearest",
            });
          }
        }, 50);
      }
    },
    clearCtrKey(event) {
      const { ctrlKey } = event;
      if (!ctrlKey) {
        this.ctrKeyPressed = false;
      }
    },
    keyEvent(event) {
      if (state.isSearchActive) {
        return;
      }
      const { key, ctrlKey, metaKey, which } = event;
      // Check if the key is alphanumeric
      const isAlphanumeric = /^[a-z0-9]$/i.test(key);
      const modifierKeys = ctrlKey || metaKey;
      if (isAlphanumeric && !modifierKeys && getters.currentPromptName() == null) {
        this.alphanumericKeyPress(key); // Call the alphanumeric key press function
        return;
      }
      if (!modifierKeys && getters.currentPromptName() != null) {
        return;
      }
      // Handle the space bar key
      if (key === " ") {
        event.preventDefault();
        if (state.isSearchActive) {
          mutations.setSearch(false);
          mutations.closeHovers();
        } else {
          mutations.setSearch(true);
        }
      }
      if (getters.currentPromptName() != null) {
        return;
      }
      let currentPath = state.route.path.replace(/\/+$/, ""); // Remove trailing slashes
      let newPath = currentPath.substring(0, currentPath.lastIndexOf("/"));

      if (modifierKeys) {
        if (!ctrlKey) {
          this.ctrKeyPressed = true;
        }
        return;
      }
      // Handle key events using a switch statement
      switch (key) {
        case "Enter":
          if (this.selectedCount === 1) {
            router.push({ path: getters.getFirstSelected().url });
          }
          break;

        case "Backspace":
          // go back
          router.push({ path: newPath });
          break;

        case "Escape":
          mutations.resetSelected();
          break;

        case "Delete":
          if (!state.user.perm.delete || state.selected.length === 0) return;
          mutations.showHover("delete");
          break;

        case "F2":
          if (!state.user.perm.modify || state.selected.length !== 1) return;
          mutations.showHover("rename");
          break;

        case "ArrowUp":
        case "ArrowDown":
        case "ArrowLeft":
        case "ArrowRight":
          event.preventDefault();
          this.navigateKeboardArrows(key);
          break;
      }

      const charKey = String.fromCharCode(which).toLowerCase();

      switch (charKey) {
        case "c":
        case "x":
          this.copyCut(event, charKey);
          break;
        case "v":
          this.paste(event);
          break;
        case "a":
          event.preventDefault();
          this.selectAll();
          break;
        case "s":
          event.preventDefault();
          download();
          break;
      }
    },
    selectAll() {
      for (let file of this.items.files) {
        if (state.selected.indexOf(file.index) === -1) {
          mutations.addSelected(file.index);
        }
      }
      for (let dir of this.items.dirs) {
        if (state.selected.indexOf(dir.index) === -1) {
          mutations.addSelected(dir.index);
        }
      }
    },
    alphanumericKeyPress(key) {
      // Convert the key to uppercase to match the case-insensitive search
      const searchLetter = key.toLowerCase();
      const currentSelected = getters.getFirstSelected();
      let currentName = null;
      let findNextWithName = false;

      if (currentSelected != undefined) {
        currentName = currentSelected.name.toLowerCase();
        if (currentName.startsWith(searchLetter)) {
          findNextWithName = true;
        }
      }
      // Combine directories and files (assuming they are stored in this.items.dirs and this.items.files)
      const allItems = [...this.items.dirs, ...this.items.files];
      let foundPrevious = false;
      let firstFound = null;
      // Iterate over all items to find the first one where the name starts with the searchLetter
      for (let i = 0; i < allItems.length; i++) {
        const itemName = allItems[i].name.toLowerCase();
        if (!itemName.startsWith(searchLetter)) {
          continue;
        }
        if (firstFound == null) {
          firstFound = allItems[i].index;
        }
        if (!findNextWithName) {
          // return first you find
          this.selectItem(allItems[i].index);
          return;
        }
        if (itemName == currentName) {
          foundPrevious = true;
          continue;
        }
        if (foundPrevious) {
          this.selectItem(allItems[i].index);
          return;
        }
      }
      // select the first item again
      if (firstFound != null) {
        this.selectItem(firstFound);
      }
    },
    preventDefault(event) {
      // Wrapper around prevent default.
      event.preventDefault();
    },
    copyCut(event, key) {
      if (event.target.tagName.toLowerCase() === "input") {
        return;
      }

      let items = state.selected.map((i) => ({
        from: state.req.items[i].url,
        name: state.req.items[i].name,
      }));

      if (items.length === 0) {
        return;
      }

      this.clipboard = {
        key: key,
        items: items,
        path: state.route.path,
      };
    },
    async paste(event) {
      if (event.target.tagName.toLowerCase() === "input") {
        return;
      }

      let items = this.clipboard.items.map((item) => ({
        from: item.from.endsWith("/") ? item.from.slice(0, -1) : item.from,
        to: state.route.path + encodeURIComponent(item.name),
        name: item.name,
      }));

      if (items.length === 0) {
        return;
      }
      mutations.setLoading("listing", true);
      let action = async (overwrite, rename) => {
        await filesApi.moveCopy(items, "copy", overwrite, rename);
        mutations.setLoading("listing", false);
      };

      if (this.clipboard.key === "x") {
        action = async (overwrite, rename) => {
          await filesApi.moveCopy(items, "copy", overwrite, rename);

          this.clipboard = {};
          mutations.setLoading("listing", false);
        };
      }

      if (this.clipboard.path === state.route.path) {
        action(false, true);
        return;
      }

      const conflict = upload.checkConflict(items, state.req.items);

      if (conflict) {
        this.currentPrompt = {
          name: "replace-rename",
          confirm: (event, option) => {
            const overwrite = option === "overwrite";
            const rename = option === "rename";

            event.preventDefault();
            mutations.closeHovers();
            action(overwrite, rename);
          },
        };
        return;
      }

      action(false, false);
    },
    colunmsResize() {
      document.documentElement.style.setProperty(
        "--item-width",
        `calc(${100 / this.numColumns}% - 1em)`
      );

      if (state.user.viewMode == "gallery") {
        document.documentElement.style.setProperty(
          "--item-height",
          `calc(${this.columnWidth / 25}em)`
        );
      } else {
        document.documentElement.style.setProperty("--item-height", `auto`);
      }
    },
    dragEnter() {
      this.dragCounter++;
      let items = document.getElementsByClassName("item");

      Array.from(items).forEach((file) => {
        file.style.opacity = 0.5;
      });
    },
    dragLeave() {
      this.dragCounter--;
      if (this.dragCounter === 0) {
        this.resetOpacity();
      }
    },
    async drop(event) {
      event.preventDefault();
      this.dragCounter = 0;
      this.resetOpacity();

      let dt = event.dataTransfer;
      let el = event.target;

      if (dt.files.length <= 0) {
        return;
      }

      for (let i = 0; i < 5; i++) {
        if (el !== null && !el.classList.contains("item")) {
          el = el.parentElement;
        }
      }

      let files = await upload.scanFiles(dt);
      const folderUpload = Boolean(files[0].webkitRelativePath);

      const uploadFiles = [];
      for (let i = 0; i < files.length; i++) {
        const file = files[i];
        const fullPath = folderUpload ? file.webkitRelativePath : undefined;
        uploadFiles.push({
          file, // File object directly
          name: file.name,
          size: file.size,
          isDir: false,
          fullPath,
        });
      }
      let items = state.req.items;
      let path = getters.routePath();

      if (el !== null && el.classList.contains("item") && el.dataset.dir === "true") {
        path = el.__vue__.url;
        items = state.req.items;
      }

      const conflict = upload.checkConflict(uploadFiles, items);
      try {
        if (conflict) {
          mutations.showHover({
            name: "replace",
            confirm: async (event) => {
              event.preventDefault();
              mutations.closeHovers();
              await upload.handleFiles(uploadFiles, path, true);
            },
          });
        } else {
          await upload.handleFiles(uploadFiles, path);
        }
        mutations.setReload(true);
      } catch {
        console.log("failed to upload files");
      }
    },
    async uploadInput(event) {
      mutations.closeHovers();
      let files = event.currentTarget.files;
      let folder_upload =
        files[0].webkitRelativePath !== undefined && files[0].webkitRelativePath !== "";

      if (folder_upload) {
        for (let i = 0; i < files.length; i++) {
          files[i].fullPath = files[i].webkitRelativePath;
        }
      }

      let path = getters.routePath();
      const conflict = upload.checkConflict(files, state.req.items);

      if (conflict) {
        mutations.showHover({
          name: "replace",
          confirm: async (event) => {
            event.preventDefault();
            mutations.closeHovers();
            await upload.handleFiles(files, path, true);
          },
        });
        return;
      }

      await upload.handleFiles(files, path);
      mutations.setReload(true);
    },
    resetOpacity() {
      let items = document.getElementsByClassName("item");
      Array.from(items).forEach((file) => {
        file.style.opacity = 1;
      });
    },
    sort(field) {
      let asc = false;
      if (
        (field === "name" && this.nameIcon === "arrow_upward") ||
        (field === "size" && this.sizeIcon === "arrow_upward") ||
        (field === "modified" && this.modifiedIcon === "arrow_upward")
      ) {
        asc = true;
      }

      // Commit the updateSort mutation
      mutations.updateListingSortConfig({ field, asc });
      mutations.updateListingItems();
    },
    setMultiple(val) {
      mutations.setMultiple(val == true);
      showMultipleSelection();
    },
    openSearch() {
      this.currentPrompt = "search";
    },
    windowsResize: throttle(function () {
      this.colunmsResize();
      this.width = window.innerWidth;
      // Listing element is not displayed
      if (this.$refs.listingView == null) return;
    }, 100),
    upload() {
      if (
        typeof window.DataTransferItem !== "undefined" &&
        typeof DataTransferItem.prototype.webkitGetAsEntry !== "undefined"
      ) {
        mutations.closeHovers();
      } else {
        document.getElementById("upload-input").click();
      }
    },
    openContext(event) {
      event.preventDefault();
      event.stopPropagation();
      mutations.showHover({
        name: "ContextMenu",
        props: {
          posX: event.clientX,
          posY: event.clientY,
        },
      });
    },
    clickClear(event) {
      // if control or shift is pressed, do not clear the selection
      if (this.ctrKeyPressed || event.shiftKey) return;
      const sameAsBefore = state.selected == this.lastSelected;
      if (sameAsBefore && !state.multiple && getters.currentPromptName == null) {
        mutations.resetSelected();
      }
      this.lastSelected = state.selected;
    },
  },
};
</script>

<style>
.dark-mode-item-header {
  border-color: var(--divider) !important;
  background: var(--surfacePrimary) !important;
  user-select: none;
}

.header-items {
  width: 100% !important;
  max-width: 100% !important;
  justify-content: center;
}

.add-padding {
  padding-left: 0.5em;
}
<<<<<<< HEAD
=======
.font-size-large h2 {
  font-size: 2em !important;
}
>>>>>>> c153a395
</style><|MERGE_RESOLUTION|>--- conflicted
+++ resolved
@@ -945,10 +945,7 @@
 .add-padding {
   padding-left: 0.5em;
 }
-<<<<<<< HEAD
-=======
 .font-size-large h2 {
   font-size: 2em !important;
 }
->>>>>>> c153a395
 </style>