--- conflicted
+++ resolved
@@ -237,16 +237,23 @@
         return [];
       }
       let subs = [];
-<<<<<<< HEAD
       for (const subtitleTrack of state.req.subtitles) {
         let vttContent = "";
         let vttURL = "";
         
         if (subtitleTrack.isFile) {
-          // Handle external subtitle files
-          const ext = getFileExtension(subtitleTrack.name);
-          const path = url.removeLastDir(state.req.path) + "/" + subtitleTrack.name;
-          const resp = await filesApi.fetchFiles(state.req.source, path, true);
+          const ext = getFileExtension(subtitleFile);
+          const path = url.removeLastDir(state.req.path) + "/" + subtitleFile;
+
+          let resp;
+          if (getters.isShare()) {
+            // Use public API for shared files
+            resp = await publicApi.fetchPub(path, state.share.hash, "", true);
+          } else {
+            // Use regular files API for authenticated users
+            resp = await filesApi.fetchFiles(state.req.source, path, true);
+          }
+          let vttContent = resp.content;
           vttContent = convertToVTT(ext, resp.content);
         } else {
           // Handle embedded subtitles - call subtitles API directly
@@ -264,25 +271,6 @@
             continue; // Skip this subtitle track
           }
         }
-        
-=======
-      for (const subtitleFile of state.req.subtitles) {
-        const ext = getFileExtension(subtitleFile);
-        const path = url.removeLastDir(state.req.path) + "/" + subtitleFile;
-
-        let resp;
-        if (getters.isShare()) {
-          // Use public API for shared files
-          resp = await publicApi.fetchPub(path, state.share.hash, "", true);
-        } else {
-          // Use regular files API for authenticated users
-          resp = await filesApi.fetchFiles(state.req.source, path, true);
-        }
-
-        let vttContent = resp.content;
-        // Convert SRT to VTT (assuming srt2vtt() does this)
-        vttContent = convertToVTT(ext, resp.content);
->>>>>>> 7d0707eb
         // Create a virtual file (Blob) and get a URL for it
         const blob = new Blob([vttContent], { type: "text/vtt" });
         vttURL = URL.createObjectURL(blob);
