--- conflicted
+++ resolved
@@ -1,5 +1,4 @@
 <template>
-<<<<<<< HEAD
     <div
         id="previewer"
         @mousemove="toggleNavigation"
@@ -26,29 +25,6 @@
                     @play="autoPlay = true"
                 ></audio>
             </vue-plyr>
-=======
-  <div id="previewer" @mousemove="toggleNavigation" @touchstart="toggleNavigation">
-    <div class="preview" v-if="!isDeleted">
-      <ExtendedImage v-if="previewType == 'image' || pdfConvertable" :src="raw" @navigate-previous="prev"
-        @navigate-next="next">
-      </ExtendedImage>
-      <audio v-else-if="previewType == 'audio'" ref="player" :src="raw" controls :autoplay="autoPlay"
-        @play="autoPlay = true"></audio>
-      <video v-else-if="previewType == 'video'" ref="player" :src="raw" controls :autoplay="autoPlay"
-        @play="autoPlay = true">
-        <track kind="captions" v-for="(sub, index) in subtitlesList" :key="index" :src="sub.src"
-          :label="'Subtitle ' + sub.name" :default="index === 0" />
-      </video>
-
-      <div v-else-if="previewType == 'pdf'" class="pdf-wrapper">
-        <iframe class="pdf" :src="raw"></iframe>
-        <a v-if="isMobileSafari" :href="raw" target="_blank" class="button button--flat floating-btn">
-          <div>
-            <i class="material-icons">open_in_new</i>{{ $t("buttons.openFile") }}
-          </div>
-        </a>
-      </div>
->>>>>>> 2b613501
 
             <!-- Video with plyr -->
             <vue-plyr
@@ -168,11 +144,8 @@
 import { convertToVTT } from "@/utils/subtitles";
 import { getTypeInfo } from "@/utils/mimetype";
 import { muPdfAvailable } from "@/utils/constants";
-<<<<<<< HEAD
 import { shareInfo } from "@/utils/constants";
 
-=======
->>>>>>> 2b613501
 export default {
     name: "preview",
     components: {
@@ -372,7 +345,6 @@
             });
         },
     },
-<<<<<<< HEAD
     async mounted() {
         if (state.req.items) {
             this.listing = state.req.items;
@@ -389,74 +361,6 @@
             type: state.req.type,
             source: state.req.source,
         });
-=======
-    raw() {
-      if (this.pdfConvertable) {
-        if (getters.isShare()) {
-          const previewPath = url.removeTrailingSlash(state.req.path) + "/" + this.name;
-          return publicApi.getPreviewURL(previewPath,"original");
-        }
-        return (
-          filesApi.getPreviewURL(state.req.source, state.req.path, state.req.modified) + "&size=original"
-        );
-      }
-      if (getters.isShare()) {
-        return publicApi.getDownloadURL({
-          path: state.share.subPath,
-          hash: state.share.hash,
-          token: state.share.token,
-          inline: true,
-        }, [state.req.path]);
-      }
-      return filesApi.getDownloadURL(state.req.source, state.req.path, true);
-    },
-    isDarkMode() {
-      return getters.isDarkMode();
-    },
-    hasPrevious() {
-      return this.previousLink !== "";
-    },
-    hasNext() {
-      return this.nextLink !== "";
-    },
-    downloadUrl() {
-      if (getters.isShare()) {
-        return publicApi.getDownloadURL({
-          path: state.share.subPath,
-          hash: state.share.hash,
-          token: state.share.token,
-        }, [state.req.path]);
-      }
-      return filesApi.getDownloadURL(state.req.source, state.req.path);
-    },
-    getSubtitles() {
-      return this.subtitles();
-    },
-    req() {
-      return state.req;
-    },
-    deletedItem() {
-      return state.deletedItem;
-    },
-  },
-  watch: {
-    deletedItem() {
-      if (!state.deletedItem) {
-        return;
-      }
-      this.isDeleted = true;
-      this.listing = null; // Invalidate the listing to force a refresh
-      this.nextRaw = "";
-      this.previousRaw = "";
-      if (this.hasNext) {
-        this.next();
-      } else if (!this.hasPrevious && !this.hasNext) {
-        this.close();
-      } else {
-        this.prev();
-      }
-      mutations.setDeletedItem(false);
->>>>>>> 2b613501
     },
     beforeUnmount() {
         window.removeEventListener("keydown", this.keyEvent);
@@ -464,7 +368,6 @@
             clearTimeout(this.toastTimeout);
         }
     },
-<<<<<<< HEAD
     methods: {
         async subtitles() {
             if (!state.req.subtitles || state.req.subtitles.length === 0) {
@@ -519,73 +422,6 @@
             if (getters.currentPromptName()) {
                 return;
             }
-=======
-  },
-  async mounted() {
-    if (state.req.items) {
-      this.listing = state.req.items;
-    }
-    mutations.setDeletedItem(false);
-    window.addEventListener("keydown", this.keyEvent);
-    this.subtitlesList = await this.subtitles();
-    this.updatePreview();
-    mutations.resetSelected();
-    mutations.addSelected({
-      name: state.req.name,
-      path: state.req.path,
-      size: state.req.size,
-      type: state.req.type,
-      source: state.req.source,
-    });
-  },
-  beforeUnmount() {
-    window.removeEventListener("keydown", this.keyEvent);
-  },
-  methods: {
-        async subtitles() {
-      if (!state.req?.subtitles?.length) {
-        return [];
-      }
-      let subs = [];
-      for (const subtitleTrack of state.req.subtitles) {
-        // All subtitle content is now pre-loaded when content=true
-        // Simply use the content that's already available
-        if (!subtitleTrack.content || subtitleTrack.content.length === 0) {
-          console.warn("Subtitle track has no content:", subtitleTrack.name);
-          continue;
-        }
-        let vttContent = subtitleTrack.content;
-        if (!subtitleTrack.content.startsWith('WEBVTT')) {
-          const ext = getFileExtension(subtitleTrack.name);
-          vttContent = convertToVTT(ext, subtitleTrack.content);
-        }
-        if (vttContent.startsWith('WEBVTT')) {
-          // Create a virtual file (Blob) and get a URL for it
-          const blob = new Blob([vttContent], { type: "text/vtt" });
-          const vttURL = URL.createObjectURL(blob);
-          subs.push({
-            name: subtitleTrack.name,
-            src: vttURL,
-          });
-        } else {
-          console.warn("Skipping subtitle track because it has no WEBVTT header:", subtitleTrack.name);
-        }
-      }
-      return subs;
-    },
-    prev() {
-      this.hoverNav = false;
-      this.$router.replace({ path: this.previousLink });
-    },
-    next() {
-      this.hoverNav = false;
-      this.$router.replace({ path: this.nextLink });
-    },
-    async keyEvent(event) {
-      if (getters.currentPromptName()) {
-        return;
-      }
->>>>>>> 2b613501
 
             const { key } = event;
 
@@ -685,33 +521,12 @@
                     );
                 }
             }
-<<<<<<< HEAD
             if (!this.listing) {
                 this.listing = [state.req];
             }
             this.name = state.req.name;
             this.previousLink = "";
             this.nextLink = "";
-=======
-          }
-        });
-      }
-      const directoryPath = url.removeLastDir(state.req.path);
-      if (!this.listing) {
-        let res;
-        if (getters.isShare()) {
-          // Use public API for shared files
-          res = await publicApi.fetchPub(directoryPath, state.share.hash);
-        } else {
-          // Use regular files API for authenticated users
-          res = await filesApi.fetchFiles(state.req.source, directoryPath);
-        }
-        this.listing = res.items;
-      }
-      this.name = state.req.name;
-      this.previousLink = "";
-      this.nextLink = "";
->>>>>>> 2b613501
 
             for (let i = 0; i < this.listing.length; i++) {
                 if (this.listing[i].name !== this.name) {
