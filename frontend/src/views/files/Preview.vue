<template>
  <div id="previewer" @mousemove="toggleNavigation" @touchstart="toggleNavigation">
    <div class="loading delayed" :class="{ 'dark-mode': isDarkMode }" v-if="loading">
      <div class="spinner">
        <div class="bounce1"></div>
        <div class="bounce2"></div>
        <div class="bounce3"></div>
      </div>
    </div>
    <template v-else>
      <div class="preview">
        <ExtendedImage v-if="req.type == 'image'" :src="raw"></ExtendedImage>
        <audio
          v-else-if="req.type == 'audio'"
          ref="player"
          :src="raw"
          controls
          :autoplay="autoPlay"
          @play="autoPlay = true"
        ></audio>
        <video
          v-else-if="req.type == 'video'"
          ref="player"
          :src="raw"
          controls
          :autoplay="autoPlay"
          @play="autoPlay = true"
        >
          <track
            kind="captions"
            v-for="(sub, index) in subtitles"
            :key="index"
            :src="sub"
            :label="'Subtitle ' + index"
            :default="index === 0"
          />
          Sorry, your browser doesn't support embedded videos, but don't worry, you can
          <a :href="downloadUrl">download it</a>
          and watch it with your favorite video player!
        </video>
        <object v-else-if="req.type == 'pdf'" class="pdf" :data="raw"></object>
        <div v-else-if="req.type == 'blob' || req.type == 'archive'" class="info">
          <div class="title">
            <i class="material-icons">feedback</i>
            {{ $t("files.noPreview") }}
          </div>
          <div>
            <a target="_blank" :href="downloadUrl" class="button button--flat">
              <div>
                <i class="material-icons">file_download</i>{{ $t("buttons.download") }}
              </div>
            </a>
            <a target="_blank" :href="raw" class="button button--flat" v-if="!req.isDir">
              <div>
                <i class="material-icons">open_in_new</i>{{ $t("buttons.openFile") }}
              </div>
            </a>
          </div>
        </div>
      </div>
    </template>

    <button
      @click="prev"
      @mouseover="hoverNav = true"
      @mouseleave="hoverNav = false"
      :class="{ hidden: !hasPrevious || !showNav }"
      :aria-label="$t('buttons.previous')"
      :title="$t('buttons.previous')"
    >
      <i class="material-icons">chevron_left</i>
    </button>
    <button
      @click="next"
      @mouseover="hoverNav = true"
      @mouseleave="hoverNav = false"
      :class="{ hidden: !hasNext || !showNav }"
      :aria-label="$t('buttons.next')"
      :title="$t('buttons.next')"
    >
      <i class="material-icons">chevron_right</i>
    </button>
    <link rel="prefetch" :href="previousRaw" />
    <link rel="prefetch" :href="nextRaw" />
  </div>
</template>
<script>
import { files as api } from "@/api";
import { resizePreview } from "@/utils/constants";
import url from "@/utils/url";
import throttle from "@/utils/throttle";
import ExtendedImage from "@/components/files/ExtendedImage.vue";
import { state, getters, mutations } from "@/store"; // Import your custom store

const mediaTypes = ["image", "video", "audio", "blob"];

export default {
  name: "preview",
  components: {
    ExtendedImage,
  },
  data() {
    return {
      previousLink: "",
      nextLink: "",
      listing: null,
      name: "",
      fullSize: false,
      showNav: true,
      navTimeout: null,
      hoverNav: false,
      autoPlay: false,
      previousRaw: "",
      nextRaw: "",
      currentPrompt: null, // Replaces Vuex getter `currentPrompt`
      oldReq: {}, // Replace with your actual initial state
      jwt: "", // Replace with your actual initial state
      loading: false, // Replace with your actual initial state
    };
  },
  computed: {
    req() {
      return state.req;
    },
    isDarkMode() {
      return getters.isDarkMode();
    },
    hasPrevious() {
      return this.previousLink !== "";
    },
    hasNext() {
      return this.nextLink !== "";
    },
    downloadUrl() {
      return api.getDownloadURL(state.req);
    },
    raw() {
      if (state.req.type === "image" && !this.fullSize) {
        return api.getPreviewURL(state.req, "big");
      }
      return api.getDownloadURL(state.req, true);
    },
    showMore() {
      return getters.currentPromptName() === "more";
    },
    isResizeEnabled() {
      return resizePreview;
    },
    subtitles() {
      if (state.req.subtitles) {
        return api.getSubtitlesURL(state.req);
      }
      return [];
    },
  },
  watch: {
    $route() {
      if (!getters.isLoggedIn()) {
        return;
      }
      this.updatePreview();
      this.toggleNavigation();
    },
  },
  async mounted() {
    window.addEventListener("keydown", this.key);
    this.listing = this.oldReq.items;
    this.updatePreview();
  },
  beforeUnmount() {
    window.removeEventListener("keydown", this.key);
  },
  methods: {
    deleteFile() {
      this.currentPrompt = {
        name: "delete",
        confirm: () => {
          this.listing = this.listing.filter((item) => item.name !== this.name);

          if (this.hasNext) {
            this.next();
          } else if (!this.hasPrevious && !this.hasNext) {
            this.close();
          } else {
            this.prev();
          }
        },
      };
    },
    prev() {
      mutations.setLoading("preview-img", true);
      this.hoverNav = false;
      this.$router.replace({ path: this.previousLink });
    },
    next() {
      mutations.setLoading("preview-img", true);
      this.hoverNav = false;
      this.$router.replace({ path: this.nextLink });
    },
    key(event) {
      if (getters.currentPromptName() != null) {
        return;
      }
<<<<<<< HEAD
      const { key, ctrlKey, metaKey, which } = event;
=======
      const { key } = event;
>>>>>>> a3f684ff

      switch (key) {
        case "ArrowRight":
          if (this.hasNext) {
            this.next();
          }
          break;
        case "ArrowLeft":
          if (this.hasPrevious) {
            this.prev();
          }
          break;
        case ("Escape", "Backspace"):
          this.close();
          break;
      }
    },
    async updatePreview() {
      if (this.$refs.player && this.$refs.player.paused && !this.$refs.player.ended) {
        this.autoPlay = false;
      }

      let dirs = state.route.fullPath.split("/");
      this.name = decodeURIComponent(dirs[dirs.length - 1]);

      if (!this.listing) {
        try {
          const path = url.removeLastDir(state.route.path);
          const res = await api.fetch(path);
          this.listing = res.items;
        } catch (e) {
          showError(e);
        }
      }

      this.previousLink = "";
      this.nextLink = "";
      const path = state.req.path;
      const directoryPath = path.substring(0, path.lastIndexOf("/"));
      for (let i = 0; i < this.listing.length; i++) {
        if (this.listing[i].name !== this.name) {
          continue;
        }

        for (let j = i - 1; j >= 0; j--) {
          let composedListing = this.listing[j];
          composedListing.path = directoryPath + "/" + composedListing.name;
          if (mediaTypes.includes(composedListing.type)) {
            this.previousLink = composedListing.url;
            this.previousRaw = this.prefetchUrl(composedListing);
            break;
          }
        }
        for (let j = i + 1; j < this.listing.length; j++) {
          let composedListing = this.listing[j];
          composedListing.path = directoryPath + "/" + composedListing.name;
          if (mediaTypes.includes(composedListing.type)) {
            this.nextLink = composedListing.url;
            this.nextRaw = this.prefetchUrl(composedListing);
            break;
          }
        }

        return;
      }
    },
    prefetchUrl(item) {
      if (item.type !== "image") {
        return "";
      }
      return this.fullSize
        ? api.getDownloadURL(item, true)
        : api.getPreviewURL(item, "big");
    },
    openMore() {
      this.currentPrompt = "more";
    },
    resetPrompts() {
      this.currentPrompt = null;
    },
    toggleSize() {
      this.fullSize = !this.fullSize;
    },
    toggleNavigation: throttle(function () {
      this.showNav = true;

      if (this.navTimeout) {
        clearTimeout(this.navTimeout);
      }

      this.navTimeout = setTimeout(() => {
        this.showNav = false || this.hoverNav;
        this.navTimeout = null;
      }, 1500);
    }, 100),
    close() {
      mutations.replaceRequest({}); // Reset request data
      let uri = url.removeLastDir(state.route.path) + "/";
      this.$router.push({ path: uri });
    },
    download() {
      window.open(this.downloadUrl);
    },
  },
};
</script><|MERGE_RESOLUTION|>--- conflicted
+++ resolved
@@ -201,11 +201,8 @@
       if (getters.currentPromptName() != null) {
         return;
       }
-<<<<<<< HEAD
-      const { key, ctrlKey, metaKey, which } = event;
-=======
+
       const { key } = event;
->>>>>>> a3f684ff
 
       switch (key) {
         case "ArrowRight":
