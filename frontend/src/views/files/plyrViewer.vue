<template>
    <div class="plyr-viewer">
        <!-- Audio with plyr -->
        <div v-if="previewType == 'audio' && !useDefaultMediaPlayer" class="audio-player-container">
            <div class="audio-player-content">

                <!-- Album art with a generic icon if no image/metadata -->
                <div class="album-art-container"
                     :class="{ 'no-artwork': !albumArtUrl }"
                     :style="{
                         maxHeight: albumArtSize + 'em',
                         maxWidth: albumArtSize + 'em'
                     }"
                     @mouseenter="onAlbumArtHover"
                     @mouseleave="onAlbumArtLeave"
                     @wheel="onAlbumArtScroll">
                    <img v-if="albumArtUrl" :src="albumArtUrl" :alt="audioMetadata.album || 'Album art'"
                        class="album-art" />
                    <div v-else class="album-art-fallback">
                        <i class="material-icons">music_note</i>
                    </div>
                </div>

                <!-- Metadata info -->
                <div class="metadata-info" v-if="audioMetadata">
                    <div class="audio-title">
                        {{ audioMetadata.title || req.name }}
                    </div>
                    <div class="audio-artist" v-if="audioMetadata.artist">
                        {{ audioMetadata.artist }}
                    </div>
                    <div class="audio-album" v-if="audioMetadata.album">
                        {{ audioMetadata.album }}
                    </div>
                    <div class="audio-year" v-if="audioMetadata.album">
                        {{ audioMetadata.year }}
                    </div>
                </div>
            </div>

            <div class="audio-controls-container" :class="{ 'dark-mode': darkMode, 'light-mode': !darkMode }">
                <vue-plyr ref="audioPlayer" :options="plyrOptions">
                    <audio :src="raw" :autoplay="shouldAutoPlay" @play="handlePlay"></audio>
                </vue-plyr>
            </div>
        </div>

        <!-- Video with plyr -->
        <div v-else-if="previewType == 'video' && !useDefaultMediaPlayer" class="video-player-container">
            <vue-plyr ref="videoPlayer" :options="plyrOptions">
                <video :src="raw" :autoplay="shouldAutoPlay" @play="handlePlay" playsinline webkit-playsinline>
                    <track kind="captions" v-for="(sub, index) in subtitlesList" :key="index" :src="sub.src"
                        :label="'Subtitle ' + sub.name" :default="index === 0" />
                </video>
            </vue-plyr>
        </div>

        <!-- Default HTML5 Audio -->
        <div v-else-if="previewType == 'audio' && useDefaultMediaPlayer" class="audio-player-container">
            <audio ref="defaultAudioPlayer" :src="raw"
                controls :autoplay="shouldAutoPlay" @play="handlePlay">
            </audio>
        </div>

        <!-- Default HTML5 Video -->
        <div v-else-if="previewType == 'video' && useDefaultMediaPlayer" class="video-player-container">
            <video ref="defaultVideoPlayer" :src="raw"
                controls :autoplay="shouldAutoPlay" @play="handlePlay" playsinline webkit-playsinline>
                <track kind="captions" v-for="(sub, index) in subtitlesList" :key="index" :src="sub.src"
                    :label="'Subtitle ' + sub.name" :default="index === 0" />
            </video>
        </div>

        <!-- Mouse detection zone for top-left corner -->
        <div
            v-if="showQueueButton"
            class="queue-zone"
            @mousemove="toggleQueueButton"
            @mouseover="setHoverQueue(true)"
            @mouseleave="setHoverQueue(false)"
        ></div>

        <button
            v-if="showQueueButton"
            @click="showQueuePrompt"
            @mouseover="setHoverQueue(true)"
            @mouseleave="setHoverQueue(false)"
            class="queue-button floating"
            :class="{
                'dark-mode': darkMode,
                'hidden': !showQueueButtonVisible,
            }"
            :aria-label="$t('player.QueueButtonHint')"
            :title="$t('player.QueueButtonHint')"
        >
            <i class="material-icons">queue_music</i>
            <span v-if="queueCount > 0" class="queue-count">{{ queueCount }}</span>
        </button>

        <!-- Toast that shows when you press "P" or "L" on the media player -->
        <div :class="['loop-toast', toastVisible ? 'visible' : '']">
            <!-- Loop icon for "single playback", "loop single file" and "loop all files" -->
            <i v-if="playbackMode === 'single' || playbackMode === 'loop-single' || playbackMode === 'loop-all'" class="material-icons loop-icon">
                <!-- eslint-disable-next-line @intlify/vue-i18n/no-raw-text -->
                {{ playbackMode === 'loop-single' ? 'repeat_one' : 'repeat' }}
            </i>
            <i v-else-if="playbackMode === 'shuffle'" class="material-icons shuffle-icon">shuffle</i>
            <i v-else class="material-icons sequential-icon">playlist_play</i>

            <span>{{
                playbackMode === 'sequential' ? $t('player.PlayAllOncePlayback') :
                playbackMode === 'shuffle' ? $t('player.ShuffleAllPlayback') :
                playbackMode === 'loop-all' ? $t('player.PlayAllLoopedPlayback') :
                playbackMode === 'loop-single' ? $t('player.LoopEnabled') :
                $t('player.LoopDisabled') }}</span>

            <!-- Status indicator for loop -->
            <span v-if="playbackMode === 'single' || playbackMode === 'loop-single'" :class="[
                'status-indicator', playbackMode === 'loop-single' ? 'status-on' : 'status-off',]"></span>
        </div>
    </div>
</template>

<script>
import { state, mutations } from '@/store';
import { url } from '@/utils';
export default {
    name: "plyrViewer",
    props: {
        previewType: {
            type: String,
            required: true,
        },
        raw: {
            type: String,
            required: true,
        },
        subtitlesList: {
            type: Array,
            default: () => [],
        },
        req: {
            type: Object,
            required: true,
        },
        useDefaultMediaPlayer: {
            type: Boolean,
            default: false,
        },
        autoPlayEnabled: {
            type: Boolean,
            default: false,
        },
    },
    emits: ['play'],
    data() {
        return {
            toastVisible: false,
            toastTimeout: null,
            audioMetadata: null, // Null by default, will be loaded from the audio file.
            albumArtUrl: null,
            albumArtSize: 25, // Default size in em
            isHovering: false, // Track hover state
            // Playback settings
            playbackMenuInitialized: false,
            lastAppliedMode: null,
            isNavigating: false,
            // Queue button visibility state
            queueButtonVisible: false,
            hoverQueue: false,
            queueTimeout: null,
            // Plyr options
            plyrOptions: {
                controls: [
                    "play-large",
                    "rewind",
                    "play",
                    "fast-forward",
                    "progress",
                    "current-time",
                    "duration",
                    "mute",
                    "volume",
                    "captions",
                    "pip",
                    "settings",
                    "fullscreen",
                ],
                settings: ["quality", "speed", "playback"],
                speed: {
                    selected: 1,
                    options: [0.25, 0.5, 0.75, 1, 1.25, 1.5, 2],
                },
                disableContextMenu: true,
                seekTime: 10,
                hideControls: true,
                keyboard: { focused: true, global: true },
                tooltips: { controls: true, seek: true },
                loop: { active: false },
                blankVideo: "",
                muted: false, // Disable muting automatically
                autoplay: false, // The users will manage this from their profile settings
                playsinline: true,
                clickToPlay: true,
                resetOnEnd: true,
                preload: 'none',
            },
        };
    },
    watch: {
        req(newReq) {
            if (this.isNavigating) {
                // Skip to avoid trigger double navigation when changing to another file/media
                // We already update the files via mutations.replaceRequest()
                // $router.replace (in playNext) is still needed to update the URL
                console.log('Skipping req update during navigation');
                return;
            }
            console.log('req changed, updating media');
            console.log(`Current file: ${newReq?.name} at position ${this.currentQueueIndex + 1} of ${this.playbackQueue.length}`);
            this.updateMedia(); // Update media cleans the album art too
            this.playbackMenuInitialized = false;
            this.lastAppliedMode = null;

            // Re-hook event listeners after media source changes
            // This is critical - without this, the 'ended' event won't fire for the new video!
            this.$nextTick(() => {
                this.hookEvents();

                // Only update queue index, don't setup new queue unless empty or 1
                // the queue is empty initially when opening a file but will setup automatically with playback single mode
                if (this.playbackQueue.length > 1) {
                    this.updateCurrentQueueIndex();
                }
            });
        },
        playbackMode: {
            handler(newMode, oldMode) {
                if (newMode !== oldMode) {
                    const forceReshuffle = newMode === 'shuffle';
                    this.setupPlaybackQueue(forceReshuffle);
                    this.$nextTick(() => {
                        this.ensurePlaybackModeApplied();
                    });
                }
            },
        },
        shouldTogglePlayPause(newVal, oldVal) {
            if (newVal !== oldVal) {
            this.togglePlayPause();
            }
        },
    },
    computed: {
        darkMode() {
            return state.user.darkMode;
        },
        showQueueButtonVisible() {
            return this.queueButtonVisible || this.hoverQueue;
        },
        shouldAutoPlay() {
            // Use the autoPlayEnabled prop from parent
            return this.autoPlayEnabled;
        },
        showQueueButton() {
            return state.req && (state.req.type?.startsWith('audio/') || state.req.type?.startsWith('video/')) &&
            state.navigation.enabled;
        },
        queueCount() {
            return state.playbackQueue?.queue?.length || 0;
        },
        shouldTogglePlayPause() {
        return state.playbackQueue?.shouldTogglePlayPause || false;
        },
        playbackQueue() {
            return state.playbackQueue?.queue || [];
        },
        currentQueueIndex() {
            return state.playbackQueue?.currentIndex ?? -1;
        },
        playbackMode() {
            return state.playbackQueue?.mode || 'single';
        },
        isPlaying() {
            return state.playbackQueue?.isPlaying || false;
        },
    },
    mounted() {
        this.updateMedia();
        this.hookEvents();
        this.$nextTick(() => {
            // Show queue button initially if it should be shown
            if (this.showQueueButton) {
                this.showQueueButtonMethod();
            }
            // Initial queue setup
            if (state.navigation?.listing && state.navigation.listing.length > 0) {
            this.setupPlaybackQueue();
            }
        });
        document.addEventListener('keydown', this.handleKeydown);
    },
    beforeUnmount() {
        // Cleanup timeouts
        [this.toastTimeout, this.queueTimeout].forEach(timeout => {
            if (timeout) clearTimeout(timeout);
        });
        // Cleanup players
        ['videoPlayer', 'audioPlayer'].forEach(playerRef => {
            const player = this.$refs[playerRef];
            if (player && player.player) {
            player.player.destroy();
            // Remove event listeners
            player.player.off('ended');
            player.player.off('play');
            player.player.off('pause');
            player.player.off('enterfullscreen');
            player.player.off('exitfullscreen');
            }
        });
        document.removeEventListener('keydown', this.handleKeydown);
        this.cleanupAlbumArt();
    },
    methods: {
        showQueuePrompt() {
            mutations.showHover({
                name: "PlaybackQueue",
            });
        },
        toggleQueueButton() {
            if (!this.showQueueButton) {
                return;
            }
            this.showQueueButtonMethod();
        },
        showQueueButtonMethod() {
            this.queueButtonVisible = true;
            this.clearQueueTimeout();

            this.queueTimeout = setTimeout(() => {
                if (!this.hoverQueue) {
                    this.queueButtonVisible = false;
                }
                this.queueTimeout = null;
            }, 3000); // Show for 3 seconds
        },
        setHoverQueue(value) {
            this.hoverQueue = value;
        },
        clearQueueTimeout() {
            if (this.queueTimeout) {
                clearTimeout(this.queueTimeout);
                this.queueTimeout = null;
            }
        },
        togglePlayPause() {
            const player = this.getCurrentPlayer();
            if (!player) return;
            if (this.useDefaultMediaPlayer) {
                if (player.paused) {
                    player.play();
                } else {
                    player.pause();
                }
            } else {
                const plyrInstance = player.player;
                if (plyrInstance.playing) {
                    plyrInstance.pause();
                } else {
                    plyrInstance.play();
                }
            }
        },
        handlePlay() {
            this.$emit('play');
        },
        ensurePlaybackModeApplied() {
            if (this.useDefaultMediaPlayer) return;

            const playerRef = this.previewType === 'video'
                ? this.$refs.videoPlayer
                : this.$refs.audioPlayer;

            if (!playerRef || !playerRef.player) return;

            const player = playerRef.player;

            try {
                const settingsMenu = player.elements.settings?.menu;
                const playbackBtn = player.elements.settings?.buttons?.playback;

                if (settingsMenu && settingsMenu.style.display !== 'none' && settingsMenu.getAttribute('hidden') === null) {
                    this.applyCustomPlaybackSettings(player);
                } else if (playbackBtn && !this.playbackMenuInitialized) {
                    // Initial setup -- if menu hasn't been initialized yet
                    console.log('Initializing custom playback menu');
                    this.applyCustomPlaybackSettings(player);
                }
                // Otherwise, skip to avoid unnecessary recreation
            } catch (error) {
                console.error('Error ensuring playback mode applied:', error);
            }
        },
        toggleLoop() {
            const newMode = this.playbackMode === 'loop-single' ? 'single' : 'loop-single';
            // Update the state directly via mutations instead of calling updatePlaybackMode
            mutations.setPlaybackQueue({
                queue: this.playbackQueue,
                currentIndex: this.currentQueueIndex,
                mode: newMode
            });
            this.syncMediaLoopState();
            this.showToast();
        },
        handleKeydown(event) {
            // Handle 'P' and 'L' keys for loop and change playback
            if (event.key.toLowerCase() === 'p' || event.key.toLowerCase() === 'l') {
                event.stopPropagation();

                // Use requestAnimationFrame to ensure UI updates
                requestAnimationFrame(() => {
                    if (event.key.toLowerCase() === 'p') {
                        this.cyclePlaybackModes();
                    } else if (event.key.toLowerCase() === 'l') {
                        this.toggleLoop();
                    }
                });
            }
            // "Q" key for open the queue prompt
            if (event.key.toLowerCase() === 'q' &&
                state.prompts.length === 0) { // Only open if no other prompts are open
                event.stopPropagation();
                event.preventDefault();
                this.showQueuePrompt();
            }
        },
        cyclePlaybackModes() {
            // cycle order (excluding single and loop-single cuz they are handled by the "L" key)
            const modeCycle = ['loop-all', 'shuffle', 'sequential'];
            const currentIndex = modeCycle.indexOf(this.playbackMode);
            const nextIndex = currentIndex === -1 ? 0 : (currentIndex + 1) % modeCycle.length;
            const newMode = modeCycle[nextIndex];
            // Directly update state
            mutations.setPlaybackQueue({
                queue: this.playbackQueue,
                currentIndex: this.currentQueueIndex,
                mode: newMode
            });
            this.syncMediaLoopState();
            this.showToast();
        },
        showToast() {
            if (this.toastTimeout) {
                clearTimeout(this.toastTimeout);
            }
            this.toastVisible = true;
            this.toastTimeout = setTimeout(() => {
                this.toastVisible = false;
            }, 2000);
        },
        async updateMedia() {
            await this.handleAutoPlay();
            if (this.previewType === "audio") {
                await this.loadAudioMetadata();
            }
        },
        async handleAutoPlay() {
            if (!this.autoPlayEnabled || !this.shouldAutoPlay) return;

            try {
                const player = this.getCurrentPlayer();
                if (!player) return;

                if (this.useDefaultMediaPlayer) {
                    // Ensure player is not muted before attempting autoplay
                    player.muted = false;
                    await player.play();
                } else if (player.player) {
                    player.player.muted = false;
                    await player.player.play();
                }
            } catch (error) {
                console.log("Autoplay failed", error);
                // Don't force muted playback - let user manually start
            }
        },
        // Album art hover and scroll handlers
        onAlbumArtHover() {
            this.isHovering = true;
        },
        onAlbumArtLeave() {
            this.isHovering = false;
        },
        onAlbumArtScroll(event) {
            if (!this.isHovering) return;

            event.preventDefault();

            const scrollDelta = event.deltaY > 0 ? -5 : 5; // Scroll down decreases, scroll up increases
            const newSize = this.albumArtSize + scrollDelta;

            // Apply size constraints (minimum 10em, maximum 50em)
            this.albumArtSize = Math.max(10, Math.min(50, newSize));
        },
        // Load metadata from the backend response
        async loadAudioMetadata() {
            if (this.previewType !== "audio") {
                return;
            }
            try {
                // Clean up previous album art and metadata (if any)
                this.cleanupAlbumArt();
                this.audioMetadata = null;

                // Check if metadata is already provided by the backend
                if (this.req.metadata) {
                    this.audioMetadata = {
<<<<<<< HEAD
                        title: this.req.metadata.title || null,
                        artist: this.req.metadata.artist || null,
                        album: this.req.metadata.album || null,
                        year: this.req.metadata.year || null,
                        duration: this.req.metadata.duration || null,
=======
                        title: this.req.audioMeta.title || this.req.name, // Fallback to filename
                        artist: this.req.audioMeta.artist || null,
                        album: this.req.audioMeta.album || null,
                        year: this.req.audioMeta.year || null,
>>>>>>> 2cedc3d7
                    };

                    // Handle base64 encoded album art from backend
                    if (this.req.metadata.albumArt) {
                        try {
                            // Decode base64 album art
                            const byteCharacters = atob(this.req.metadata.albumArt);
                            const byteNumbers = new Array(byteCharacters.length);
                            for (let i = 0; i < byteCharacters.length; i++) {
                                byteNumbers[i] = byteCharacters.charCodeAt(i);
                            }
                            const byteArray = new Uint8Array(byteNumbers);
                            const blob = new Blob([byteArray], { type: 'image/jpeg' });
                            this.albumArt = URL.createObjectURL(blob);
                            this.albumArtUrl = this.albumArt;
                        } catch (error) {
                            console.error("Failed to decode album art:", error);
                            this.cleanupAlbumArt();
                        }
                    }
                } else {
                    this.audioMetadata = {
                        title: this.req.name,
                        artist: null,
                        album: null,
                        year: null,
                    };
                    this.cleanupAlbumArt();
                }
            } catch (error) {
                this.audioMetadata = null;
                this.cleanupAlbumArt();
            }
        },
        cleanupAlbumArt() {
            const cleanupUrl = (url) => {
                if (url && url.startsWith('blob:')) {
                    try {
                        URL.revokeObjectURL(url);
                        console.log('Cleaned up album art object URL');
                    } catch (e) {
                        console.warn('Error revoking album art URL:', e);
                    }
                }
            };
            cleanupUrl(this.albumArtUrl);
            this.albumArtUrl = null;
        },
        hookEvents() {
            const player = this.getCurrentPlayer();
            if (!player) return;

            if (this.useDefaultMediaPlayer) {
                // HTML5 Player
                this.setupDefaultPlayerEvents(player);
            } else if (player.player) {
                // Plyr Player
                this.setupPlyrEvents(player.player, this.previewType);
            }
        },
        setupPlyrEvents(player, playerType) {
            if (!player) return;

            player.on('ended', this.handleMediaEnd);
            player.on('play', () => {
                mutations.setPlaybackState(true);
            });
            player.on('pause', () => {
                mutations.setPlaybackState(false);
            });
            if (playerType === 'video') {
                if (screen.orientation) {
                    player.on('enterfullscreen', this.onFullscreenEnter);
                    player.on('exitfullscreen', this.onFullscreenExit);
                }
            }
            this.setupCustomPlaybackSettings(player);
        },
        setupDefaultPlayerEvents(element) {
            if (!element) return;
            element.addEventListener('ended', this.handleMediaEnd);
            element.addEventListener('play', () => {
                mutations.setPlaybackState(true);
            });
            element.addEventListener('pause', () => {
                mutations.setPlaybackState(false);
            });
        },
        async onFullscreenEnter() {
            // Allow free rotation when video enters full screen mode. This works even if the device's orientation is currently locked.
            try {
                await screen.orientation.lock('any');
            } catch (error) {
                // The NotSupportedError is thrown for non-mobile browsers and there seems to be no way to pre-check if it is supported.
                // -> Swallow NotSupportedError but let other errors be thrown.
                if (error.name !== 'NotSupportedError')
                    throw error;
            }
        },
        onFullscreenExit() {
            screen.orientation.unlock();
        },
        // Playback methods
        async setupPlaybackQueue(forceReshuffle = false) {
            console.log("============================"); // Visual separator in the console logs
            console.log('Setting up playback queue on mode:', this.playbackMode);
            console.log('Current req path:', this.req.path);

            // Get the current directory listing from the navigation state
            const listing = state.navigation?.listing || [];

            // Filter only audio/video files
            const mediaFiles = listing.filter(item => {
                const isAudio = item.type && item.type.startsWith('audio/');
                const isVideo = item.type && item.type.startsWith('video/');
                return isAudio || isVideo;
            });

            console.log('Filtered media files:', mediaFiles.length);

            if (mediaFiles.length === 0) {
                console.log('No media files found in current directory');
                mutations.setPlaybackQueue({
                    queue: [],
                    currentIndex: -1,
                    mode: this.playbackMode,
                });
                return;
            }

            // Find current file index of the file opened
            const currentIndex = mediaFiles.findIndex(item => item.path === this.req.path);
            console.log('Current file index in media files:', currentIndex);

            let finalQueue = [];
            let finalIndex = 0;

            switch (this.playbackMode) {
                case 'single':
                case 'loop-single':
                    // When playing the same file (single modes), the queue only contains only the current file
                    finalQueue = currentIndex !== -1 ? [mediaFiles[currentIndex]] : [];
                    finalIndex = 0;
                    break;

                case 'sequential':
                case 'loop-all': {
                    // For sequential and loop-all, we'll use alphabetical order without rearranging
                    // On sequential mode will start playing from the file opened and find its place on the queue by the current index (you can see this on UI queue)
                    // Loop-all will do the same, but if the queue ends, will restart from the first file of the current folder (alphabetically)
                    const sortedFiles = [...mediaFiles].sort((a, b) => a.name.localeCompare(b.name));
                    finalQueue = sortedFiles;
                    // Find the current file position in the queue
                    if (currentIndex !== -1) {
                        const currentFile = mediaFiles[currentIndex];
                        finalIndex = sortedFiles.findIndex(item => item.path === currentFile.path);

                    } else {
                        finalIndex = 0;
                    }
                    break;
                }

                case 'shuffle': {
                    // For shuffle, include all files on random order and only reshuffle if forced (by cycling modes again)
                    // This is for preserve the current queue and don't lose it when is changed to the next file
                    if (forceReshuffle || this.playbackQueue.length === 0) {
                        const shuffledFiles = this.shuffleArray([...mediaFiles]);
                        finalQueue = shuffledFiles;
                        } else {
                            // Use the existing queue when not forcing reshuffle
                            finalQueue = this.playbackQueue;
                        }
                    // Find the current file position in the queue
                    if (currentIndex !== -1) {
                        const currentFile = mediaFiles[currentIndex];
                        finalIndex = finalQueue.findIndex(item => item.path === currentFile.path);
                    } else {
                        finalIndex = 0;
                    }
                    break;
                }
            }

            console.log('Playback queue length:', finalQueue.length);
            console.log('Current place on the queue:', finalIndex);

            // After the queue is set up, update the store
            mutations.setPlaybackQueue({
                queue: finalQueue,
                currentIndex: finalIndex,
                mode: this.playbackMode
            });
        },
        shuffleArray(array) {
            const shuffled = [...array];
            for (let i = shuffled.length - 1; i > 0; i--) {
                const j = Math.floor(Math.random() * (i + 1));
                [shuffled[i], shuffled[j]] = [shuffled[j], shuffled[i]];
            }
            return shuffled;
        },
        updateCurrentQueueIndex() {
            if (this.playbackQueue.length === 0) {
                this.setupPlaybackQueue();
                return;
            }

            // Find current file in the existing queue
            const currentIndex = this.playbackQueue.findIndex(item => item.path === this.req.path);
            if (currentIndex !== -1) {
                mutations.setPlaybackQueue({
                    queue: this.playbackQueue,
                    currentIndex: currentIndex,
                    mode: this.playbackMode
                });
            } else {
                this.setupPlaybackQueue(true);
            }
        },
        async playNext() {
            if (this.isNavigating || this.playbackQueue.length === 0) {
                console.log('Loading next file...');
                return;
            }

            this.isNavigating = true;

            // Calculate next index
            let nextIndex = this.currentQueueIndex + 1;

            // Handle end of queue based on mode
            if (nextIndex >= this.playbackQueue.length) {
                if (this.playbackMode === 'loop-all' || this.playbackMode === 'shuffle') {
                    // For shuffle mode, reshuffle the entire queue when we reach the end
                    if (this.playbackMode === 'shuffle') {
                        // Reshuffle the entire directory listing again
                        await this.setupPlaybackQueue(true); // Force reshuffle
                        nextIndex = 0;
                    } else {
                        // Loop back to beginning for loop-all mode
                        console.log('Reached end of queue, looping back to start');
                        nextIndex = 0;
                    }
                } else {
                    // Stop at end for sequential mode
                    console.log('Reached end of queue, stopping playback');
                    this.isNavigating = false;
                    return;
                }
            }

            const nextItem = this.playbackQueue[nextIndex];
            console.log('Moving to next item:', nextItem.name, 'at index:', nextIndex);

            try {
                // Update current index
                mutations.setPlaybackQueue({
                    queue: this.playbackQueue,
                    currentIndex: nextIndex,
                    mode: this.playbackMode
                });

                // Build the proper URL for browser history
                const nextItemUrl = url.buildItemUrl(nextItem.source || this.req.source, nextItem.path);

                // Store the expected path before making changes
                const expectedPath = nextItem.path;

                // Update state.req with the next item's data FIRST
                // This will trigger the watcher on req prop and update the media source
                mutations.replaceRequest(nextItem);

                // Then update the router URL
                // Use router.replace to properly update the route (for refresh to work)
                // This won't cause a remount because the component is keyed by route params, not the full path
                this.$router.replace({ path: nextItemUrl }).catch(err => {
                    if (err.name !== 'NavigationDuplicated') {
                        console.error('Router navigation error:', err);
                    }
                });

                // Wait for state.req to be updated
                await this.waitForReqUpdate(expectedPath);

                const player = this.getCurrentPlayer();
                if (player) {
                    let playPromise;
                    if (this.useDefaultMediaPlayer) {
                        playPromise = player.play();
                    } else if (player.player) {
                        playPromise = player.player.play();
                    }
                    if (playPromise !== undefined) {
                        playPromise.catch((error) => {
                            console.log("Auto-play prevented:", error);
                        });
                    }
                }

                // Reset navigation flag
                this.isNavigating = false;
            } catch (error) {
                console.error('Failed to navigate to next file:', error);
                this.isNavigating = false;
            }
        },

        waitForReqUpdate(expectedPath) {
            return new Promise((resolve) => {
                if (state.req.path === expectedPath) {
                    resolve();
                    return;
                }

                const unwatch = this.$watch(
                    () => state.req.path,
                    (newPath) => {
                        if (newPath === expectedPath) {
                            unwatch();
                            resolve();
                        }
                    },
                    { immediate: false }
                );
            });
        },

        getCurrentPlayer() {
            // Return the appropriate player ref based on preview type and player type
            if (this.useDefaultMediaPlayer) {
                return this.previewType === 'video'
                    ? this.$refs.defaultVideoPlayer
                    : this.$refs.defaultAudioPlayer;
            } else {
                return this.previewType === 'video'
                    ? this.$refs.videoPlayer
                    : this.$refs.audioPlayer;
            }
        },
        restartCurrentFile() {
            console.log('Restarting current file');
            const player = this.getCurrentPlayer();
            if (player) {
                if (this.useDefaultMediaPlayer) {
                    // HTML5 player
                    player.currentTime = 0;
                    player.play();
                } else {
                    // Plyr player
                    if (player.player) {
                        player.player.currentTime = 0;
                        player.player.play();
                    }
                }
            }
        },
        handleMediaEnd() {
            const handleShortQueue = () => {
                if (this.playbackQueue.length > 1) {
                    this.playNext();
                } else {
                    this.restartCurrentFile();
                }
            };
            const modeActions = {
                'single': () => {}, // Do nothing
                'loop-single': () => this.restartCurrentFile(),
                'sequential': () => this.playNext(),
                'shuffle': handleShortQueue,
                'loop-all': handleShortQueue,
            };
            const action = modeActions[this.playbackMode];
            if (action) {
                console.log(`Media ended - ${this.playbackMode} mode`);
                console.log("============================"); // Visual separator in the console logs
                action();
            }
        },
        applyCustomPlaybackSettings(player) {
            // This is the actual logic to set up the settings menu
            // Separated so it can be called both on 'ready' event and after source changes

            // Sync loopEnabled with playbackMode
            this.loopEnabled = (this.playbackMode === 'loop-single');

            // Only recreate menu if mode changed or menu not initialized, this for avoid unnecesary recreations
            const modeChanged = this.lastAppliedMode !== this.playbackMode;

            if (this.playbackMenuInitialized && !modeChanged) {
                return;
            }

            try {
                // Access the playback button and panel
                const playbackBtn = player.elements.settings.buttons.playback;
                const playbackPanel = player.elements.settings.panels.playback;

                if (playbackBtn && playbackPanel) {
                    // Make the button visible
                    playbackBtn.removeAttribute('hidden');

                    // Set up the button text
                    const modeLabels = {
                        'single': 'Play Once',
                        'sequential': 'Play All',
                        'shuffle': 'Shuffle All',
                        'loop-single': 'Loop current',
                        'loop-all': 'Play All Looped'
                    };
                    const currentMode = modeLabels[this.playbackMode] || 'Play Once';
                    playbackBtn.querySelector('span').innerHTML = `Playback: <span class="plyr__menu__value">${currentMode}</span>`;

                    // Set up the back button text
                    playbackPanel.querySelector('.plyr__control--back span[aria-hidden="true"]').innerHTML = 'Playback';

                    // Only recreate menu if needed, will rebuild the UI if the source changes.
                    const menu = playbackPanel.querySelector('div[role="menu"]');

                    if (!this.playbackMenuInitialized || modeChanged) {

                        // Create the menu options
                        menu.innerHTML = `
                            <button data-plyr="playback" type="button" role="menuitemradio" class="plyr__control" aria-checked="${this.playbackMode === 'single'}" value="single">
                                <span>Play Once</span>
                            </button>
                            <button data-plyr="playback" type="button" role="menuitemradio" class="plyr__control" aria-checked="${this.playbackMode === 'sequential'}" value="sequential">
                                <span>Play All</span>
                            </button>
                            <button data-plyr="playback" type="button" role="menuitemradio" class="plyr__control" aria-checked="${this.playbackMode === 'shuffle'}" value="shuffle">
                                <span>Shuffle All</span>
                            </button>
                            <button data-plyr="playback" type="button" role="menuitemradio" class="plyr__control" aria-checked="${this.playbackMode === 'loop-single'}" value="loop-single">
                                <span>Loop Current</span>
                            </button>
                            <button data-plyr="playback" type="button" role="menuitemradio" class="plyr__control" aria-checked="${this.playbackMode === 'loop-all'}" value="loop-all">
                                <span>Play All Looped</span>
                            </button>
                        `;
                        // Add event listeners to the buttons
                        const buttons = menu.querySelectorAll('button[data-plyr="playback"]');
                        buttons.forEach(button => {
                            button.addEventListener('click', (event) => {
                                const value = event.currentTarget.getAttribute('value');
                                console.log('Playback mode changed to:', value);

                                // Update visual state
                                buttons.forEach(btn => btn.setAttribute('aria-checked', 'false'));
                                event.currentTarget.setAttribute('aria-checked', 'true');

                                // Update button text
                                const currentMode = modeLabels[value] || 'Play Once';
                                playbackBtn.querySelector('span').innerHTML = `Playback: <span class="plyr__menu__value">${currentMode}</span>`;

                                // Update the global state with the new mode
                                mutations.setPlaybackQueue({
                                    queue: this.playbackQueue,
                                    currentIndex: this.currentQueueIndex,
                                    mode: value
                                });

                                // Sync media loop state
                                this.syncMediaLoopState();

                                // Show toast
                                this.showToast();
                            });
                        });
                        this.playbackMenuInitialized = true;
                        this.lastAppliedMode = this.playbackMode;
                    } else {
                        // Just update the checked states without recreating the menu again
                        const buttons = menu.querySelectorAll('button[data-plyr="playback"]');
                        buttons.forEach(button => {
                            const value = button.getAttribute('value');
                            button.setAttribute('aria-checked', this.playbackMode === value);
                        });
                    }
                } else {
                    console.error('Could not find playback button or panel');
                }
            } catch (error) {
                console.error('Error applying custom playback settings:', error);
            }
        },
        setupCustomPlaybackSettings(player) {
            // If settings element is present in plyr, setup custom settings
            if (player.elements?.settings) {
                this.applyCustomPlaybackSettings(player);
            }
        },
        syncMediaLoopState() {
            const player = this.getCurrentPlayer();
            if (!player) return;

            // Only enable loop for "Loop Current" mode
            const shouldLoop = this.playbackMode === 'loop-single';

            if (this.useDefaultMediaPlayer) {
                // HTML5 player
                player.loop = shouldLoop;
            } else {
                // Plyr player
                if (player.player) {
                    player.player.loop = shouldLoop;
                }
            }
        },
    },
};
</script>

<style >
@import url("plyr/dist/plyr.css");

/* Background styles for the audio player */
.plyr-background-dark {
    background: radial-gradient(#3b3b3b, black);
}

.plyr-background-light {
    background: radial-gradient(#262626, #e2e2e2);
}

/**********************************
*** STYLES FOR THE MEDIA PLAYER ***
**********************************/

.plyr-viewer {
    height: 100%;
    width: 100%;
}

.plyr {
    --plyr-color-main: var(--primaryColor);
    --plyr-video-background: rgba(0, 0, 0, 1);
    --plyr-focus-visible-color: var(--primaryColor);
    --plyr-audio-control-color: #ffffff;
    --plyr-menu-background: rgba(0, 0, 0, 0.7);
    --plyr-menu-color: #ffffff;
    --plyr-menu-border-shadow-color: rgba(0, 0, 0, 0.5);
    --plyr-menu-radius: 12px;
    --plyr-menu-shadow: 0 1px 2px rgba(0, 0, 0, 0.5);
    --plyr-control-radius: 12px;
    --plyr-control-icon-size: 16px;
    --plyr-control-spacing: 8px;
    --plyr-control-padding: 6px;
    --plyr-tooltip-background: rgba(0, 0, 0, 0.8);
    --plyr-tooltip-color: #ffffff;
    --plyr-video-controls-background: linear-gradient(transparent,
            rgba(0, 0, 0, 0.7));
    border-radius: 12px;
    overflow: visible;
    background-color: rgb(216 216 216);
    box-shadow: 0 2px 6px rgba(88, 88, 88, 0.45);
}

.plyr__controls {
    color: black;
}

.audio-controls-container.dark-mode .plyr {
    background-color: rgb(37 49 55 / 33%);
    color: white;
}

/* Backdrop-filter support for plyr */
@supports (backdrop-filter: none) {
  .plyr {
    backdrop-filter: blur(16px) invert(0.1);
  }
}

/* Position/space of the buttons */
.plyr .plyr__controls {
    display: flex;
    flex-direction: row;
    gap: 8px;
    background-color: transparent;
}

.audio-controls-container.dark-mode .plyr .plyr__controls {
    color: white;
}

.audio-controls-container.light-mode .plyr .plyr__controls {
    color: black;
}

.plyr .plyr__controls__items {
    display: flex;
    justify-content: space-between;
    align-items: center;
    flex-wrap: nowrap;
}

/* Transitions (e.g. how much time take to hide the player UI) */
.plyr .plyr__control {
    transition: all 0.2s ease;
    flex-shrink: 0;
    display: flex;
    min-width: 2em;
    justify-content: center;
    align-items: center;
}

/* Progress bar with full width (audio and video) */
.plyr .plyr__progress__container {
    flex: 100%;
    margin: 0;
}

/* Big play button when pause/start the video */
.plyr--full-ui.plyr--video .plyr__control--overlaid {
    display: flex;
    justify-content: center;
    align-items: center;
}

.plyr__control--overlaid {
    /* background: #00b2ff; */
    background: var(--plyr-video-control-background-hover, var(--primaryColor));
    border: 0;
    display: none;
    position: absolute;
    transition: 0.3s;
    z-index: 2;
    height: 4em;
    top: 50%;
    left: 50%;
    right: auto;
    transform: translate(-50%, -50%) !important;
    bottom: auto;
    width: 4em !important;
    margin: 0 !important;
    border-radius: 5em !important;
    transition: transform 0.2s ease !important;
}

.plyr--fullscreen-active .plyr__control--overlaid {
  top: 50% !important;
  left: 50% !important;
  transform: translate(-50%, -50%) !important;
}

.plyr__control--overlaid:hover {
    transform: translate(-50%, -50%) scale(1.05) !important;
}

/************
*** VIDEO ***
************/

/* Video container size */
.video-player-container {
    width: 100%;
    height: 100%;
}

/* Video size in the container */
.plyr.plyr--video {
    width: 100%;
    height: 100%;
}

/* Force visibility of the buttons */
.plyr.plyr--video .plyr__control[data-plyr="captions"],
.plyr.plyr--video .plyr__control[data-plyr="pip"] {
    display: block !important;
}

/************
*** AUDIO ***
************/

/* Hide some unnesary buttons on the audio player */
.plyr--audio .plyr__control--overlaid,
.plyr--audio .plyr__control[data-plyr="captions"],
.plyr--audio .plyr__control[data-plyr="fullscreen"],
.plyr--audio .plyr__control[data-plyr="pip"] {
    display: none !important;
}

/* Style for audio player on mobile */
@media (max-width: 800px) {
    .plyr.plyr--audio {
        padding: 1em;
        border-radius: 0;
    }

    /* Buttons container more "big" for easy touch */
    .plyr--audio .plyr__control {
        min-width: 44px;
        min-height: 44px;
    }

    .plyr--audio .plyr__progress__container {
        margin: 10px 0;
    }

    .plyr--audio .plyr__controls {
        padding: 0;
        gap: 5px;
    }

    .plyr--audio .plyr__controls__items {
        justify-content: center;
        gap: 12px;
    }

    /* Play button a bit more big */
    .plyr--audio .plyr__control--play {
        transform: scale(1.25);
    }

    /* Hide volume buttons for made more space */
    .plyr--audio .plyr__volume {
        display: none;
    }

    /* Hide some items on video player*/
    .plyr--video .plyr__volume {
        display: none;
    }

    /* Time playing */
    .plyr--audio .plyr__time {
        font-size: 14px;
        margin: 0 5px;
    }
}

/*****************************
*** ALBUM ART AND METADATA ***
*****************************/

.audio-player-container {
    display: flex;
    flex-direction: column;
    align-items: center;
    gap: 1em;
    margin: 0 auto;
    padding: 1em;
    width: 100%;
    box-sizing: border-box;
    height: 100%;
    justify-content: center;
}

.audio-player-content {
    width: 100%;
    height: 100%;
    display: flex;
    flex-direction: column;
    align-items: center;
    flex-grow: 1;
    margin: 0 auto;
    gap: 1em;
    justify-content: center;
}

.album-art-container {
    height: 100%;
    width: 100%;
    border-radius: 1em;
    overflow: hidden;
    box-shadow: 0 6px 20px rgba(0, 0, 0, 0.2);
    transition: max-height 0.3s ease, max-width 0.3s ease;
    will-change: transform;
}

.album-art {
    width: 100%;
    height: 100%;
    object-fit: cover;
}

.album-art-fallback {
    display: flex;
    align-items: center;
    justify-content: center;
    width: 100%;
    height: 100%;
    border-radius: 18px;
    background: linear-gradient(115deg, var(--primaryColor), rgba(2, 0, 36, 0.9));
    filter: brightness(0.85);
}

.album-art-fallback i.material-icons {
    font-size: 5rem;
    color: white;
    opacity: 0.8;
    user-select: none;
}

.album-art-container.no-artwork {
    box-shadow: 0 4px 12px rgba(0, 0, 0, 0.15);
}

.audio-title {
    font-size: clamp(1.2rem, 4vw, 1.5rem);
    font-weight: bold;
    margin-bottom: 8px;
    word-break: break-word;
}

.metadata-info {
   text-align: center;
   color: whitesmoke;
   box-sizing: border-box;
   padding: 10px 15px;
   word-wrap: break-word;
}

.audio-artist,
.audio-album,
.audio-year {
    font-size: clamp(1rem, 3vw, 1.1rem);
    opacity: 0.8;
    margin-bottom: 5px;
    word-break: break-word;
}

.audio-controls-container {
    width: 100%;
    border-radius: 1em;
    margin: -2px;
}

/* For small tablets and phones with big screen */
@media (max-width: 800px) {
    .audio-player-container {
        padding: 0;
        padding-top: 1em;
    }

    .metadata-info {
        padding: 12px 15px;
    }

    .album-art-container {
        width: min(280px, 70vw);
        height: min(280px, 70vw);
        margin-top: 10px;
    }
}

/* For ultra-wide screens. This need test, I'm not sure if will work correctly */
@media (min-width: 1600px) {
    .album-art-container {
        width: min(400px, 25vw);
        height: min(400px, 25vw);
    }
}

/* For small screens in landscape orientation (Like a phone) */
@media (max-height: 600px) and (orientation: landscape) {

    .audio-player-container {
        justify-content: center;
        align-items: center;
        padding: 1em;
    }

    .audio-player-content {
        display: flex;
        flex-direction: row;
        justify-content: center;
        align-items: center;
        gap: 1.5em;
        width: auto;
        max-width: 90vw;
        margin: 0 auto;
    }

    .metadata-info {
        text-align: left;
        margin: 0;
        padding: 15px;
        flex: 0 1 auto;
        align-self: center;
        display: flex;
        flex-direction: column;
        justify-content: center;
    }

    .album-art-container {
        width: min(150px, 30vh);
        height: min(150px, 30vh);
        margin: 0;
        flex-shrink: 0;
    }

    .audio-title {
      font-size: clamp(1rem, 3vw, 1.3rem);
    }

    .audio-artist,
    .audio-album,
    .audio-year {
      font-size: clamp(0.85rem, 2vw, 1rem);
    }
}

/*******************
*** QUEUE BUTTON ***
*******************/

/* Queue detection zone for top-right corner */
.queue-zone {
    position: fixed;
    top: 4em; /* Account for header bar */
    right: 0;
    width: 5em;
    height: 5em;
    pointer-events: auto;
    z-index: 1000;
    background: transparent;
}

.queue-button {
    position: fixed;
    top: 80px;
    right: 20px;
    width: 50px;
    height: 50px;
    border: none;
    border-radius: 50%;
    background: var(--background);
    color: var(--textPrimary);
    cursor: pointer;
    transition: all 0.3s cubic-bezier(0.4, 0, 0.2, 1);
    display: flex;
    align-items: center;
    justify-content: center;
    box-shadow: 0 2px 10px rgba(0, 0, 0, 0.3);
    outline: none;
    z-index: 9998; /* Make sure it's below prompts but above other content */
}

.queue-button.dark-mode {
    background: var(--surfacePrimary);
}

.queue-button:hover {
    background: var(--primaryColor);
    transform: translateY(-2px) scale(1.05);
    box-shadow: 0 8px 25px rgba(var(--primaryColor-rgb), 0.3), 0 4px 12px rgba(0, 0, 0, 0.2);
    color: white;
}

.queue-button i.material-icons {
    font-size: 24px;
    transition: transform 0.2s ease;
}

.queue-button:hover i.material-icons {
    transform: scale(1.1);
}

.queue-count {
    position: absolute;
    top: -5px;
    right: -5px;
    background: var(--accentColor);
    color: white;
    border-radius: 50%;
    width: 20px;
    height: 20px;
    font-size: 12px;
    display: flex;
    align-items: center;
    justify-content: center;
    font-weight: bold;
}

.queue-button.hidden {
    opacity: 0;
    transform: translateY(-2px) scale(0.9);
    pointer-events: none !important;
    z-index: -1;
}

/* Smooth show animation for better UX */
.queue-button:not(.hidden) {
    animation: queue-button-show 0.4s ease-out;
}

@keyframes queue-button-show {
    0% {
        opacity: 0;
        transform: translateY(-2px) scale(0.8);
    }
    100% {
        opacity: 1;
        transform: translateY(-2px) scale(1);
    }
}

/*****************
*** LOOP TOAST ***
*****************/

.loop-toast {
    position: fixed;
    bottom: 50px;
    left: 50%;
    transform: translateZ(0);
    background: rgba(0, 0, 0, 0.8);
    color: white;
    padding: 15px 25px;
    border-radius: 8px;
    font-size: 1.1rem;
    display: flex;
    align-items: center;
    gap: 10px;
    z-index: 10000;
    pointer-events: none;
    user-select: none;
    opacity: 0;
    transition: opacity 0.3s ease;
    box-shadow: 0 4px 12px rgba(0, 0, 0, 0.3);
}

.loop-toast.visible {
    opacity: 1;
}

.loop-toast .material-icons {
    font-size: 24px;
    color: white;
    width: 24px;
    height: 24px;
    display: flex;
    align-items: center;
    justify-content: center;
}

.status-indicator {
    display: inline-block;
    width: 12px;
    height: 12px;
    border-radius: 50%;
    margin-left: 10px;
}

.status-on {
    background: #4caf50;
}

.status-off {
    background: #f44336;
}

</style><|MERGE_RESOLUTION|>--- conflicted
+++ resolved
@@ -515,18 +515,11 @@
                 // Check if metadata is already provided by the backend
                 if (this.req.metadata) {
                     this.audioMetadata = {
-<<<<<<< HEAD
-                        title: this.req.metadata.title || null,
+                        title: this.req.audioMeta.title || this.req.name, // Fallback to filename
                         artist: this.req.metadata.artist || null,
                         album: this.req.metadata.album || null,
                         year: this.req.metadata.year || null,
-                        duration: this.req.metadata.duration || null,
-=======
-                        title: this.req.audioMeta.title || this.req.name, // Fallback to filename
-                        artist: this.req.audioMeta.artist || null,
-                        album: this.req.audioMeta.album || null,
-                        year: this.req.audioMeta.year || null,
->>>>>>> 2cedc3d7
+                        duration: this.req.metadata.duration || null
                     };
 
                     // Handle base64 encoded album art from backend
