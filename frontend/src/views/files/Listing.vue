--- conflicted
+++ resolved
@@ -236,11 +236,7 @@
   data: function () {
     return {
       sortField: "name",
-<<<<<<< HEAD
-      showLimit: 50,
-=======
       showLimit: 500,
->>>>>>> 0c14c168
       columnWidth: 280,
       dragCounter: 0,
       width: window.innerWidth,
