--- conflicted
+++ resolved
@@ -105,18 +105,6 @@
         return;
       }
     }
-<<<<<<< HEAD
-
-=======
-    this.loginURL += `?redirect=${encodeURIComponent(redirect)}`;
-    
-    // If password auth is disabled and OIDC is available, auto-redirect
-    if (!globalVars.passwordAvailable && globalVars.oidcAvailable) {
-      window.location.href = this.loginURL;
-      return;
-    }
-    
->>>>>>> d76a7832
     if (!globalVars.recaptcha) return;
     window.globalVars.recaptcha.ready(function () {
       window.globalVars.recaptcha.render("globalVars.recaptcha", {
