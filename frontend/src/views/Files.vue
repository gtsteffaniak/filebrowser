--- conflicted
+++ resolved
@@ -306,16 +306,6 @@
       mutations.resetSelected();
 
       let data = {};
-<<<<<<< HEAD
-      const fetchSource = decodeURIComponent(result.source);
-      const fetchPath = decodeURIComponent(result.path);
-      // Fetch initial data
-      let res = await filesApi.fetchFiles(fetchSource, fetchPath);
-      // If not a directory, fetch content
-      if (res.type != "directory") {
-        const content = !getters.fileViewingDisabled(res.name);
-        res = await filesApi.fetchFiles(res.source, res.path, content);
-=======
       try {
         const fetchSource = decodeURIComponent(result.source);
         const fetchPath = decodeURIComponent(result.path);
@@ -338,7 +328,6 @@
       } finally {
         mutations.replaceRequest(data);
         mutations.setLoading("files", false);
->>>>>>> ec43926d
       }
       data = res;
       if (state.sources.count > 1) {
@@ -366,7 +355,6 @@
 };
 </script>
 
-<<<<<<< HEAD
 <style scoped>
 .share__wrong__password {
   color: #ff4757;
@@ -379,8 +367,6 @@
   margin: 2em auto;
 }
 
-=======
-<style>
 .scroll-glow {
   animation: scrollGlowAnimation 1s ease-out;
 }
@@ -396,5 +382,4 @@
     color: inherit;
   }
 }
->>>>>>> ec43926d
 </style>