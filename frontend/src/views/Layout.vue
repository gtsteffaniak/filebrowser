--- conflicted
+++ resolved
@@ -91,15 +91,9 @@
   color: var(--textPrimary);
 }
 
-<<<<<<< HEAD
-
 /* Header */
 .dark-mode-header {
   color:white;
-=======
-/* Header */
-.dark-mode-header {
->>>>>>> 3fd8ee77
   background: var(--surfacePrimary);
 }
 
@@ -110,8 +104,4 @@
     backdrop-filter: blur(16px) invert(0.1);
   }
 }
-<<<<<<< HEAD
-
-=======
->>>>>>> 3fd8ee77
 </style>