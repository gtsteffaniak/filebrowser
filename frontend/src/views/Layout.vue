<template>
  <div>
    <div v-if="progress" class="progress">
      <div v-bind:style="{ width: this.progress + '%' }"></div>
    </div>
<<<<<<< HEAD
    <listingBar
      :class="{ 'dark-mode-header': isDarkMode }"
      v-if="currentView === 'listing'"
    ></listingBar>
    <editorBar
      :class="{ 'dark-mode-header': isDarkMode }"
      v-else-if="currentView === 'editor'"
    ></editorBar>
=======
    <listingBar :class="{ 'dark-mode-header': isDarkMode }" v-if="currentView === 'listing'"></listingBar>
    <editorBar :class="{ 'dark-mode-header': isDarkMode }" v-else-if="currentView === 'editor'"></editorBar>
>>>>>>> 3c1a8524
    <defaultBar :class="{ 'dark-mode-header': isDarkMode }" v-else></defaultBar>
    <sidebar></sidebar>
    <main :class="{ 'dark-mode': isDarkMode }">
      <router-view></router-view>
    </main>
    <prompts :class="{ 'dark-mode': isDarkMode }"></prompts>
    <upload-files></upload-files>
  </div>
</template>

<script>
import editorBar from "./bars/EditorBar.vue";
import defaultBar from "./bars/Default.vue";
import listingBar from "./bars/ListingBar.vue";
import Prompts from "@/components/prompts/Prompts";
import { mapState, mapGetters } from "vuex";
import Sidebar from "@/components/Sidebar.vue";
import UploadFiles from "../components/prompts/UploadFiles";
import { enableExec } from "@/utils/constants";
import { darkMode } from "@/utils/constants";

export default {
  name: "layout",
  components: {
    defaultBar,
    editorBar,
    listingBar,
    Sidebar,
    Prompts,
    UploadFiles,
  },
  data: function () {
    return {
      showContexts: true,
      dragCounter: 0,
      width: window.innerWidth,
      itemWeight: 0,
    };
  },
  computed: {
    ...mapGetters(["isLogged", "progress", "isListing"]),
    ...mapState(["req", "user", "state"]),
    isDarkMode() {
      return this.user && this.user.darkMode ? this.user.darkMode : darkMode;
    },
    isExecEnabled: () => enableExec,
    currentView() {
      if (this.req.type == undefined) {
        return null;
      }

      if (this.req.isDir) {
        return "listing";
      } else if (this.req.type === "text" || this.req.type === "textImmutable") {
        return "editor";
      } else {
        return "preview";
      }
    },
  },
  watch: {
    $route: function () {
      this.$store.commit("resetSelected");
      this.$store.commit("multiple", false);
      if (this.$store.state.show !== "success") this.$store.commit("closeHovers");
    },
  },
  methods: {
    getTitle() {
      let title = "Title";
      if (this.$route.path.startsWith("/settings/")) {
        title = "Settings";
      }
      return title;
    },
  },
};
</script>

<style>
/* Use the class .dark-mode to apply styles conditionally */
.dark-mode {
  background: var(--background);
  color: var(--textPrimary);
}

<<<<<<< HEAD
/* Header */
.dark-mode-header {
  color: white;
=======

/* Header */
.dark-mode-header {
  color:white;
>>>>>>> 3c1a8524
  background: var(--surfacePrimary);
}

/* Header with backdrop-filter support */
@supports (backdrop-filter: none) {
  .dark-mode-header {
    background: transparent;
    backdrop-filter: blur(16px) invert(0.1);
  }
}
<<<<<<< HEAD
=======

>>>>>>> 3c1a8524
</style><|MERGE_RESOLUTION|>--- conflicted
+++ resolved
@@ -3,19 +3,8 @@
     <div v-if="progress" class="progress">
       <div v-bind:style="{ width: this.progress + '%' }"></div>
     </div>
-<<<<<<< HEAD
-    <listingBar
-      :class="{ 'dark-mode-header': isDarkMode }"
-      v-if="currentView === 'listing'"
-    ></listingBar>
-    <editorBar
-      :class="{ 'dark-mode-header': isDarkMode }"
-      v-else-if="currentView === 'editor'"
-    ></editorBar>
-=======
     <listingBar :class="{ 'dark-mode-header': isDarkMode }" v-if="currentView === 'listing'"></listingBar>
     <editorBar :class="{ 'dark-mode-header': isDarkMode }" v-else-if="currentView === 'editor'"></editorBar>
->>>>>>> 3c1a8524
     <defaultBar :class="{ 'dark-mode-header': isDarkMode }" v-else></defaultBar>
     <sidebar></sidebar>
     <main :class="{ 'dark-mode': isDarkMode }">
@@ -102,16 +91,8 @@
   color: var(--textPrimary);
 }
 
-<<<<<<< HEAD
 /* Header */
 .dark-mode-header {
-  color: white;
-=======
-
-/* Header */
-.dark-mode-header {
-  color:white;
->>>>>>> 3c1a8524
   background: var(--surfacePrimary);
 }
 
@@ -122,8 +103,4 @@
     backdrop-filter: blur(16px) invert(0.1);
   }
 }
-<<<<<<< HEAD
-=======
-
->>>>>>> 3c1a8524
 </style>