{
  "buttons": {
    "cancel": "취소",
    "close": "닫기",
    "copy": "복사",
    "copyFile": "파일 복사",
    "copyToClipboard": "클립보드 복사",
    "create": "생성",
    "delete": "삭제",
    "download": "다운로드",
    "info": "정보",
    "more": "더보기",
    "move": "이동",
    "moveFile": "파일 이동",
    "new": "신규",
    "next": "다음",
    "ok": "확인",
    "permalink": "링크 얻기",
    "previous": "이전",
    "publish": "게시",
    "rename": "이름 바꾸기",
    "replace": "대체",
    "reportIssue": "이슈 보내기",
    "save": "저장",
    "schedule": "일정",
    "search": "검색",
    "select": "선택",
    "selectMultiple": "다중 선택",
    "share": "공유",
    "shell": "쉘 전환",
    "switchView": "보기 전환",
    "toggleSidebar": "사이드바 전환",
    "update": "업데이트",
    "upload": "업로드",
    "copyDownloadLinkToClipboard": "다운로드 링크를 클립보드에 복사",
    "file": "파일",
    "folder": "폴더",
    "submit": "제출하기",
    "openFile": "파일 열기",
    "continue": "계속하기",
    "edit": "편집",
    "generateNewOtp": "새로운 2단계 인증 코드 재설정 및 생성",
    "verify": "확인",
    "pause": "일시 중지",
    "resume": "이력서",
    "retry": "다시 시도",
    "pauseAll": "모두 일시 중지",
    "resumeAll": "모두 다시 시작",
    "clearCompleted": "완료 지우기",
    "showMore": "자세히 보기",
    "showLess": "덜 보기",
    "openParentFolder": "상위 폴더 열기",
    "selectedCount": "작업을 수행하기 위해 선택한 항목 수",
    "listView": "목록 보기",
    "compactView": "컴팩트 보기",
    "normalView": "일반 보기",
    "galleryView": "갤러리 보기",
    "uploadFiles": "파일 업로드",
    "uploadFolder": "폴더 업로드",
    "openUploadViewer": "업로드 관리자 열기",
    "selectAll": "모두 선택",
    "discardAndExit": "삭제 및 종료",
    "saveAndExit": "저장 및 종료",
    "keepEditing": "계속 편집"
  },
  "download": {
    "downloadFile": "파일 다운로드",
    "downloadFolder": "폴더 다운로드",
    "downloadSelected": "선택된 다운로드"
  },
  "errors": {
    "forbidden": "접근 권한이 없습니다.",
    "internal": "오류가 발생하였습니다.",
    "notFound": "해당 경로를 찾을 수 없습니다.",
    "connection": "서버에 연결할 수 없습니다.",
    "shareNotFound": "유효하지 않거나 만료된 공유입니다."
  },
  "files": {
    "body": "본문",
    "clear": "지우기",
    "closePreview": "미리보기 닫기",
    "home": "홈",
    "lastModified": "최종 수정",
    "loading": "로딩중...",
    "lonely": "폴더가 비어 있습니다...",
    "metadata": "메타데이터",
    "multipleSelectionEnabled": "다중 선택 켜짐",
    "name": "이름",
    "size": "크기",
    "sortByLastModified": "수정시간순 정렬",
    "sortByName": "이름순",
    "sortBySize": "크기순",
    "noPreview": "이 파일에는 미리 보기를 사용할 수 없습니다.",
    "noDownloadAccess": "다운로드할 수 없습니다."
  },
  "help": {
    "click": "파일이나 디렉토리를 선택해주세요.",
    "ctrl": {
      "click": "여러 개의 파일이나 디렉토리를 선택해주세요.",
      "d": "선택한 항목 다운로드",
      "b": "사이드바 토글",
<<<<<<< HEAD
      "comma": "설정으로 이동"
=======
      "comma": "설정으로 이동",
      "c": "선택한 항목 복사",
      "v": "복사/잘라낸 항목 붙여넣기",
      "x": "선택한 항목 잘라내기"
>>>>>>> d76a7832
    },
    "del": "선택된 파일 삭제",
    "esc": "선택 취소/프롬프트 닫기",
    "f2": "파일 이름 변경",
    "help": "도움말",
    "f1": "도움말 프롬프트 표시",
    "description": "아래에서 기본 탐색 옵션을 확인할 수 있습니다. 자세한 내용은 다음을 참조하세요.",
<<<<<<< HEAD
    "wiki": "파일브라우저 퀀텀 위키",
    "slash": "검색 활성화"
=======
    "slash": "검색 활성화",
    "wiki": "FileBrowser 퀀텀 공식 문서"
>>>>>>> d76a7832
  },
  "languages": {
    "he": "עברית",
    "hu": "Magyar",
    "ar": "العربية",
    "de": "Deutsch",
    "el": "Ελληνικά",
    "en": "English",
    "es": "Español",
    "fr": "Français",
    "is": "Icelandic",
    "it": "Italiano",
    "ja": "日本語",
    "ko": "한국어",
    "nlBE": "Dutch (Belgium)",
    "pl": "Polski",
    "pt": "Português",
    "ptBR": "Português (Brasil)",
    "ro": "Romanian",
    "ru": "Русский",
    "sk": "Slovenčina",
    "svSE": "Swedish (Sweden)",
    "tr": "Türkçe",
    "ua": "Українська",
    "zhCN": "中文 (简体)",
    "zhTW": "中文 (繁體)",
    "cz": "Čeština"
  },
  "login": {
    "createAnAccount": "계정 생성",
    "loginInstead": "이미 계정이 있습니다",
    "passwordConfirm": "비밀번호 확인",
    "passwordsDontMatch": "비밀번호가 일치하지 않습니다",
    "submit": "로그인",
    "usernameTaken": "사용자 이름이 존재합니다",
    "wrongCredentials": "사용자 이름 또는 비밀번호를 확인하십시오",
    "or": "또는",
    "inProgress": "로그인...",
    "failedLogin": "로그인에 실패했습니다.",
    "invalidCredentials": "제공된 자격 증명이 잘못되었습니다."
  },
  "prompts": {
    "copy": "복사",
    "copyMessage": "복사할 디렉토리:",
    "deleteMessageSingle": "파일 혹은 디렉토리를 삭제하시겠습니까?",
    "deleteTitle": "파일 삭제",
    "displayName": "게시 이름:",
    "download": "파일 다운로드",
    "downloadMessage": "다운로드 포맷 설정.",
    "error": "에러 발생!",
    "fileInfo": "파일 정보",
    "move": "이동",
    "moveMessage": "이동할 화일 또는 디렉토리를 선택하세요:",
    "newArchetype": "원형을 유지하는 포스트를 생성합니다. 파일은 컨텐트 폴더에 생성됩니다.",
    "newDir": "새 디렉토리",
    "newDirMessage": "새 디렉토리 이름을 입력해주세요.",
    "newFile": "새 파일",
    "newFileMessage": "새 파일 이름을 입력해주세요.",
    "rename": "이름 변경",
    "replace": "대체하기",
    "replaceMessage": "동일한 파일 이름이 존재합니다. 현재 파일을 덮어쓸까요?\n",
    "schedule": "일정",
    "scheduleMessage": "이 글을 공개할 시간을 알려주세요.",
    "show": "보기",
    "upload": "업로드",
    "deleteUserMessage": "이 사용자를 삭제하시겠습니까?",
    "filesSelected": "선택한 파일",
    "optionalPassword": "선택적 비밀번호",
    "typeName": "유형:",
    "selected": "선택",
    "deleted": "성공적으로 삭제되었습니다!",
    "destinationSource": "대상 소스:",
    "dragAndDrop": "파일을 여기로 끌어다 놓기",
    "completed": "완료",
    "conflictsDetected": "충돌 감지",
    "downloadsLimit": "다운로드 횟수 제한",
    "maxBandwidth": "최대 다운로드 대역폭(kbps)",
    "shareTheme": "테마 공유",
    "shareThemeColor": "테마 색상 공유(CSS 값)",
    "shareTitle": "제목 공유",
    "shareDescription": "설명 공유",
    "shareLogo": "로고 URL 공유",
    "shareBanner": "배너 URL 공유",
    "shareFavicon": "파비콘 URL 공유",
    "optionalPasswordHelp": "이 비밀번호를 설정하면 사용자가 공유 콘텐츠를 보려면 이 비밀번호를 입력해야 합니다.",
    "viewMode": "보기 모드",
    "renameMessage": "새 이름을 입력합니다:",
    "renameMessageInvalid": "파일은 \"/\" 또는 \"\\\"를 포함할 수 없습니다.",
    "source": "출처{suffix}",
    "deleteMessageMultiple": "{count} 파일을 정말 삭제하시겠습니까?",
    "deleteMessageShare": "이 공유를 삭제하시겠습니까? {path} ?",
    "numberDirs": "디렉터리 수{suffix}",
    "numberFiles": "파일 수{suffix}",
    "renameMessageConflict": "\"{filename}\"라는 이름의 항목이 이미 존재합니다!",
    "uploadSettingsChunked": "최대 동시 업로드: {maxConcurrentUpload}, 청크 크기: {uploadChunkSizeMb} MB",
    "uploadSettingsNoChunk": "최대 동시 업로드: {maxConcurrentUpload}, 청크 업로드 비활성화",
    "quickJump": "다른 파일로 빠르게 이동",
    "moveSuccess": "파일이 성공적으로 이동했습니다!",
    "copySuccess": "파일이 성공적으로 복사되었습니다!",
    "lastModified": "마지막 수정{suffix}",
    "size": "크기{suffix}",
    "operationInProgress": "작업이 진행 중입니다 잠시만 기다려주세요...",
    "saveBeforeExit": "저장되지 않은 변경 사항",
<<<<<<< HEAD
    "saveBeforeExitMessage": "편집기에 저장되지 않은 변경 내용이 있습니다. 어떻게 하시겠습니까?"
=======
    "saveBeforeExitMessage": "편집기에 저장되지 않은 변경 내용이 있습니다. 어떻게 하시겠습니까?",
    "copyPasteConfirm": "복사/붙여넣기 확인",
    "copyItemQuestion": "이 항목을 새 위치로 복사하시겠습니까?",
    "moveItemQuestion": "이 항목을 새 위치로 옮기시겠습니까?",
    "sourcePath": "출처:",
    "destinationPath": "목적지:"
>>>>>>> d76a7832
  },
  "search": {
    "images": "이미지",
    "music": "음악",
    "pdf": "PDF",
    "search": "검색...",
    "types": "Types",
    "video": "비디오",
    "path": "경로:",
    "smallerThan": "보다 작습니다:",
    "largerThan": "보다 큽니다:",
    "helpText1": "검색은 입력하는 각 문자(검색어의 경우 최소 3자)에 대해 이루어집니다.",
    "helpText2": "색인: 검색은 설정된 간격(기본값: 5분)에 따라 자동으로 업데이트되는 색인을 활용합니다. 프로그램이 막 시작되었을 때 검색하면 불완전한 결과가 나올 수 있습니다.",
    "noResults": "색인 검색에서 결과를 찾을 수 없습니다.",
    "onlyFolders": "폴더만",
    "onlyFiles": "파일만",
    "showOptions": "옵션 표시",
    "photos": "사진",
    "audio": "오디오",
    "videos": "동영상",
    "documents": "문서",
    "archives": "아카이브",
    "number": "번호",
    "searchContext": "컨텍스트 검색: {context}",
    "notEnoughCharacters": "검색할 문자가 부족합니다(최소 {minSearchLength})",
    "typeToSearch": "검색을 시작하려면 {minSearchLength} 을 입력하세요."
  },
  "settings": {
    "admin": "관리자",
    "administrator": "관리자",
    "allowCommands": "명령 실행",
    "allowEdit": "파일/디렉토리의 수정/변경/삭제 허용",
    "allowNew": "파일/디렉토리 생성 허용",
    "allowPublish": "새 포스트/페이지 생성 허용",
    "allowSignup": "사용자 가입 허용",
    "avoidChanges": "(수정하지 않으면 비워두세요)",
    "branding": "브랜딩",
    "brandingDirectoryPath": "브랜드 디렉토리 경로",
    "changePassword": "비밀번호 변경",
    "commandRunner": "명령 실행기",
    "commandsUpdated": "명령 수정됨!",
    "createUserDir": "Auto create user home dir while adding new user",
    "customStylesheet": "커스텀 스타일시트",
    "defaultUserDescription": "아래 사항은 신규 사용자들에 대한 기본 설정입니다.",
    "disableExternalLinks": "외부 링크 감추기",
    "disableUsedDiskPercentage": "Disable used disk percentage graph",
    "documentation": "문서",
    "examples": "예",
    "executeOnShell": "쉘에서 실행",
    "executeOnShellDescription": "기본적으로 File Browser 는 바이너리를 명령어로 호출하여 실행합니다. 쉘을 통해 실행하기를 원한다면, Bash 또는 PowerShell 에 필요한 인수와 플래그를 설정하세요. 사용자 명령어와 이벤트 훅에 모두 적용됩니다.",
    "globalRules": "규칙에 대한 전역설정으로 모든 사용자에게 적용됩니다. 지정된 규칙은 사용자 설정을 덮어쓰기 합니다.",
    "globalSettings": "전역 설정",
    "insertPath": "경로 입력",
    "insertRegex": "정규식 입력",
    "instanceName": "인스턴스 이름",
    "language": "언어",
    "lockPassword": "사용자에 의한 비밀번호 변경을 허용하지 않음",
    "newPassword": "새로운 비밀번호",
    "newPasswordConfirm": "새로운 비밀번호 확인",
    "newUser": "새로운 사용자",
    "password": "비밀번호",
    "passwordUpdated": "비밀번호 수정 완료!",
    "path": "경로",
    "permissions": {
      "modify": "파일 편집",
      "share": "파일 공유하기",
      "admin": "관리자",
      "api": "긴 수명의 API 키 생성 및 관리",
      "realtime": "실시간 연결 및 업데이트 사용",
      "create": "파일 만들기",
      "delete": "파일 삭제",
      "download": "파일 다운로드"
    },
    "permissions-name": "권한",
    "permissionsHelp": "사용자를 관리자로 만들거나 권한을 부여할 수 있습니다. 관리자를 선택하면, 모든 옵션이 자동으로 선택됩니다. 사용자 관리는 현재 관리자만 할 수 있습니다.\n",
    "profileSettings": "프로필 설정",
    "ruleExample1": "점(.)으로 시작하는 모든 파일의 접근을 방지합니다.(예 .git, .gitignore)\n",
    "ruleExample2": "Caddyfile파일의 접근을 방지합니다.",
    "rules": "룰",
    "rulesHelp": "사용자별로 규칙을 허용/방지를 지정할 수 있습니다. 방지된 파일은 보이지 않고 사용자들은 접근할 수 없습니다. 사용자의 접근 허용 범위와 관련해 정규표현식(regex)과 경로를 지원합니다.\n",
    "scope": "범위",
    "settingsUpdated": "설정 수정됨!",
    "shareManagement": "공유 관리",
    "singleClick": "클릭 한 번으로 파일과 디렉터리 열기",
    "themes": {
      "dark": "Dark",
      "light": "빛",
      "title": "테마"
    },
    "user": "사용자",
    "userCommands": "명령어",
    "userCommandsHelp": "사용에게 허용할 명령어를 공백으로 구분하여 입력하세요. 예:\n",
    "userCreated": "사용자 생성됨!",
    "userDefaults": "사용자 기본 설정",
    "userDeleted": "사용자 삭제됨!",
    "userManagement": "사용자 관리",
    "userUpdated": "사용자 수정됨!",
    "username": "사용자 이름",
    "users": "사용자",
    "modifyOtherUser": "사용자를 수정합니다:",
    "modifyCurrentUser": "현재 사용자 수정",
    "themeColor": "테마 색상",
    "listingOptions": "리스팅 옵션",
    "emptyGlobal": "현재 글로벌 설정 옵션은 없으며, 구성 yaml을 편집하여 시스템 설정을 조정할 수 있습니다.",
    "scopes": "허용된 소스와 그 안에서 사용자 범위 정의하기",
    "UserManagement": "사용자 관리",
    "tusUploads": "청크 업로드",
    "tusUploadsHelp": "파일 브라우저는 청크 파일 업로드를 지원하므로 불안정한 네트워크에서도 효율적이고 안정적이며 재개 가능한 청크 파일 업로드를 생성할 수 있습니다.",
    "tusUploadsChunkSize": "요청의 최대 크기를 나타냅니다(더 작은 업로드의 경우 직접 업로드가 사용됩니다). 바이트 입력을 나타내는 일반 정수 또는 10MB, 1GB 등과 같은 문자열을 입력할 수 있습니다.",
    "tusUploadsRetryCount": "청크 업로드에 실패한 경우 수행할 재시도 횟수입니다.",
    "userHomeBasePath": "사용자 홈 디렉터리의 기본 경로",
    "userScopeGenerationPlaceholder": "범위가 자동으로 생성됩니다.",
    "createUserHomeDirectory": "사용자 홈 디렉터리 만들기",
    "api": "API 키",
    "shareDeleted": "공유 삭제됨!",
    "loginMethodDescription": "사용자에게 허용된 로그인 방법을 설정합니다.",
    "userNotAdmin": "사용자가 관리자가 아닙니다.",
    "enterPassword": "비밀번호 입력",
    "enterPasswordAgain": "비밀번호를 다시 입력합니다.",
    "passwordsDoNotMatch": "비밀번호가 일치하지 않습니다.",
    "loginMethod": "로그인 방법",
    "shareSettings": "공유 설정",
    "adminOptions": "관리자 사용자 옵션",
    "shareDuration": "만료",
    "searchOptions": "검색 옵션",
    "downloads": "다운로드",
    "systemAdmin": "시스템 및 관리자",
    "configViewer": "구성 뷰어",
    "configViewerShowFull": "전체 구성 표시",
    "configViewerShowComments": "댓글 표시",
    "configViewerLoadConfig": "로드 구성",
    "brandingHelp": "파일 브라우저 인스턴스의 이름을 변경하고, 로고를 바꾸고, 사용자 지정 스타일을 추가하고, GitHub에 대한 외부 링크를 비활성화하여 모양과 느낌을 사용자 지정할 수 있습니다.\n사용자 지정 브랜딩에 대한 자세한 내용은 {0} 을 참조하세요.",
    "commandRunnerHelp": "여기에서 명명된 이벤트에서 실행되는 명령을 설정할 수 있습니다. 한 줄에 하나씩 작성해야 합니다. 환경 변수 {0} 및 {1} 을 사용할 수 있으며, {0} 은 {1} 에 상대적입니다. 이 기능 및 사용 가능한 환경 변수에 대한 자세한 내용은 {2} 을 참조하세요.",
    "loginMethods": {
      "password": "비밀번호",
      "oidc": "OIDC",
      "proxy": "프록시"
    },
    "newUserHintSubFolder": "예: '/subfolder' - 기본값은 비어 있습니다.",
    "userScopes": "범위"
  },
  "sidebar": {
    "help": "도움말",
    "hugoNew": "Hugo New",
    "login": "로그인",
    "logout": "로그아웃",
    "myFiles": "내 파일",
    "newFile": "새로운 파일",
    "newFolder": "새로운 폴더",
    "preview": "미리보기",
    "settings": "설정",
    "signup": "가입하기",
    "siteSettings": "사이트 설정",
    "sources": "출처",
    "updateIsAvailable": "업데이트를 사용할 수 있습니다!",
    "fileActions": "파일 작업"
  },
  "success": {
    "linkCopied": "링크가 복사되었습니다!"
  },
  "time": {
    "days": "일",
    "hours": "시",
    "minutes": "분",
    "seconds": "초",
    "unit": "Time Unit"
  },
  "upload": {
    "abortUpload": "취소하시겠습니까?"
  },
  "share": {
    "notice": "참고: 공유가 생성되면 공개에 더 많이 노출되고 액세스 규칙이 달라집니다. 공유를 안전하게 구성하지 않으면 누구나 액세스할 수 있습니다.",
    "disableAnonymousDescription": "이 옵션을 활성화하면 인증된 사용자만 공유에 액세스할 수 있습니다. 사용자는 공유 소스에 대한 액세스 권한이 있어야 합니다.",
    "disableThumbnailsDescription": "활성화하면 미리보기 미리보기 이미지가 공유에 표시되지 않습니다.",
    "enableAllowedUsernamesDescription": "이 옵션을 활성화하면 지정된 사용자만 공유에 액세스할 수 있습니다. 해당 사용자는 공유 소스에 대한 액세스 권한이 있어야 합니다.",
    "downloadsLimitDescription": "공유에서 파일/폴더를 다운로드할 수 있는 최대 횟수입니다. 무제한으로 사용하려면 비워 두세요.",
    "maxBandwidthDescription": "최대 다운로드 대역폭(초당 킬로바이트)입니다. 무제한을 원하시면 비워 두세요.",
    "shareThemeDescription": "공유 링크에 사용할 테마입니다.",
    "disableAnonymous": "익명 액세스 비활성화",
    "disableThumbnails": "썸네일 비활성화",
    "enableAllowedUsernames": "특정 사용자에게만 공유",
    "allowedUsernamesPlaceholder": "쉼표로 구분된 사용자 이름 입력",
    "keepAfterExpiration": "공유가 만료된 후 삭제하지 마세요.",
    "keepAfterExpirationDescription": "공유는 만료된 후에도 삭제되지 않습니다. 이 기능은 공유의 만료 기간을 연장하거나 만료된 후 추가로 수정하려는 경우에 유용합니다.",
    "saveDisabled": "공유 파일에 변경 사항을 저장할 수 없습니다.",
    "shareDurationDescription": "공유가 만료되기 전까지의 기간입니다. 영구 공유를 원하시면 비워 두세요.",
    "passwordDescription": "인증된 사용자를 포함하여 이 공유에 액세스하는 데 필요한 비밀번호(선택 사항)입니다.",
    "allowedUsernamesListDescription": "공유에 액세스할 수 있는 쉼표로 구분된 사용자 이름(활성화된 경우).",
    "shareThemeColorDescription": "공유의 테마에 적용된 CSS 색상 값(예: 빨간색, #0ea5e9, rgb(14,165,233)).",
    "shareTitleDescription": "공유 페이지에 표시되는 사용자 지정 페이지 제목.",
    "shareDescriptionHelp": "공유 페이지에 표시되는 간단한 설명(메타 태그에 사용할 수 있음).",
    "shareLogoDescription": "로고 이미지 URL 또는 클라이언트가 액세스할 수 있는 경로 - 절대 경로 또는 인덱스 경로 모두 허용됩니다(예: 'https://domain.com/logo.png' 또는 '/path/to/logo.png').",
    "shareBannerDescription": "클라이언트가 액세스할 수 있는 배너 이미지 URL 또는 경로 - 절대 경로 또는 인덱스 경로(예: 'https://domain.com/banner.png' 또는 '/path/to/banner.png')가 허용됩니다.",
    "shareFaviconDescription": "클라이언트가 액세스할 수 있는 파비콘 URL 또는 경로 - 절대 경로 또는 인덱스 경로(예: 'https://domain.com/favicon.png' 또는 '/path/to/favicon.png')가 허용됩니다.",
    "hideNavButtons": "탐색 버튼 숨기기",
    "hideNavButtonsDescription": "공유의 탐색 모음에서 탐색 버튼을 숨겨 미니멀한 디자인을 만듭니다.",
    "viewModeDescription": "공유 페이지의 기본 레이아웃입니다.",
    "descriptionDefault": "보거나 다운로드할 수 있는 공유물이 전송되었습니다.",
    "disableShareCard": "공유 카드 비활성화",
    "disableShareCardDescription": "사이드바의 공유 페이지 또는 모바일의 페이지 상단에서 공유 카드를 비활성화합니다.",
    "disableSidebar": "사이드바 비활성화",
    "disableSidebarDescription": "공유 페이지에서 사이드바를 비활성화합니다.",
    "enforceDarkLightMode": "테마 모드 적용",
    "enforceDarkLightModeDescription": "이 공유에 특정 테마 모드(어둡거나 밝음)를 강제로 적용하여 사용자 기본 설정을 재정의합니다.",
    "default": "모드 강제 적용 안 함",
    "dark": "Dark",
    "light": "빛",
    "enableOnlyOffice": "Office 뷰어만 사용",
    "enableOnlyOfficeDescription": "이 공유에서 OnlyOffice를 사용하여 Office 파일을 볼 수 있도록 허용합니다.",
    "enableOnlyOfficeEditing": "Office 편집만 사용",
    "enableOnlyOfficeEditingDescription": "이 공유에서 OnlyOffice를 사용하여 Office 파일을 편집할 수 있도록 허용합니다.",
    "titleDefault": "공유 파일 - {title}",
    "defaultViewMode": "기본 보기 모드",
    "defaultViewModeDescription": "이 공유를 보는 익명 사용자의 기본 보기 모드를 설정합니다. 로그인한 사용자는 여전히 보기 기본 설정을 변경할 수 있습니다.",
    "disableFileViewer": "파일 뷰어 비활성화",
    "shareType": "공유 유형",
    "shareTypeDescription": "만들 공유 유형입니다. 일반 공유는 파일을 보고 다운로드할 수 있습니다. 업로드 공유는 공유에 파일을 업로드할 수 있습니다.",
    "normalShare": "보통",
    "uploadShare": "업로드만 가능",
    "perUserDownloadLimit": "각 사용자에게 다운로드 제한 적용",
    "perUserDownloadLimitDescription": "이 기능을 활성화하면 각 사용자에게 다운로드 제한이 적용됩니다. 익명 사용자는 이 공유에서 어떤 파일도 다운로드할 수 없습니다.",
    "descriptionUploadDefault": "파일을 업로드할 수 있는 공유가 전송되었습니다.",
    "extractEmbeddedSubtitles": "임베디드 자막 추출",
    "extractEmbeddedSubtitlesDescription": "로드 시 미디어 파일에서 임베디드 자막을 추출 - 대용량 파일의 경우 속도가 느려질 수 있습니다.",
    "disableDownload": "파일 다운로드 비활성화",
    "disableDownloadDescription": "누구도 파일을 다운로드하거나 파일의 콘텐츠를 볼 수 없습니다.",
    "allowModify": "파일 편집 허용",
    "allowModifyDescription": "누구나 이 공유에서 파일을 편집할 수 있습니다.",
    "allowDelete": "파일 삭제 허용",
    "allowDeleteDescription": "누구나 이 공유 폴더에서 파일과 폴더를 삭제할 수 있습니다.",
    "allowReplacements": "파일 교체 허용",
    "allowReplacementsDescription": "같은 이름의 파일을 업로드할 때 누구나 기존 파일을 대체할 수 있습니다.",
    "allowCreate": "파일 및 폴더 생성 및 업로드 허용",
    "allowCreateDescription": "누구나 이 공유 폴더에 새 파일과 폴더를 만들고 업로드할 수 있습니다."
  },
  "api": {
    "title": "API 키:",
    "keyName": "API 키 이름:",
    "createdAt": "만든 곳:",
    "expiresAt": "만료일:",
    "permissions": "권한:",
    "createTitle": "API 키 생성",
    "keyNamePlaceholder": "고유한 API 키 이름을 입력합니다:",
    "tokenDuration": "토큰 기간:",
    "durationNumberPlaceholder": "번호",
    "days": "일수",
    "months": "개월",
    "permissionNote": "키에 대한 권한을 하나 이상 선택합니다. 사용자에게도 해당 권한이 있어야 합니다.",
    "createKeyFailed": "API 키를 생성하지 못했습니다.",
    "createKeySuccess": "API 키가 성공적으로 생성되었습니다.",
    "description": "API 키는 키를 생성한 사용자를 기준으로 합니다. 참조",
    "swaggerLinkText": "스웨거 페이지",
    "name": "이름",
    "created": "생성됨",
    "expires": "만료",
    "actions": "작업",
    "enabled": "활성화됨",
    "disabled": "장애인"
  },
  "index": {
    "status": "상태",
    "assessment": "평가",
    "lastScanned": "마지막 스캔",
    "quickScan": "빠른 스캔 초",
    "fullScan": "전체 스캔 시간(초)",
    "settingsHover": "사용자 설정",
    "logout": "로그아웃",
    "toggleClick": "클릭 한 번으로 토글",
    "toggleDark": "다크 모드 전환",
    "toggleSticky": "고정 모드 토글",
    "used": "사용됨",
    "noSources": "이 사용자에 대해 사용할 수 있는 소스가 없습니다. 이 사용자에 대한 소스를 추가하거나 defaultEnabled: true로 소스를 구성하세요."
  },
  "otp": {
    "name": "2단계 인증",
    "verifyInstructions": "인증 앱에서 코드를 입력합니다.",
    "generate": "인증 앱으로 QR 코드를 스캔합니다.",
    "codeInputPlaceholder": "6자리 코드",
    "invalidCodeType": "인증 코드는 영문 6자리여야 합니다.",
    "enabledSuccessfully": "OTP 활성화 성공",
    "verificationFailed": "인증 실패",
    "verificationSucceed": "인증 성공",
    "generationFailed": "세대 실패"
  },
  "general": {
    "name": "이름",
    "path": "경로",
    "user": "사용자",
    "group": "그룹",
    "signup": "가입하기",
    "password": "비밀번호",
    "username": "사용자 이름",
    "files": "파일",
    "folders": "폴더",
    "exit": "종료",
    "permanent": "영구",
    "hash": "해시",
    "of": "의"
  },
  "access": {
    "rules": "액세스 규칙",
    "deny": "거부",
    "deniedUsers": "거부된 사용자",
    "deniedGroups": "거부된 그룹",
    "allowedUsers": "허용된 사용자",
    "allowedGroups": "허용된 그룹",
    "allow": "허용",
    "allowDeny": "허용/거부",
    "userGroup": "사용자/그룹",
    "enterName": "사용자 또는 그룹 이름 입력",
    "deleted": "액세스 규칙이 삭제되었습니다!",
    "added": "액세스 규칙이 추가되었습니다!",
    "name": "이름",
    "accessManagement": "액세스 관리",
    "totalDenied": "거부됨",
    "totalAllowed": "허용됨",
    "all": "모두 거부",
    "defaultBehaviorDescription": "사용자가 특정 액세스 규칙이 없는 경로에 액세스하려고 할 때 어떤 일이 발생하는지 보여줍니다. '허용'은 사용자가 기본적으로 액세스할 수 있음을 의미하며, '거부'는 명시적으로 허용되지 않는 한 기본적으로 차단됨을 의미합니다.",
    "defaultBehavior": "기본 작업{suffix}"
  },
  "fileLoading": {
    "title": "업로드 및 다운로드",
    "maxConcurrentUpload": "최대 동시 업로드 수",
    "maxConcurrentUploadHelp": "최대 동시 업로드 수입니다. 일반적으로 값이 높을수록 성능이 향상되지만, 이는 여러 요인에 따라 달라집니다.",
    "uploadChunkSizeMb": "업로드 청크 크기(MB)",
    "uploadChunkSizeMbHelp": "일반적으로 5~50MB이며, 연결이 불안정하거나 제한적인 경우에는 이보다 작을수록 좋습니다. 0으로 설정하면 업로드 청킹이 비활성화됩니다.",
    "clearAll": "완료를 지우면 오류, 일시 중지 및 충돌이 제거됩니다.",
    "clearAllDescription": "완료 지우기 버튼은 오류, 일시 중지, 충돌 상태를 포함하여 완료된 상태의 모든 업로드를 지웁니다.",
    "uploadSettings": "업로드 설정"
  },
  "colors": {
    "red": "빨간색",
    "green": "녹색",
    "blue": "파란색",
    "yellow": "노란색",
    "violet": "바이올렛",
    "orange": "오렌지"
  },
  "profileSettings": {
    "setDateFormat": "정확한 날짜 형식 설정",
    "showHiddenFiles": "숨겨진 파일 표시",
    "showHiddenFilesDescription": "목록에 숨겨진 파일(예: .썸네일, 프로그램 데이터)을 표시하지만 색인화하도록 구성한 경우 여전히 수동으로 액세스할 수 있습니다.",
    "showQuickDownload": "빠른 액세스를 위한 다운로드 아이콘 표시",
    "showQuickDownloadDescription": "각 파일 항목에 빠르게 액세스할 수 있는 다운로드 아이콘을 표시하여 클릭하여 즉시 다운로드할 수 있습니다.",
    "previewImages": "이미지 썸네일 표시",
    "previewImagesDescription": "이미지의 썸네일 미리보기 표시, 비활성화하면 일반 아이콘이 표시됩니다.",
    "previewVideos": "동영상 썸네일 표시",
    "previewVideosDescription": "동영상 썸네일 미리보기 표시, 비활성화하면 일반 아이콘이 표시됩니다.",
    "previewMotionVideos": "동영상에 모션 미리보기 사용",
    "previewMotionVideosDescription": "모션 미리보기는 동영상 프레임을 순환하는 애니메이션 팝업 미리보기입니다.",
    "highQualityPreview": "고품질 썸네일",
    "highQualityPreviewDescription": "갤러리 보기에만 영향을 줍니다. 연결 속도가 느린 경우 로드하는 데 시간이 오래 걸릴 수 있습니다.",
    "editOffice": "OnlyOffice로 오피스 파일 보기 및 편집",
    "editOfficeDescription": "오피스만 활성화하면 오피스 파일과 관련된 모든 파일 확장자에 대해 파일 뷰어/편집기가 비활성화됩니다.",
    "popupPreview": "파일 위로 마우스를 가져가면 팝업 미리보기 활성화",
    "popupPreviewDescription": "큰 미리 보기를 지원하는 파일 위로 마우스를 가져가면 UI 위에 오버레이 팝업 창이 표시됩니다.",
    "filePreviewOptions": "파일 미리 보기 옵션",
    "disableUpdateNotifications": "알림 업데이트 표시 비활성화하기",
    "disableUpdateNotificationsDescription": "사이드바에서 관리자 사용자에게 표시되는 업데이트 알림 배너를 비활성화합니다.",
    "disableHideSidebar": "파일을 미리 보거나 편집할 때 사이드바를 열어 두기",
    "disableHideSidebarDescription": "활성화하면 파일을 미리 보거나 편집할 때 사이드바가 자동으로 숨겨지지 않습니다.",
    "autoplayMedia": "보기 시 미디어 파일 자동 재생",
    "autoplayMediaDescription": "미디어 파일을 볼 때 자동 재생. 이 기능은 파일이 미디어 파일인 경우에만 작동합니다.",
    "sidebarOptions": "사이드바 옵션",
    "disableQuickToggles": "빠른 토글 비활성화",
    "disableQuickTogglesDescription": "사이드바에 표시되는 빠른 토글을 비활성화합니다.",
    "disableSearchOptions": "검색 옵션 비활성화",
    "disableSearchOptionsDescription": "사이드바에 표시되는 검색 옵션을 비활성화합니다.",
    "hideSidebarFileActions": "사이드바의 파일 작업 숨기기 버튼",
    "deleteWithoutConfirming": "확인 메시지 없이 파일 삭제",
    "deleteWithoutConfirmingDescription": "확인 메시지 없이 파일을 삭제합니다. 이 기능은 파일이 미디어 파일인 경우에만 작동합니다.",
    "editorViewerOptions": "편집기 및 뷰어 옵션",
    "editorQuickSave": "편집기의 빠른 저장 버튼",
    "editorQuickSaveDescription": "텍스트 편집기에는 항상 저장 아이콘이 표시되며 다른 작업은 숨겨집니다.",
    "previewOffice": "오피스 파일의 썸네일 표시",
    "previewOfficeDescription": "목록 보기에서 오피스 파일 형식의 썸네일 표시",
    "disableThumbnailPreviews": "특정 파일 확장자에 대한 썸네일 비활성화하기",
    "disableThumbnailPreviewsDescription": "썸네일 미리 보기를 비활성화할 파일 확장자 목록(예: '.txt .html')을 공백으로 구분하여 표시합니다.",
    "disableViewingFiles": "특정 파일 확장자에 대해 파일 뷰어/편집기 비활성화하기",
    "disableViewingFilesDescription": "파일 뷰어/편집기를 비활성화할 파일 확장명 목록(예: '.txt .pdf')을 공백으로 구분하여 표시합니다.",
    "disablePreviewExt": "특정 파일 확장명에 대한 Office 파일 미리 보기 비활성화",
    "disablePreviewExtDescription": "Office 파일 미리 보기를 사용하지 않도록 설정할 파일 확장명 목록(예: '.docx .pptx')을 공백으로 구분하여 표시합니다.",
    "disableOfficeEditorDescription": "OnlyOffice 편집기 및 뷰어를 비활성화할 파일 확장명을 공백으로 구분한 목록입니다. (예: '.txt .html .pdf').",
    "disableOfficeEditor": "특정 파일 확장자에 대해 Office 뷰어 사용 안 함",
    "defaultThemeDescription": "default - 기본 테마",
    "customTheme": "테마 선택",
    "showSelectMultiple": "데스크톱의 컨텍스트 메뉴에서 여러 개 선택 표시",
    "showSelectMultipleDescription": "기본적으로 데스크톱 컨텍스트 메뉴에는 모바일처럼 '여러 개 선택' 옵션이 없습니다. 이 옵션은 항상 컨텍스트 메뉴에 표시됩니다.",
    "defaultMediaPlayer": "브라우저의 기본 미디어 플레이어 사용",
    "defaultMediaPlayerDescription": "비디오 및 오디오 파일은 FileBrowser에 포함된 'vue-plyr' 미디어 플레이어가 아닌 브라우저의 기본 미디어 플레이어를 사용하세요.",
    "debugOfficeEditor": "Office 디버그 모드만 사용",
    "debugOfficeEditorDescription": "OnlyOffice 편집기에서 추가 정보가 포함된 디버그 팝업을 표시합니다.",
    "fileViewerOptions": "파일 뷰어 옵션",
    "themeAndLanguage": "테마 및 언어",
    "previewFolder": "가능한 경우 폴더의 썸네일 표시",
    "previewFolderDescription": "썸네일을 표지로 사용하는 첫 번째 하위 항목이 있는 폴더의 썸네일 미리 보기를 표시합니다.",
    "disableFileExtensions": "비활성화할 파일 확장명을 입력합니다.",
    "defaultLandingPage": "기본 랜딩 페이지",
    "defaultLandingPageDescription": "예. '/파일/마이소스/마이서브경로' 또는 '/설정' - 기본 페이지는 첫 번째 소스 목록 보기로 이동하는 /파일입니다."
  },
  "editor": {
    "uninitialized": "편집기를 초기화하지 못했습니다. 다시 로드하세요.",
    "saveFailed": "파일을 저장하지 못했습니다. 다시 시도하세요.",
    "saveAborted": "저장이 중단되었습니다. 파일 이름이 활성 파일과 일치하지 않습니다.",
    "saveAbortedMessage": "저장 작업이 중단되었습니다. 애플리케이션의 활성 파일({activeFile})이 저장하려는 파일({tryingToSave})과 일치하지 않습니다.",
    "syncFailed": "5번 시도 후 \"{filename}\"의 경로와 상태를 동기화하지 못했습니다. 데이터 손상을 방지하기 위해 편집기 설정을 중단합니다."
  },
  "player": {
    "LoopEnabled": "반복 활성화",
    "LoopDisabled": "반복 비활성화",
    "PlayAllOncePlayback": "모두 한 번 재생",
    "ShuffleAllPlayback": "모두 셔플 재생",
    "PlayAllLoopedPlayback": "모두 반복 재생",
    "QueueButtonHint": "재생 대기열 표시",
    "QueuePlayback": "재생 대기열",
    "changePlaybackMode": "재생 모드 변경",
    "changePlaybackModeHint": "더 많은 파일을 보려면 재생 모드를 변경하세요",
    "emptyQueue": "대기열이 비어 있습니다"
  }
}<|MERGE_RESOLUTION|>--- conflicted
+++ resolved
@@ -99,14 +99,10 @@
       "click": "여러 개의 파일이나 디렉토리를 선택해주세요.",
       "d": "선택한 항목 다운로드",
       "b": "사이드바 토글",
-<<<<<<< HEAD
-      "comma": "설정으로 이동"
-=======
       "comma": "설정으로 이동",
       "c": "선택한 항목 복사",
       "v": "복사/잘라낸 항목 붙여넣기",
       "x": "선택한 항목 잘라내기"
->>>>>>> d76a7832
     },
     "del": "선택된 파일 삭제",
     "esc": "선택 취소/프롬프트 닫기",
@@ -114,13 +110,8 @@
     "help": "도움말",
     "f1": "도움말 프롬프트 표시",
     "description": "아래에서 기본 탐색 옵션을 확인할 수 있습니다. 자세한 내용은 다음을 참조하세요.",
-<<<<<<< HEAD
-    "wiki": "파일브라우저 퀀텀 위키",
-    "slash": "검색 활성화"
-=======
     "slash": "검색 활성화",
     "wiki": "FileBrowser 퀀텀 공식 문서"
->>>>>>> d76a7832
   },
   "languages": {
     "he": "עברית",
@@ -224,16 +215,12 @@
     "size": "크기{suffix}",
     "operationInProgress": "작업이 진행 중입니다 잠시만 기다려주세요...",
     "saveBeforeExit": "저장되지 않은 변경 사항",
-<<<<<<< HEAD
-    "saveBeforeExitMessage": "편집기에 저장되지 않은 변경 내용이 있습니다. 어떻게 하시겠습니까?"
-=======
     "saveBeforeExitMessage": "편집기에 저장되지 않은 변경 내용이 있습니다. 어떻게 하시겠습니까?",
     "copyPasteConfirm": "복사/붙여넣기 확인",
     "copyItemQuestion": "이 항목을 새 위치로 복사하시겠습니까?",
     "moveItemQuestion": "이 항목을 새 위치로 옮기시겠습니까?",
     "sourcePath": "출처:",
     "destinationPath": "목적지:"
->>>>>>> d76a7832
   },
   "search": {
     "images": "이미지",
