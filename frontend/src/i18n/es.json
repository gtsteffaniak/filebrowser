--- conflicted
+++ resolved
@@ -99,14 +99,10 @@
       "click": "Selecciona varios archivos o carpetas (Selección multiple)",
       "d": "descargar artículos seleccionados",
       "b": "barra lateral",
-<<<<<<< HEAD
-      "comma": "ir a configuración"
-=======
       "comma": "ir a configuración",
       "c": "copiar elementos seleccionados",
       "v": "pegar elementos copiados o cortados",
       "x": "cortar los elementos seleccionados"
->>>>>>> d76a7832
     },
     "del": "Eliminar archivos/carpetas seleccionados",
     "esc": "Cancela la selección o cierra la ventana actual (ej: Para salir rápido cuando estas viendo una imagen o video)",
@@ -114,13 +110,8 @@
     "help": "Ayuda",
     "f1": "mostrar mensaje de ayuda",
     "description": "A continuación puede ver las opciones básicas de navegación. Para más información, visite",
-<<<<<<< HEAD
-    "wiki": "Wiki de FileBrowser Quantum",
-    "slash": "activar búsqueda"
-=======
     "slash": "activar búsqueda",
     "wiki": "Documentación oficial de FileBrowser Quantum"
->>>>>>> d76a7832
   },
   "languages": {
     "he": "עברית",
@@ -224,16 +215,12 @@
     "size": "Tamaño {suffix}",
     "operationInProgress": "Operación en curso, por favor espere...",
     "saveBeforeExit": "Cambios no guardados",
-<<<<<<< HEAD
-    "saveBeforeExitMessage": "Tienes cambios sin guardar en el editor. ¿Qué desea hacer?"
-=======
     "saveBeforeExitMessage": "Tienes cambios sin guardar en el editor. ¿Qué desea hacer?",
     "copyPasteConfirm": "Confirmación de copiar/pegar",
     "copyItemQuestion": "¿Copiar este elemento en la nueva ubicación?",
     "moveItemQuestion": "¿Mover este elemento a la nueva ubicación?",
     "sourcePath": "Fuente:",
     "destinationPath": "Destino:"
->>>>>>> d76a7832
   },
   "search": {
     "images": "Imágenes",
