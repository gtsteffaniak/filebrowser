--- conflicted
+++ resolved
@@ -34,10 +34,7 @@
 import PlaybackQueue from "./PlaybackQueue.vue";
 import FileList from "./FileList.vue";
 import SaveBeforeExit from "./SaveBeforeExit.vue";
-<<<<<<< HEAD
-=======
 import CopyPasteConfirm from "./CopyPasteConfirm.vue";
->>>>>>> d76a7832
 import { state, getters, mutations } from "@/store"; // Import your custom store
 
 export default {
@@ -68,10 +65,7 @@
     PlaybackQueue,
     "file-list": FileList,
     SaveBeforeExit,
-<<<<<<< HEAD
-=======
     CopyPasteConfirm,
->>>>>>> d76a7832
   },
   data() {
     return {
