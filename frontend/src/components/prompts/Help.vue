--- conflicted
+++ resolved
@@ -3,22 +3,6 @@
     <h2>{{ $t("help.help") }}</h2>
   </div>
 
-<<<<<<< HEAD
-  <div class="card-content">
-    <p>{{ $t("help.description") }} <a class="link" href="https://github.com/gtsteffaniak/filebrowser/wiki" target="_blank">{{ $t("help.wiki") }}</a></p>
-    <ul>
-      <li><strong>F1</strong> - {{ $t("help.f1") }}</li> <!-- eslint-disable-line @intlify/vue-i18n/no-raw-text -->
-      <li><strong>F2</strong> - {{ $t("help.f2") }}</li> <!-- eslint-disable-line @intlify/vue-i18n/no-raw-text -->
-      <li><strong>DEL</strong> - {{ $t("help.del") }}</li> <!-- eslint-disable-line @intlify/vue-i18n/no-raw-text -->
-      <li><strong>ESC</strong> - {{ $t("help.esc") }}</li> <!-- eslint-disable-line @intlify/vue-i18n/no-raw-text -->
-      <li><strong>CTRL + Click</strong> - {{ $t("help.ctrl.click") }}</li> <!-- eslint-disable-line @intlify/vue-i18n/no-raw-text -->
-      <li><strong>Click</strong> - {{ $t("help.click") }}</li> <!-- eslint-disable-line @intlify/vue-i18n/no-raw-text -->
-      <li><strong>CTRL + D</strong> - {{ $t("help.ctrl.d") }}</li> <!-- eslint-disable-line @intlify/vue-i18n/no-raw-text -->
-      <li><strong>CTRL + B</strong> - {{ $t("help.ctrl.b") }}</li> <!-- eslint-disable-line @intlify/vue-i18n/no-raw-text -->
-      <li><strong>CTRL + ,</strong> - {{ $t("help.ctrl.comma") }}</li> <!-- eslint-disable-line @intlify/vue-i18n/no-raw-text -->
-      <li><strong>/</strong> - {{ $t("help.slash") }}</li> <!-- eslint-disable-line @intlify/vue-i18n/no-raw-text -->
-    </ul>
-=======
   <div class="card-content help-content">
     <p class="help-description">
       {{ $t("help.description") }}
@@ -100,7 +84,6 @@
         </div>
       </div>
     </div>
->>>>>>> d76a7832
   </div>
 
   <div class="card-action">
