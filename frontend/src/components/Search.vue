--- conflicted
+++ resolved
@@ -330,12 +330,9 @@
         ? this.$t("search.typeToSearch")
         : this.$t("search.pressToSearch");
     },
-<<<<<<< HEAD
-=======
     isMobile() {
       return getters.isMobile();
     },
->>>>>>> fa3ed6b9
     isRunning() {
       return this.ongoing;
     },
