<template>
  <div
    :class="{ activebutton: this.isMaximized && this.isSelected}"
    class="item"
    role="button"
    tabindex="0"
    :draggable="isDraggable"
    @dragstart="dragStart"
    @dragover="dragOver"
    @drop="drop"
    @click="itemClick"
    :data-dir="isDir"
    :data-type="type"
    :aria-label="name"
    :aria-selected="isSelected"
  >
<<<<<<< HEAD
    <div :class="{active: isSelected && type === 'image' }">
      <img :class="{activeimg: isSelected && type === 'image' }"
        v-if="readOnly == undefined && type === 'image' && isThumbsEnabled"
=======
    <div
      @click="toggleClick"
      :class="{ activetitle: this.isMaximized && this.isSelected }"
    >
      <img
        v-if="readOnly === undefined && type === 'image' && isThumbsEnabled"
>>>>>>> 7c3dbd44
        v-lazy="thumbnailUrl"
        :class="{ activeimg: this.isMaximized && this.isSelected }"
      />
      <i :class="{ iconActive: this.isMaximized && this.isSelected }" v-else class="material-icons"></i>
    </div>

<<<<<<< HEAD
    <div :class="{activecontent: isSelected && type === 'image' }" >
=======
    <div :class="{ activecontent: this.isMaximized && this.isSelected }">
>>>>>>> 7c3dbd44
      <p class="name">{{ name }}</p>

      <p v-if="isDir" class="size" data-order="-1">&mdash;</p>
      <p v-else class="size" :data-order="humanSize()">{{ humanSize() }}</p>

      <p class="modified">
        <time :datetime="modified">{{ humanTime() }}</time>
      </p>
    </div>
  </div>
</template>

<style>
.activebutton {
  height: 10em;
}
.activecontent {
  height: 5em !important;
  display: grid !important;
}
.activeimg {
  width: 8em !important;
  height: 8em !important;
}
.iconActive {
  font-size: 6em !important;
}
.activetitle {
  width: 9em !important;
  margin-right: 1em !important;
}
</style>

<script>
import { enableThumbs } from "@/utils/constants";
import { getHumanReadableFilesize } from "@/utils/filesizes";
import { mapMutations, mapGetters, mapState } from "vuex";
import moment from "moment";
import { files as api } from "@/api";
import * as upload from "@/utils/upload";

export default {
  name: "item",
  data: function () {
    return {
      isMaximized: false,
      touches: 0,
    };
  },
  props: [
    "name",
    "isDir",
    "url",
    "type",
    "size",
    "modified",
    "index",
    "readOnly",
    "path",
  ],
  computed: {
    ...mapState(["user", "selected", "req", "jwt"]),
    ...mapGetters(["selectedCount"]),
    isClicked() {
      if (this.user.singleClick || !this.allowedView ) {
        return false;
      }
      // Assuming toggleClick returns a boolean value
      return !this.isMaximized;
    },
    allowedView() {
      return this.user.viewMode != "gallery" && this.user.viewMode != "normal"
    },
    singleClick() {
      return this.readOnly == undefined && this.user.singleClick;
    },
    isSelected() {
      return this.selected.indexOf(this.index) !== -1;
    },
    isDraggable() {
      return this.readOnly == undefined && this.user.perm.rename;
    },
    canDrop() {
      if (!this.isDir || this.readOnly !== undefined) return false;

      for (let i of this.selected) {
        if (this.req.items[i].url === this.url) {
          return false;
        }
      }

      return true;
    },
    thumbnailUrl() {
      const file = {
        path: this.path,
        modified: this.modified,
      };

      return api.getPreviewURL(file, "thumb");
    },
    isThumbsEnabled() {
      return enableThumbs;
    },
  },
  methods: {
    toggleClick() {
      this.isMaximized = this.isClicked;
    },
    ...mapMutations(["addSelected", "removeSelected", "resetSelected"]),
    humanSize: function () {
      return this.type == "invalid_link"
        ? "invalid link"
        : getHumanReadableFilesize(this.size);
    },
    humanTime: function () {
      if (this.readOnly == undefined && this.user.dateFormat) {
        return moment(this.modified).format("L LT");
      }
      return moment(this.modified).fromNow();
    },
    dragStart: function () {
      if (this.selectedCount === 0) {
        this.addSelected(this.index);
        return;
      }

      if (!this.isSelected) {
        this.resetSelected();
        this.addSelected(this.index);
      }
    },
    dragOver: function (event) {
      if (!this.canDrop) return;

      event.preventDefault();
      let el = event.target;

      for (let i = 0; i < 5; i++) {
        if (!el.classList.contains("item")) {
          el = el.parentElement;
        }
      }

      el.style.opacity = 1;
    },
    drop: async function (event) {
      if (!this.canDrop) return;
      event.preventDefault();

      if (this.selectedCount === 0) return;

      let el = event.target;
      for (let i = 0; i < 5; i++) {
        if (el !== null && !el.classList.contains("item")) {
          el = el.parentElement;
        }
      }

      let items = [];

      for (let i of this.selected) {
        items.push({
          from: this.req.items[i].url,
          to: this.url + encodeURIComponent(this.req.items[i].name),
          name: this.req.items[i].name,
        });
      }

      // Get url from ListingItem instance
      let path = el.__vue__.url;
      let baseItems = (await api.fetch(path)).items;

      let action = (overwrite, rename) => {
        api
          .move(items, overwrite, rename)
          .then(() => {
            this.$store.commit("setReload", true);
          })
          .catch(this.$showError);
      };

      let conflict = upload.checkConflict(items, baseItems);

      let overwrite = false;
      let rename = false;

      if (conflict) {
        this.$store.commit("showHover", {
          prompt: "replace-rename",
          confirm: (event, option) => {
            overwrite = option == "overwrite";
            rename = option == "rename";

            event.preventDefault();
            this.$store.commit("closeHovers");
            action(overwrite, rename);
          },
        });

        return;
      }

      action(overwrite, rename);
    },
    itemClick: function (event) {
      if (this.singleClick && !this.$store.state.multiple) this.open();
      else this.click(event);
    },
    click: function (event) {
      if (!this.singleClick && this.selectedCount !== 0) event.preventDefault();

      setTimeout(() => {
        this.touches = 0;
      }, 300);

      this.touches++;
      if (this.touches > 1) {
        this.open();
      }

      if (this.$store.state.selected.indexOf(this.index) !== -1) {
        this.removeSelected(this.index);
        return;
      }

      if (event.shiftKey && this.selected.length > 0) {
        let fi = 0;
        let la = 0;

        if (this.index > this.selected[0]) {
          fi = this.selected[0] + 1;
          la = this.index;
        } else {
          fi = this.index;
          la = this.selected[0] - 1;
        }

        for (; fi <= la; fi++) {
          if (this.$store.state.selected.indexOf(fi) == -1) {
            this.addSelected(fi);
          }
        }

        return;
      }
      if (
        !this.singleClick &&
        !event.ctrlKey &&
        !event.metaKey &&
        !this.$store.state.multiple
      )
        this.resetSelected();
      this.addSelected(this.index);
    },
    open: function () {
      this.$router.push({ path: this.url });
    },
  },
};
</script><|MERGE_RESOLUTION|>--- conflicted
+++ resolved
@@ -14,29 +14,19 @@
     :aria-label="name"
     :aria-selected="isSelected"
   >
-<<<<<<< HEAD
-    <div :class="{active: isSelected && type === 'image' }">
-      <img :class="{activeimg: isSelected && type === 'image' }"
-        v-if="readOnly == undefined && type === 'image' && isThumbsEnabled"
-=======
     <div
       @click="toggleClick"
       :class="{ activetitle: this.isMaximized && this.isSelected }"
     >
       <img
         v-if="readOnly === undefined && type === 'image' && isThumbsEnabled"
->>>>>>> 7c3dbd44
         v-lazy="thumbnailUrl"
         :class="{ activeimg: this.isMaximized && this.isSelected }"
       />
       <i :class="{ iconActive: this.isMaximized && this.isSelected }" v-else class="material-icons"></i>
     </div>
 
-<<<<<<< HEAD
-    <div :class="{activecontent: isSelected && type === 'image' }" >
-=======
     <div :class="{ activecontent: this.isMaximized && this.isSelected }">
->>>>>>> 7c3dbd44
       <p class="name">{{ name }}</p>
 
       <p v-if="isDir" class="size" data-order="-1">&mdash;</p>
