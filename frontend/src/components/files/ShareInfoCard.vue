--- conflicted
+++ resolved
@@ -25,17 +25,10 @@
             <strong>{{ $t("prompts.size", { suffix: ":" }) }}</strong> {{ humanSize }}
             <!-- eslint-disable-line @intlify/vue-i18n/no-raw-text -->
           </div>
-<<<<<<< HEAD
-
-<<<<<<< HEAD
-=======
           <div v-if="!shareInfo.disableDownload" class="share__box__element share__box__center">
             <button class="button button--flat clickable" @click="goToDownload()"> {{ $t("buttons.download") }}
             </button>
           </div>
->>>>>>> main
-=======
->>>>>>> bfa8d0f1
         </div>
       </div>
     </div>
@@ -44,7 +37,7 @@
 
 <script>
 import { publicApi } from "@/api";
-import { state, getters, mutations } from "@/store";
+import { state, getters } from "@/store";
 import { getHumanReadableFilesize } from "@/utils/filesizes";
 import { getTypeInfo } from "@/utils/mimetype";
 
