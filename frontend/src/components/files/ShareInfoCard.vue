--- conflicted
+++ resolved
@@ -25,17 +25,11 @@
             <strong>{{ $t("prompts.size", { suffix: ":" }) }}</strong> {{ humanSize }}
             <!-- eslint-disable-line @intlify/vue-i18n/no-raw-text -->
           </div>
-<<<<<<< HEAD
-
-        </div>
-
-=======
           <div v-if="!shareInfo.disableDownload" class="share__box__element share__box__center">
             <button class="button button--flat clickable" @click="goToDownload()"> {{ $t("general.download") }}
             </button>
           </div>
         </div>
->>>>>>> ee022bc4
       </div>
     </div>
   </div>
